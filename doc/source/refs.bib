--- conflicted
+++ resolved
@@ -23,7 +23,7 @@
 	publisher = {Nature Publishing Group UK London}
 }
 
-<<<<<<< HEAD
+
 @phdthesis{Greene_2014,
     author = {Amy Greene} ,
     title = {Calibration and Utilization of High-Fidelity Two-Qubit Operations},
@@ -42,7 +42,7 @@
   title = {Microwave photonics with superconducting quantum circuits},
   journal = {Physics Reports}
 }
-=======
+
 @misc{gao2021practical,
       title={A practical guide for building superconducting quantum devices},
       author={Yvonne Y. Gao and M. Adriaan Rol and Steven Touzard and Chen Wang},
@@ -63,5 +63,4 @@
    publisher={AIP Publishing},
    author={Krantz, P. and Kjaergaard, M. and Yan, F. and Orlando, T. P. and Gustavsson, S. and Oliver, W. D.},
    year={2019},
-   month=jun }
->>>>>>> 25da0240
+   month=jun }
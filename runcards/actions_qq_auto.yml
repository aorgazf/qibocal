platform: dummy

qubits: [0, 1, 2, 3, 4]

format: csv

actions:

  # - id: resonator_spectroscopy high power
  #   priority: 0
  #   operation: resonator_spectroscopy
  #   main: resonator punchout
  #   parameters:
  #     freq_width: 10_000_000
  #     freq_step: 500_000
  #     amplitude: 0.4
  #     power_level: high
  #     nshots: 1024
  #     relaxation_time: 0

  # - id: resonator punchout
  #   priority: 10
  #   operation: resonator_punchout
  #   #main: resonator_spectroscopy low power
  #   parameters:
  #     freq_width: 5_000_000
  #     freq_step: 1_000_000
  #     min_amp_factor: 0.02
  #     max_amp_factor: 2.4
  #     step_amp_factor: 0.1
  #     nshots: 1
  #     relaxation_time: 50

  # - id: resonator_punchout_attenuation
  #   priority: 0
  #   operation: resonator_punchout_attenuation
  #   # main: resonator_spectroscopy low power
  #   next: resonator spectroscopy low power
  #   parameters:
  #     freq_width: 10_000_000
  #     freq_step: 500_000
  #     min_att: 4
  #     max_att: 60
  #     step_att: 4
  #     nshots: 1000
  #     relaxation_time: 0

  # - id: resonator spectroscopy low power
  #   priority: 0
  #   operation: resonator_spectroscopy
  #   #main: qubit_spectroscopy
  #   parameters:
  #     freq_width: 10_000_000
  #     freq_step: 1_000_000
  #     # amplitude: 0.2
  #     power_level: low
  #     nshots: 1024
  #     relaxation_time: 50
  #     attenuation: 20

  # - id: resonator flux dependence
  #   priority: 0
  #   operation: resonator_flux
  #   # main: qubit spectroscopy
  #   parameters:
  #     freq_width: 10_000_000
  #     freq_step: 500_000
  #     bias_width: 0.8
  #     bias_step:  0.1
  #     nshots: 1024
  #     relaxation_time: 0

  # - id: qubit spectroscopy
  #   priority: 0
  #   operation: qubit_spectroscopy
  #   # next: rabi
  #   parameters:
  #     drive_amplitude: 0.005
  #     drive_duration: 2000
  #     freq_width: 10_000_000
  #     freq_step: 100_000
  #     nshots: 1024
  #     relaxation_time: 0

  # - id: qubit flux dependence
  #   priority: 0
  #   # main: t1
  #   operation: qubit_flux
  #   parameters:
  #     freq_width: 10_000_000
  #     freq_step: 1_000_000
  #     bias_width: 0.8 #0.1
  #     bias_step:  0.1 # 0.001
  #     drive_amplitude: 0.005
  #     nshots: 1000
  #     relaxation_time: 0

  # - id: rabi
  #   priority: 0
  #   operation: rabi_amplitude
  #   # main: single shot classification
  #   parameters:
  #     min_amp_factor: 0.0
  #     max_amp_factor: 2.0
  #     step_amp_factor: 0.02
  #     pulse_length: 40
  #     relaxation_time: 100_000
  #     nshots: 1024

  # - id: rabi length
  #   priority: 0
  #   operation: rabi_length
  #   # main: single shot classification
  #   parameters:
  #     pulse_duration_start: 4
  #     pulse_duration_end: 84
  #     pulse_duration_step: 8
  #     pulse_amplitude: 0.5
  #     relaxation_time: 100_000
  #     nshots: 1024

  # - id: t1
  #   priority: 0
  #   operation: t1
  #   #main: ramsey
  #   parameters:
  #     delay_before_readout_start: 16
  #     delay_before_readout_end: 2000
  #     delay_before_readout_step: 20

  # - id: ramsey
  #   priority: 0
  #   operation: ramsey
  #   # main: ramsey detuned
  #   parameters:
  #     delay_between_pulses_start: 16 # must be a multiple of 4 incl 0
  #     delay_between_pulses_end: 1000
  #     delay_between_pulses_step: 4 # must be a multiple of 4
  #     n_osc: 10

  # - id: ramsey detuned
  #   priority: 0
  #   operation: ramsey
  #   #main: single shot classification
  #   parameters:
  #     n_osc: 0
  #     delay_between_pulses_start: 4 # must be a multiple of 4 incl 0
  #     delay_between_pulses_end: 200
  #     delay_between_pulses_step: 4 # must be a multiple of 4

  # - id: single shot classification
  #   priority: 0
  #   # main: allXY
  #   operation: single_shot_classification
  #   parameters:
  #     nshots: 1024

  # - id: allXY
  #   priority: 0
  #   operation: allxy
  #   #main: drag_pulse_tuning
  #   parameters:
  #     beta_param: null

  # - id: drag_pulse_tuning
  #   priority: 0
  #   operation: allxy_drag_pulse_tuning
  #   #main: spin_echo
  #   parameters:
  #     beta_start: -0.2
  #     beta_end: 0.2
  #     beta_step: 0.1

  # - id: drag_pulse_tuning
  #   priority: 0
  #   operation: drag_pulse_tuning
  #   #main: spin_echo
  #   parameters:
  #     beta_start: -0.5
  #     beta_end: 0.5
  #     beta_step: 0.05

  # - id: allXY 2 #Ideally this should be repeated with the correct beta
  #   priority: 10
  #   operation: allxy
  #   main: drag_pulse_tuning
  #   parameters:
  #     beta_param: null

  # - id: spin_echo
  #   priority: 0
  #   operation: spin_echo
  #   # main: flipping
  #   parameters:
  #     delay_between_pulses_start: 4
  #     delay_between_pulses_end: 10000
  #     delay_between_pulses_step: 200

  # - id: flipping
  #   priority: 0
  #   operation: flipping
  #   parameters:
  #     nflips_max: 20
  #     nflips_step: 1

  # - id: dispersive_shift
  #   priority: 0
  #   operation: dispersive_shift
  #   parameters:
  #     freq_width: 10_000_000
  #     freq_step: 400_000

<<<<<<< HEAD
  - id: snz
    priority: 0
    operation: snz_tuning
    parameters:
      amplitude_factor_start: 0.0
      amplitude_factor_end: 1.0
      amplitude_factor_step: 0.1
      b_amplitude_factor_start: 0.0
      b_amplitude_factor_end: 1.0
      b_amplitude_factor_step: 0.1
      detuning_start: 0
      detuning_end: 180
      detuning_step: 20
      
=======
  # - id: Standard RB
  #   priority: 0
  #   operation: standard_rb
  #   parameters:
  #     nqubits: 5
  #     qubits: [1]
  #     depths: [1,3,5,10,15,20,30]
  #     niter: 20
  #     nshots: 128
  #     # noise_model: PauliErrorOnAll
  #     # noise_params: [0.01, 0.01, 0.01]
>>>>>>> 943684c8
<|MERGE_RESOLUTION|>--- conflicted
+++ resolved
@@ -210,22 +210,6 @@
   #     freq_width: 10_000_000
   #     freq_step: 400_000
 
-<<<<<<< HEAD
-  - id: snz
-    priority: 0
-    operation: snz_tuning
-    parameters:
-      amplitude_factor_start: 0.0
-      amplitude_factor_end: 1.0
-      amplitude_factor_step: 0.1
-      b_amplitude_factor_start: 0.0
-      b_amplitude_factor_end: 1.0
-      b_amplitude_factor_step: 0.1
-      detuning_start: 0
-      detuning_end: 180
-      detuning_step: 20
-      
-=======
   # - id: Standard RB
   #   priority: 0
   #   operation: standard_rb
@@ -236,5 +220,4 @@
   #     niter: 20
   #     nshots: 128
   #     # noise_model: PauliErrorOnAll
-  #     # noise_params: [0.01, 0.01, 0.01]
->>>>>>> 943684c8
+  #     # noise_params: [0.01, 0.01, 0.01]
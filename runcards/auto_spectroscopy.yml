--- conflicted
+++ resolved
@@ -5,12 +5,7 @@
 format: csv
 
 actions:
-<<<<<<< HEAD
-
-  - id: start
-=======
   - id: resonator_spectroscopy
->>>>>>> be1220e7
     priority: 0
     operation: resonator_spectroscopy
     next: resonator_punchout

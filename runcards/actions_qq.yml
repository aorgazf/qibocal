platform: dummy

qubits: [0, 1]


actions:

<<<<<<< HEAD
  # - id: time of flight
  #   priority: 0
  #   operation: time_of_flight_readout
  #   parameters:
  #     nshots: 1024
  #     readout_amplitude: 0.5

  # - id: resonator high power high amplitude
  #   priority: 0
  #   operation: resonator_spectroscopy
  #   parameters:
  #     freq_width: 10_000_000 # 20_000_000
  #     freq_step: 100_000 # 500_00
  #     amplitude: 0.4
  #     power_level: high
  #     nshots: 10


  # - id: resonator high power low attenuation
  #   priority: 0
  #   operation: resonator_spectroscopy_attenuation
  #   parameters:
  #     freq_width: 10_000_000 # 20_000_000
  #     freq_step: 100_000 # 500_00
  #     attenuation: 15
  #     power_level: high
  #     nshots: 10


  # - id: resonator low power high attenuation
  #   priority: 0
  #   operation: resonator_spectroscopy_attenuation
  #   parameters:
  #     freq_width: 10_000_000 # 20_000_000
  #     freq_step: 100_000 # 500_00
  #     attenuation: 60
  #     power_level: low
  #     nshots: 10


  # - id: resonator punchout
  #   priority: 0
  #   operation: resonator_punchout
  #   parameters:
  #     freq_width: 10_000_000
  #     freq_step: 1_000_000
  #     amplitude: 0.04
  #     min_amp_factor: 0.005
  #     max_amp_factor: 0.3
  #     step_amp_factor: 0.005
  #     nshots: 100


  # - id: resonator_punchout_attenuation
  #   priority: 0
  #   operation: resonator_punchout_attenuation
  #   parameters:
  #     freq_width: 10_000_000
  #     freq_step: 500_000
  #     min_att: 4
  #     max_att: 60
  #     step_att: 4
  #     nshots: 1000



  # - id: resonator spectroscopy low power
  #   priority: 0
  #   operation: resonator_spectroscopy
  #   parameters:
  #     freq_width: 10_000_000
  #     freq_step: 50_000
  #     amplitude: 0.022
  #     power_level: low
  #     nshots: 10



  # - id: qubit spectroscopy
  #   priority: 0
  #   operation: qubit_spectroscopy
  #   parameters:
  #     drive_amplitude: 0.001
  #     drive_duration: 1000
  #     freq_width: 2_000_000
  #     freq_step: 500_000
  #     nshots: 10



  # - id: resonator flux dependence
  #   priority: 0
  #   operation: resonator_flux
  #   parameters:
  #     freq_width: 10_000_000
  #     freq_step: 500_000
  #     bias_width: 0.8
  #     bias_step:  0.1
  #     nshots: 10



  # - id: qubit flux dependence #"01" transition
  #   priority: 0
  #   operation: qubit_flux
  #   parameters:
  #     freq_width: 150_000_000
  #     freq_step: 500_000
  #     bias_width: 0.2
  #     bias_step:  0.005
  #     drive_amplitude: 0.5
  #     nshots: 1024
  #     relaxation_time: 2000
  #     transition: "01"



  # - id: qubit flux dependence #"02" transition
  #   priority: 0
  #   operation: qubit_flux
  #   parameters:
  #     freq_width: 150_000_000
  #     freq_step: 500_000
  #     bias_width: 0.2
  #     bias_step:  0.005
  #     drive_amplitude: 0.5
  #     nshots: 1024
  #     relaxation_time: 2000
  #     transition: "02"



  # - id: rabi
  #   priority: 0
  #   operation: rabi_amplitude
  #   parameters:
  #     min_amp_factor: 0.0
  #     max_amp_factor: 4.0
  #     step_amp_factor: 0.1
  #     pulse_length: 30
  #     nshots: 1024


  # - id: rabi length
  #   priority: 0
  #   operation: rabi_length
  #   parameters:
  #     pulse_duration_start: 4
  #     pulse_duration_end: 84
  #     pulse_duration_step: 8
  #     pulse_amplitude: 0.5
  #     nshots: 1024

  # - id: rabi length sequences
  #   priority: 0
  #   operation: rabi_length_sequences
  #   parameters:
  #     pulse_duration_start: 4
  #     pulse_duration_end: 84
  #     pulse_duration_step: 8
  #     pulse_amplitude: 0.5
  #     nshots: 1024

  # - id: t1
  #   priority: 0
  #   operation: t1
  #   parameters:
  #     delay_before_readout_start: 0
  #     delay_before_readout_end: 20_000
  #     delay_before_readout_step: 2000
  #     nshots: 1024

  # - id: t1 sequences
  #   priority: 0
  #   operation: t1_sequences
  #   parameters:
  #     delay_before_readout_start: 0
  #     delay_before_readout_end: 20_000
  #     delay_before_readout_step: 2000
  #     nshots: 10

  # - id: zeno
  #   priority: 00
  #   operation: zeno
  #   parameters:
  #     readouts: 100
  #     nshots: 4096

  # - id: t2
  #   priority: 0
  #   operation: t2
  #   parameters:
  #     delay_between_pulses_start: 16
  #     delay_between_pulses_end: 20000
  #     delay_between_pulses_step: 100
  #     nshots: 10

  # - id: t2 sequences
  #   priority: 0
  #   operation: t2_sequences
  #   parameters:
  #     delay_between_pulses_start: 16
  #     delay_between_pulses_end: 20000
  #     delay_between_pulses_step: 100
  #     nshots: 1024

  # - id: ramsey_detuned
  #   priority: 0
  #   operation: ramsey
  #   parameters:
  #     delay_between_pulses_start: 0 # must be a multiple of 4 incl 0
  #     delay_between_pulses_end: 5000
  #     delay_between_pulses_step: 500 # must be a multiple of 4
  #     n_osc: 10
  #     nshots: 10

  # - id: ramsey detuned sequences
  #   priority: 0
  #   operation: ramsey_sequences
  #   parameters:
  #     delay_between_pulses_start: 0 # must be a multiple of 4 incl 0
  #     delay_between_pulses_end: 5000
  #     delay_between_pulses_step: 500 # must be a multiple of 4
  #     n_osc: 10
  #     nshots: 1024

  # - id: ramsey
  #   priority: 0
  #   operation: ramsey
  #   parameters:
  #     delay_between_pulses_start: 0 # must be a multiple of 4 incl 0
  #     delay_between_pulses_end: 5000
  #     delay_between_pulses_step: 500 # must be a multiple of 4
  #     n_osc: 0
  #     nshots: 1024



  # - id: single shot classification
  #   priority: 0
  #   operation: single_shot_classification
  #   parameters:
  #     nshots: 10

  # - id: readout characterization
  #   priority: 0
  #   operation: readout_characterization
  #   parameters:
  #     nshots: 10

  # - id: allXY
  #   priority: 0
  #   operation: allxy
  #   parameters:
  #     beta_param: null
  #     nshots: 10


  # - id: allxy_drag_pulse_tuning
  #   priority: 0
  #   operation: allxy_drag_pulse_tuning
  #   parameters:
  #     beta_start: 0
  #     beta_end: 0.02
  #     beta_step: 0.01
  #     nshots: 10


  # - id: drag_pulse_tuning
  #   priority: 0
  #   operation: drag_pulse_tuning
  #   parameters:
  #     beta_start: 0
  #     beta_end: 0.02
  #     beta_step: 0.01
  #     nshots: 10

  # - id: spin_echo
  #   priority: 0
  #   operation: spin_echo
  #   parameters:
  #     delay_between_pulses_start: 0
  #     delay_between_pulses_end: 20000
  #     delay_between_pulses_step: 2000
  #     nshots: 10


  # - id: flipping
  #   priority: 0
  #   operation: flipping
  #   parameters:
  #     nflips_max: 5
  #     nflips_step: 1
  #     nshots: 10

  # - id: dispersive shift
  #   priority: 0
  #   operation: dispersive_shift
  #   parameters:
  #     freq_width: 10_000_000
  #     freq_step: 100_000
  #     nshots: 10

  # - id: standard rb no error
  #   priority: 0
  #   operation: standard_rb
  #   parameters:
  #     depths:
  #       start: 1
  #       stop: 10
  #       step: 2
  #     niter: 2
  #     nshots: 50
  #     uncertainties: None
  #     n_bootstrap: 0

  # - id: standard rb bootstrap
  #   priority: 0
  #   operation: standard_rb
  #   qubits: [1]
  #   parameters:
  #     depths: [1, 2, 3, 5]
  #     niter: 5
  #     nshots: 50
  #     n_bootstrap: 10
  #     noise_model: PauliErrorOnAll

  # - id: chevron id
  #   priority: 0
  #   operation: chevron
  #   qubits: [[0, 1],[1,2],[0,3]]
  #   parameters:
  #     amplitude_min: 0.1
  #     amplitude_max: 0.6
  #     amplitude_step: 0.01
  #     duration_min: 10
  #     duration_max: 50
  #     duration_step: 1
  #     nshots: 1000
  #     parking: True

  # - id: tune landscape
  #   priority: 0
  #   operation: cz_virtualz
  #   qubits: [[0, 1],[1,2],[0,3]]
  #   parameters:
  #     theta_start: 0
  #     theta_end: 180
  #     theta_step: 10
  #     flux_pulse_amplitude: 0.5
  #     dt: 0
  #     parking: True

  # - id: standard rb inhomogeneous
  #   priority: 0
  #   operation: standard_rb
  #   qubits: [0, 1, 3]
  #   parameters:
  #     depths: [1, 3, 3, 5]
  #     niter: 5
  #     nshots: 50
  #     uncertainties: std
  #     n_bootstrap: 10
  #     noise_model: PauliErrorOnX
  #     noise_params: [0.01, 0.01, 0.01]

  # - id : resonator_frequency
  #   priority: 0
  #   operation: resonator_frequency
  #   parameters:
  #     freq_width: 200.e+6
  #     freq_step: 25.e+6
  #     nshots: 1000

  # - id: fast reset
  #   priority: 0
  #   operation: fast_reset
  #   parameters:
  #     nshots: 1024

  # - id: CHSH with pulses
  #   priority: 0
  #   operation: chsh_pulses
  #   qubits: [[0,1],[1,2],[0,3]]
  #   parameters:
  #     nshots: 1000
  #     ntheta: 10
  #     bell_states: [0,1,2,3]
  #     apply_error_mitigation: True

  # #FIXME: missing GPI2 gate for transpiler
  # - id: CHSH with natives
  #   priority: 0
  #   operation: chsh_circuits
  #   qubits: [[0,1],[1,2]]
  #   parameters:
  #     nshots: 1000
  #     ntheta: 10
  #     bell_states: [0,1,2,3]
  #     native: True
  #     apply_error_mitigation: True

  # #FIXME: cannot add pair [0,3]
  # - id: CHSH with circuits
  #   priority: 0
  #   operation: chsh_circuits
  #   qubits: [[0,1],[1,2]]
  #   parameters:
  #     nshots: 1000
  #     ntheta: 2
  #     bell_states: [0,1,2,3]
  #     native: False
  #     apply_error_mitigation: True

  # - id: readout_mitigation_matrix pulses
  #   priority: 0
  #   operation: readout_mitigation_matrix
  #   qubits: [[0,1,2],[1,2]]
  #   parameters:
  #     nshots: 100
  #     pulses: True


  # - id: readout_mitigation_matrix circuits
  #   priority: 0
  #   operation: readout_mitigation_matrix
  #   qubits: [[0,1,2],[1,2]]
  #   parameters:
  #     nshots: 100
  #     pulses: False
=======
#   - id: time of flight
#     priority: 0
#     operation: time_of_flight_readout
#     parameters:
#       nshots: 1024
#       readout_amplitude: 0.5


#   - id: resonator high power high amplitude
#     priority: 0
#     operation: resonator_spectroscopy
#     parameters:
#       freq_width: 10_000_000 # 20_000_000
#       freq_step: 100_000 # 500_00
#       amplitude: 0.4
#       power_level: high
#       nshots: 10


#   - id: resonator high power low attenuation
#     priority: 0
#     operation: resonator_spectroscopy_attenuation
#     parameters:
#       freq_width: 10_000_000 # 20_000_000
#       freq_step: 100_000 # 500_00
#       attenuation: 15
#       power_level: high
#       nshots: 10


#   - id: resonator low power high attenuation
#     priority: 0
#     operation: resonator_spectroscopy_attenuation
#     parameters:
#       freq_width: 10_000_000 # 20_000_000
#       freq_step: 100_000 # 500_00
#       attenuation: 60
#       power_level: low
#       nshots: 10


#   - id: resonator punchout
#     priority: 0
#     operation: resonator_punchout
#     parameters:
#       freq_width: 10_000_000
#       freq_step: 1_000_000
#       amplitude: 0.04
#       min_amp_factor: 0.005
#       max_amp_factor: 0.3
#       step_amp_factor: 0.005
#       nshots: 100


#   - id: resonator_punchout_attenuation
#     priority: 0
#     operation: resonator_punchout_attenuation
#     parameters:
#       freq_width: 10_000_000
#       freq_step: 500_000
#       min_att: 4
#       max_att: 60
#       step_att: 4
#       nshots: 1000



#   - id: resonator spectroscopy low power
#     priority: 0
#     operation: resonator_spectroscopy
#     parameters:
#       freq_width: 10_000_000
#       freq_step: 50_000
#       amplitude: 0.022
#       power_level: low
#       nshots: 10


#   - id: qubit spectroscopy
#     priority: 0
#     operation: qubit_spectroscopy
#     parameters:
#       drive_amplitude: 0.001
#       drive_duration: 1000
#       freq_width: 2_000_000
#       freq_step: 500_000
#       nshots: 10


#   - id: resonator flux dependence
#     priority: 0
#     operation: resonator_flux
#     parameters:
#       freq_width: 10_000_000
#       freq_step: 500_000
#       bias_width: 0.8
#       bias_step:  0.1
#       nshots: 10


#   - id: qubit flux dependence
#     priority: 0
#     operation: qubit_flux
#     parameters:
#       freq_width: 10_000_000
#       freq_step: 1_000_000
#       bias_width: 0.8 #0.1
#       bias_step:  0.1 # 0.001
#       drive_amplitude: 0.005
#       nshots: 10


#   - id: rabi
#     priority: 0
#     operation: rabi_amplitude
#     parameters:
#       min_amp_factor: 0.0
#       max_amp_factor: 4.0
#       step_amp_factor: 0.1
#       pulse_length: 30
#       nshots: 1024


#   - id: rabi length
#     priority: 0
#     operation: rabi_length
#     parameters:
#       pulse_duration_start: 4
#       pulse_duration_end: 84
#       pulse_duration_step: 8
#       pulse_amplitude: 0.5
#       nshots: 1024


#   - id: rabi length sequences
#     priority: 0
#     operation: rabi_length_sequences
#     parameters:
#       pulse_duration_start: 4
#       pulse_duration_end: 84
#       pulse_duration_step: 8
#       pulse_amplitude: 0.5
#       nshots: 1024


#   - id: t1
#     priority: 0
#     operation: t1
#     parameters:
#       delay_before_readout_start: 0
#       delay_before_readout_end: 20_000
#       delay_before_readout_step: 2000
#       nshots: 1024


#   - id: t1 sequences
#     priority: 0
#     operation: t1_sequences
#     parameters:
#       delay_before_readout_start: 0
#       delay_before_readout_end: 20_000
#       delay_before_readout_step: 2000
#       nshots: 10


#   - id: t2
#     priority: 0
#     operation: t2
#     parameters:
#       delay_between_pulses_start: 16
#       delay_between_pulses_end: 20000
#       delay_between_pulses_step: 100
#       nshots: 10


#   - id: t2 sequences
#     priority: 0
#     operation: t2_sequences
#     parameters:
#       delay_between_pulses_start: 16
#       delay_between_pulses_end: 20000
#       delay_between_pulses_step: 100
#       nshots: 1024


#   - id: ramsey_detuned
#     priority: 0
#     operation: ramsey
#     parameters:
#       delay_between_pulses_start: 0 # must be a multiple of 4 incl 0
#       delay_between_pulses_end: 5000
#       delay_between_pulses_step: 500 # must be a multiple of 4
#       n_osc: 10
#       nshots: 10


#   - id: ramsey detuned sequences
#     priority: 0
#     operation: ramsey_sequences
#     parameters:
#       delay_between_pulses_start: 0 # must be a multiple of 4 incl 0
#       delay_between_pulses_end: 5000
#       delay_between_pulses_step: 500 # must be a multiple of 4
#       n_osc: 10
#       nshots: 1024


#   - id: ramsey
#     priority: 0
#     operation: ramsey
#     parameters:
#       delay_between_pulses_start: 0 # must be a multiple of 4 incl 0
#       delay_between_pulses_end: 5000
#       delay_between_pulses_step: 500 # must be a multiple of 4
#       n_osc: 0
#       nshots: 1024


#   - id: single shot classification
#     priority: 0
#     operation: single_shot_classification
#     parameters:
#       nshots: 2000
#       classifiers_list: ["qubit_fit", "naive_bayes", "qblox_fit"]
#       savedir: results


#   - id: allXY
#     priority: 0
#     operation: allxy
#     parameters:
#       beta_param: null
#       nshots: 10


#   - id: allxy_drag_pulse_tuning
#     priority: 0
#     operation: allxy_drag_pulse_tuning
#     parameters:
#       beta_start: 0
#       beta_end: 0.02
#       beta_step: 0.01
#       nshots: 10


#   - id: drag_pulse_tuning
#     priority: 0
#     operation: drag_pulse_tuning
#     parameters:
#       beta_start: 0
#       beta_end: 0.02
#       beta_step: 0.01
#       nshots: 10


#   - id: spin_echo
#     priority: 0
#     operation: spin_echo
#     parameters:
#       delay_between_pulses_start: 0
#       delay_between_pulses_end: 20000
#       delay_between_pulses_step: 2000
#       nshots: 10


#   - id: flipping
#     priority: 0
#     operation: flipping
#     parameters:
#       nflips_max: 5
#       nflips_step: 1
#       nshots: 10


#   - id: dispersive shift
#     priority: 0
#     operation: dispersive_shift
#     parameters:
#       freq_width: 10_000_000
#       freq_step: 100_000
#       nshots: 10


#   - id: standard rb no error
#     priority: 0
#     operation: standard_rb
#     parameters:
#       depths:
#         start: 1
#         stop: 10
#         step: 2
#       niter: 2
#       nshots: 50
#       uncertainties: None
#       n_bootstrap: 0


#   - id: standard rb bootstrap
#     priority: 0
#     operation: standard_rb
#     qubits: [1]
#     parameters:
#       depths: [1, 2, 3, 5]
#       niter: 5
#       nshots: 50
#       n_bootstrap: 10
#       noise_model: PauliErrorOnAll


#   - id: standard rb inhomogeneous
#     priority: 0
#     operation: standard_rb
#     qubits: [0, 1, 3]
#     parameters:
#       depths: [1, 3, 3, 5]
#       niter: 5
#       nshots: 50
#       uncertainties: std
#       n_bootstrap: 10
#       noise_model: PauliErrorOnX
#       noise_params: [0.01, 0.01, 0.01]
>>>>>>> 98745570
<|MERGE_RESOLUTION|>--- conflicted
+++ resolved
@@ -5,438 +5,6 @@
 
 actions:
 
-<<<<<<< HEAD
-  # - id: time of flight
-  #   priority: 0
-  #   operation: time_of_flight_readout
-  #   parameters:
-  #     nshots: 1024
-  #     readout_amplitude: 0.5
-
-  # - id: resonator high power high amplitude
-  #   priority: 0
-  #   operation: resonator_spectroscopy
-  #   parameters:
-  #     freq_width: 10_000_000 # 20_000_000
-  #     freq_step: 100_000 # 500_00
-  #     amplitude: 0.4
-  #     power_level: high
-  #     nshots: 10
-
-
-  # - id: resonator high power low attenuation
-  #   priority: 0
-  #   operation: resonator_spectroscopy_attenuation
-  #   parameters:
-  #     freq_width: 10_000_000 # 20_000_000
-  #     freq_step: 100_000 # 500_00
-  #     attenuation: 15
-  #     power_level: high
-  #     nshots: 10
-
-
-  # - id: resonator low power high attenuation
-  #   priority: 0
-  #   operation: resonator_spectroscopy_attenuation
-  #   parameters:
-  #     freq_width: 10_000_000 # 20_000_000
-  #     freq_step: 100_000 # 500_00
-  #     attenuation: 60
-  #     power_level: low
-  #     nshots: 10
-
-
-  # - id: resonator punchout
-  #   priority: 0
-  #   operation: resonator_punchout
-  #   parameters:
-  #     freq_width: 10_000_000
-  #     freq_step: 1_000_000
-  #     amplitude: 0.04
-  #     min_amp_factor: 0.005
-  #     max_amp_factor: 0.3
-  #     step_amp_factor: 0.005
-  #     nshots: 100
-
-
-  # - id: resonator_punchout_attenuation
-  #   priority: 0
-  #   operation: resonator_punchout_attenuation
-  #   parameters:
-  #     freq_width: 10_000_000
-  #     freq_step: 500_000
-  #     min_att: 4
-  #     max_att: 60
-  #     step_att: 4
-  #     nshots: 1000
-
-
-
-  # - id: resonator spectroscopy low power
-  #   priority: 0
-  #   operation: resonator_spectroscopy
-  #   parameters:
-  #     freq_width: 10_000_000
-  #     freq_step: 50_000
-  #     amplitude: 0.022
-  #     power_level: low
-  #     nshots: 10
-
-
-
-  # - id: qubit spectroscopy
-  #   priority: 0
-  #   operation: qubit_spectroscopy
-  #   parameters:
-  #     drive_amplitude: 0.001
-  #     drive_duration: 1000
-  #     freq_width: 2_000_000
-  #     freq_step: 500_000
-  #     nshots: 10
-
-
-
-  # - id: resonator flux dependence
-  #   priority: 0
-  #   operation: resonator_flux
-  #   parameters:
-  #     freq_width: 10_000_000
-  #     freq_step: 500_000
-  #     bias_width: 0.8
-  #     bias_step:  0.1
-  #     nshots: 10
-
-
-
-  # - id: qubit flux dependence #"01" transition
-  #   priority: 0
-  #   operation: qubit_flux
-  #   parameters:
-  #     freq_width: 150_000_000
-  #     freq_step: 500_000
-  #     bias_width: 0.2
-  #     bias_step:  0.005
-  #     drive_amplitude: 0.5
-  #     nshots: 1024
-  #     relaxation_time: 2000
-  #     transition: "01"
-
-
-
-  # - id: qubit flux dependence #"02" transition
-  #   priority: 0
-  #   operation: qubit_flux
-  #   parameters:
-  #     freq_width: 150_000_000
-  #     freq_step: 500_000
-  #     bias_width: 0.2
-  #     bias_step:  0.005
-  #     drive_amplitude: 0.5
-  #     nshots: 1024
-  #     relaxation_time: 2000
-  #     transition: "02"
-
-
-
-  # - id: rabi
-  #   priority: 0
-  #   operation: rabi_amplitude
-  #   parameters:
-  #     min_amp_factor: 0.0
-  #     max_amp_factor: 4.0
-  #     step_amp_factor: 0.1
-  #     pulse_length: 30
-  #     nshots: 1024
-
-
-  # - id: rabi length
-  #   priority: 0
-  #   operation: rabi_length
-  #   parameters:
-  #     pulse_duration_start: 4
-  #     pulse_duration_end: 84
-  #     pulse_duration_step: 8
-  #     pulse_amplitude: 0.5
-  #     nshots: 1024
-
-  # - id: rabi length sequences
-  #   priority: 0
-  #   operation: rabi_length_sequences
-  #   parameters:
-  #     pulse_duration_start: 4
-  #     pulse_duration_end: 84
-  #     pulse_duration_step: 8
-  #     pulse_amplitude: 0.5
-  #     nshots: 1024
-
-  # - id: t1
-  #   priority: 0
-  #   operation: t1
-  #   parameters:
-  #     delay_before_readout_start: 0
-  #     delay_before_readout_end: 20_000
-  #     delay_before_readout_step: 2000
-  #     nshots: 1024
-
-  # - id: t1 sequences
-  #   priority: 0
-  #   operation: t1_sequences
-  #   parameters:
-  #     delay_before_readout_start: 0
-  #     delay_before_readout_end: 20_000
-  #     delay_before_readout_step: 2000
-  #     nshots: 10
-
-  # - id: zeno
-  #   priority: 00
-  #   operation: zeno
-  #   parameters:
-  #     readouts: 100
-  #     nshots: 4096
-
-  # - id: t2
-  #   priority: 0
-  #   operation: t2
-  #   parameters:
-  #     delay_between_pulses_start: 16
-  #     delay_between_pulses_end: 20000
-  #     delay_between_pulses_step: 100
-  #     nshots: 10
-
-  # - id: t2 sequences
-  #   priority: 0
-  #   operation: t2_sequences
-  #   parameters:
-  #     delay_between_pulses_start: 16
-  #     delay_between_pulses_end: 20000
-  #     delay_between_pulses_step: 100
-  #     nshots: 1024
-
-  # - id: ramsey_detuned
-  #   priority: 0
-  #   operation: ramsey
-  #   parameters:
-  #     delay_between_pulses_start: 0 # must be a multiple of 4 incl 0
-  #     delay_between_pulses_end: 5000
-  #     delay_between_pulses_step: 500 # must be a multiple of 4
-  #     n_osc: 10
-  #     nshots: 10
-
-  # - id: ramsey detuned sequences
-  #   priority: 0
-  #   operation: ramsey_sequences
-  #   parameters:
-  #     delay_between_pulses_start: 0 # must be a multiple of 4 incl 0
-  #     delay_between_pulses_end: 5000
-  #     delay_between_pulses_step: 500 # must be a multiple of 4
-  #     n_osc: 10
-  #     nshots: 1024
-
-  # - id: ramsey
-  #   priority: 0
-  #   operation: ramsey
-  #   parameters:
-  #     delay_between_pulses_start: 0 # must be a multiple of 4 incl 0
-  #     delay_between_pulses_end: 5000
-  #     delay_between_pulses_step: 500 # must be a multiple of 4
-  #     n_osc: 0
-  #     nshots: 1024
-
-
-
-  # - id: single shot classification
-  #   priority: 0
-  #   operation: single_shot_classification
-  #   parameters:
-  #     nshots: 10
-
-  # - id: readout characterization
-  #   priority: 0
-  #   operation: readout_characterization
-  #   parameters:
-  #     nshots: 10
-
-  # - id: allXY
-  #   priority: 0
-  #   operation: allxy
-  #   parameters:
-  #     beta_param: null
-  #     nshots: 10
-
-
-  # - id: allxy_drag_pulse_tuning
-  #   priority: 0
-  #   operation: allxy_drag_pulse_tuning
-  #   parameters:
-  #     beta_start: 0
-  #     beta_end: 0.02
-  #     beta_step: 0.01
-  #     nshots: 10
-
-
-  # - id: drag_pulse_tuning
-  #   priority: 0
-  #   operation: drag_pulse_tuning
-  #   parameters:
-  #     beta_start: 0
-  #     beta_end: 0.02
-  #     beta_step: 0.01
-  #     nshots: 10
-
-  # - id: spin_echo
-  #   priority: 0
-  #   operation: spin_echo
-  #   parameters:
-  #     delay_between_pulses_start: 0
-  #     delay_between_pulses_end: 20000
-  #     delay_between_pulses_step: 2000
-  #     nshots: 10
-
-
-  # - id: flipping
-  #   priority: 0
-  #   operation: flipping
-  #   parameters:
-  #     nflips_max: 5
-  #     nflips_step: 1
-  #     nshots: 10
-
-  # - id: dispersive shift
-  #   priority: 0
-  #   operation: dispersive_shift
-  #   parameters:
-  #     freq_width: 10_000_000
-  #     freq_step: 100_000
-  #     nshots: 10
-
-  # - id: standard rb no error
-  #   priority: 0
-  #   operation: standard_rb
-  #   parameters:
-  #     depths:
-  #       start: 1
-  #       stop: 10
-  #       step: 2
-  #     niter: 2
-  #     nshots: 50
-  #     uncertainties: None
-  #     n_bootstrap: 0
-
-  # - id: standard rb bootstrap
-  #   priority: 0
-  #   operation: standard_rb
-  #   qubits: [1]
-  #   parameters:
-  #     depths: [1, 2, 3, 5]
-  #     niter: 5
-  #     nshots: 50
-  #     n_bootstrap: 10
-  #     noise_model: PauliErrorOnAll
-
-  # - id: chevron id
-  #   priority: 0
-  #   operation: chevron
-  #   qubits: [[0, 1],[1,2],[0,3]]
-  #   parameters:
-  #     amplitude_min: 0.1
-  #     amplitude_max: 0.6
-  #     amplitude_step: 0.01
-  #     duration_min: 10
-  #     duration_max: 50
-  #     duration_step: 1
-  #     nshots: 1000
-  #     parking: True
-
-  # - id: tune landscape
-  #   priority: 0
-  #   operation: cz_virtualz
-  #   qubits: [[0, 1],[1,2],[0,3]]
-  #   parameters:
-  #     theta_start: 0
-  #     theta_end: 180
-  #     theta_step: 10
-  #     flux_pulse_amplitude: 0.5
-  #     dt: 0
-  #     parking: True
-
-  # - id: standard rb inhomogeneous
-  #   priority: 0
-  #   operation: standard_rb
-  #   qubits: [0, 1, 3]
-  #   parameters:
-  #     depths: [1, 3, 3, 5]
-  #     niter: 5
-  #     nshots: 50
-  #     uncertainties: std
-  #     n_bootstrap: 10
-  #     noise_model: PauliErrorOnX
-  #     noise_params: [0.01, 0.01, 0.01]
-
-  # - id : resonator_frequency
-  #   priority: 0
-  #   operation: resonator_frequency
-  #   parameters:
-  #     freq_width: 200.e+6
-  #     freq_step: 25.e+6
-  #     nshots: 1000
-
-  # - id: fast reset
-  #   priority: 0
-  #   operation: fast_reset
-  #   parameters:
-  #     nshots: 1024
-
-  # - id: CHSH with pulses
-  #   priority: 0
-  #   operation: chsh_pulses
-  #   qubits: [[0,1],[1,2],[0,3]]
-  #   parameters:
-  #     nshots: 1000
-  #     ntheta: 10
-  #     bell_states: [0,1,2,3]
-  #     apply_error_mitigation: True
-
-  # #FIXME: missing GPI2 gate for transpiler
-  # - id: CHSH with natives
-  #   priority: 0
-  #   operation: chsh_circuits
-  #   qubits: [[0,1],[1,2]]
-  #   parameters:
-  #     nshots: 1000
-  #     ntheta: 10
-  #     bell_states: [0,1,2,3]
-  #     native: True
-  #     apply_error_mitigation: True
-
-  # #FIXME: cannot add pair [0,3]
-  # - id: CHSH with circuits
-  #   priority: 0
-  #   operation: chsh_circuits
-  #   qubits: [[0,1],[1,2]]
-  #   parameters:
-  #     nshots: 1000
-  #     ntheta: 2
-  #     bell_states: [0,1,2,3]
-  #     native: False
-  #     apply_error_mitigation: True
-
-  # - id: readout_mitigation_matrix pulses
-  #   priority: 0
-  #   operation: readout_mitigation_matrix
-  #   qubits: [[0,1,2],[1,2]]
-  #   parameters:
-  #     nshots: 100
-  #     pulses: True
-
-
-  # - id: readout_mitigation_matrix circuits
-  #   priority: 0
-  #   operation: readout_mitigation_matrix
-  #   qubits: [[0,1,2],[1,2]]
-  #   parameters:
-  #     nshots: 100
-  #     pulses: False
-=======
 #   - id: time of flight
 #     priority: 0
 #     operation: time_of_flight_readout
@@ -708,6 +276,192 @@
 #     parameters:
 #       nflips_max: 5
 #       nflips_step: 1
+# - id : resonator_frequency
+#   priority: 0
+#   operation: resonator_frequency
+#   parameters:
+#     freq_width: 200.e+6
+#     freq_step: 25.e+6
+#     nshots: 1000
+
+# - id: fast reset
+#   priority: 0
+#   operation: fast_reset
+#   parameters:
+# - id : resonator_frequency
+#   priority: 0
+#   operation: resonator_frequency
+#   parameters:
+#     freq_width: 200.e+6
+#     freq_step: 25.e+6
+#     nshots: 1000
+
+# - id: fast reset
+#   priority: 0
+#   operation: fast_reset
+#   parameters:
+#     nshots: 1024
+
+# - id: CHSH with pulses
+#   priority: 0
+#   operation: chsh_pulses
+#   qubits: [[0,1],[1,2],[0,3]]
+#   parameters:
+#     nshots: 1000
+#     ntheta: 10
+#     bell_states: [0,1,2,3]
+#     apply_error_mitigation: True
+
+# - id: CHSH with natives
+#   priority: 0
+#   operation: chsh_circuits
+#   qubits: [[0,1],[1,2]]
+#   parameters:
+#     nshots: 1000
+#     ntheta: 10
+#     bell_states: [0,1,2,3]
+#     native: True
+#     apply_error_mitigation: True
+
+# - id: CHSH with circuits
+#   priority: 0
+#   operation: chsh_circuits
+#   qubits: [[0,1],[1,2]]
+# - id : resonator_frequency
+#   priority: 0
+#   operation: resonator_frequency
+#   parameters:
+#     freq_width: 200.e+6
+#     freq_step: 25.e+6
+#     nshots: 1000
+
+# - id: fast reset
+#   priority: 0
+#   operation: fast_reset
+#   parameters:
+#     nshots: 1024
+
+# - id: CHSH with pulses
+#   priority: 0
+#   operation: chsh_pulses
+#   qubits: [[0,1],[1,2],[0,3]]
+#   parameters:
+#     nshots: 1000
+#     ntheta: 10
+#     bell_states: [0,1,2,3]
+#     apply_error_mitigation: True
+
+# - id: CHSH with natives
+#   priority: 0
+#   operation: chsh_circuits
+#   qubits: [[0,1],[1,2]]
+#   parameters:
+#     nshots: 1000
+#     ntheta: 10
+#     bell_states: [0,1,2,3]
+#     native: True
+#     apply_error_mitigation: True
+
+# - id: CHSH with circuits
+#   priority: 0
+#   operation: chsh_circuits
+#   qubits: [[0,1],[1,2]]
+#   parameters:
+#     nshots: 1000
+#     ntheta: 2
+#     bell_states: [0,1,2,3]
+#     native: False
+#     apply_error_mitigation: True
+
+# - id: readout_mitigation_matrix pulses
+#   priority: 0
+#   operation: readout_mitigation_matrix
+#   qubits: [[0,1,2],[1,2]]
+#   parameters:
+#     nshots: 100
+#     pulses: True
+
+
+# - id: readout_mitigation_matrix circuits
+#   priority: 0
+#   operation: readout_mitigation_matrix
+#   qubits: [[0,1,2],[1,2]]
+#   parameters:
+#     nshots: 100
+#     pulses: False
+#   parameters:
+#     nshots: 1000
+#     ntheta: 2
+#     bell_states: [0,1,2,3]
+#     native: False
+#     apply_error_mitigation: True
+
+# - id: readout_mitigation_matrix pulses
+#   priority: 0
+#   operation: readout_mitigation_matrix
+#   qubits: [[0,1,2],[1,2]]
+#   parameters:
+#     nshots: 100
+#     pulses: True
+
+
+# - id: readout_mitigation_matrix circuits
+#   priority: 0
+#   operation: readout_mitigation_matrix
+#   qubits: [[0,1,2],[1,2]]
+#   parameters:
+#     nshots: 100
+#     pulses: False
+#     nshots: 1024
+
+# - id: CHSH with pulses
+#   priority: 0
+#   operation: chsh_pulses
+#   qubits: [[0,1],[1,2],[0,3]]
+#   parameters:
+#     nshots: 1000
+#     ntheta: 10
+#     bell_states: [0,1,2,3]
+#     apply_error_mitigation: True
+
+# - id: CHSH with natives
+#   priority: 0
+#   operation: chsh_circuits
+#   qubits: [[0,1],[1,2]]
+#   parameters:
+#     nshots: 1000
+#     ntheta: 10
+#     bell_states: [0,1,2,3]
+#     native: True
+#     apply_error_mitigation: True
+
+# - id: CHSH with circuits
+#   priority: 0
+#   operation: chsh_circuits
+#   qubits: [[0,1],[1,2]]
+#   parameters:
+#     nshots: 1000
+#     ntheta: 2
+#     bell_states: [0,1,2,3]
+#     native: False
+#     apply_error_mitigation: True
+
+# - id: readout_mitigation_matrix pulses
+#   priority: 0
+#   operation: readout_mitigation_matrix
+#   qubits: [[0,1,2],[1,2]]
+#   parameters:
+#     nshots: 100
+#     pulses: True
+
+
+# - id: readout_mitigation_matrix circuits
+#   priority: 0
+#   operation: readout_mitigation_matrix
+#   qubits: [[0,1,2],[1,2]]
+#   parameters:
+#     nshots: 100
+#     pulses: False
 #       nshots: 10
 
 
@@ -758,4 +512,66 @@
 #       n_bootstrap: 10
 #       noise_model: PauliErrorOnX
 #       noise_params: [0.01, 0.01, 0.01]
->>>>>>> 98745570
+
+# - id : resonator_frequency
+#   priority: 0
+#   operation: resonator_frequency
+#   parameters:
+#     freq_width: 200.e+6
+#     freq_step: 25.e+6
+#     nshots: 1000
+
+# - id: fast reset
+#   priority: 0
+#   operation: fast_reset
+#   parameters:
+#     nshots: 1024
+
+# - id: CHSH with pulses
+#   priority: 0
+#   operation: chsh_pulses
+#   qubits: [[0,1],[1,2],[0,3]]
+#   parameters:
+#     nshots: 1000
+#     ntheta: 10
+#     bell_states: [0,1,2,3]
+#     apply_error_mitigation: True
+
+# - id: CHSH with natives
+#   priority: 0
+#   operation: chsh_circuits
+#   qubits: [[0,1],[1,2]]
+#   parameters:
+#     nshots: 1000
+#     ntheta: 10
+#     bell_states: [0,1,2,3]
+#     native: True
+#     apply_error_mitigation: True
+
+# - id: CHSH with circuits
+#   priority: 0
+#   operation: chsh_circuits
+#   qubits: [[0,1],[1,2]]
+#   parameters:
+#     nshots: 1000
+#     ntheta: 2
+#     bell_states: [0,1,2,3]
+#     native: False
+#     apply_error_mitigation: True
+
+# - id: readout_mitigation_matrix pulses
+#   priority: 0
+#   operation: readout_mitigation_matrix
+#   qubits: [[0,1,2],[1,2]]
+#   parameters:
+#     nshots: 100
+#     pulses: True
+
+
+# - id: readout_mitigation_matrix circuits
+#   priority: 0
+#   operation: readout_mitigation_matrix
+#   qubits: [[0,1,2],[1,2]]
+#   parameters:
+#     nshots: 100
+#     pulses: False
--- conflicted
+++ resolved
@@ -70,37 +70,12 @@
   #   software_averages: 2
   #   points: 10
 
-<<<<<<< HEAD
-  # qubit_spectroscopy_flux_track:
-  #   freq_width: 50_000_000
-  #   freq_step: 1_000_000
-  #   current_offset: 10.e-3
-  #   current_step: 4.e-3 # 0.0001
-  #   software_averages: 1
-  #   points: 10
-
-  # qubit_attenuation:
-  #   freq_start: -100.e+6
-  #   freq_end: +100.e+6
-  #   freq_step: 2.e+6
-  #   attenuation_list: range(38,60,2)
-  #   software_averages: 1
-  #   points: 1
-
-  # rabi_pulse_length:
-  #   pulse_duration_start: 4 # minimum 4ns
-  #   pulse_duration_end: 200
-  #   pulse_duration_step: 4
-  #   software_averages: 1
-  #   points: 10
-=======
   rabi_pulse_length:
     pulse_duration_start: 4 # minimum 4ns
     pulse_duration_end: 200
     pulse_duration_step: 4
     software_averages: 1
     points: 10
->>>>>>> 1b6ca76c
 
   # rabi_pulse_gain:
   #   pulse_gain_start: 0 # -1.0<=g<=1.0
@@ -136,32 +111,6 @@
   #   software_averages: 1
   #   points: 10
 
-<<<<<<< HEAD
-  # rabi_pulse_amplitude_and_attenuation:
-  #   pulse_amplitude_start: 0 # 0<=a<=1
-  #   pulse_amplitude_end: 1
-  #   pulse_amplitude_step: 0.02
-  #   qd_pulse_attenuation_range: range(0,60,2)  #or [12, 2, 20]
-  #   software_averages: 1
-  #   points: 10
-
-  # rabi_pulse_gain_and_attenuation:
-  #   pulse_gain_start: 0 # 0<=a<=1
-  #   pulse_gain_end: 1
-  #   pulse_gain_step: 0.02
-  #   qd_pulse_attenuation_range: range(0,60,2)  #or [12, 2, 20]
-  #   software_averages: 1
-  #   points: 10
-
-  # ramsey_frequency_detuned:
-  #   t_start: 4
-  #   t_end: [3000] #t_end (optimal) = 3.5 * T2
-  #   t_step: 16
-  #   n_osc: 4
-  #   points: 5 #minimum set to 5 for live fitting
-
-=======
->>>>>>> 1b6ca76c
   # ramsey:
   #   delay_between_pulses_start: 4 # must be a multiple of 4 incl 0
   #   delay_between_pulses_end: 3000
@@ -208,45 +157,4 @@
   #   beta_start: -1
   #   beta_end: 1
   #   beta_step: 0.01
-<<<<<<< HEAD
-  #   points: 1
-
-  # RO_matrix:
-  #   niter: 10 # set niter = 1024 to collect good statistics
-
-  # ro_pulse_phase:
-  #   pulse_phase_start: 0
-  #   pulse_phase_end: 6.28318
-  #   pulse_phase_step: 0.1
-  #   software_averages: 1
-  #   points: 10
-
-  # spin_echo:
-  #   delay_between_pulses_start: 4
-  #   delay_between_pulses_end: 4000
-  #   delay_between_pulses_step: 20
-  #   software_averages: 1
-  #   points: 5
-
-  # spin_echo_3pulses:
-  #   delay_between_pulses_start: 4
-  #   delay_between_pulses_end: 30000
-  #   delay_between_pulses_step: 20
-  #   software_averages: 1
-  #   points: 5
-
-  # ro_power_optimization:
-  #   amplitude_min: 0
-  #   amplitude_step: 0.1
-  #   amplitude_max: 1
-  #   attenuation_reduction: 0
-  #   niter: 2000
-  #   points: 1
-
-  # ro_power_optimization:
-  #   freq_width: 0
-  #   freq_step: 0.1
-  #   niter: 2000
-=======
->>>>>>> 1b6ca76c
   #   points: 1
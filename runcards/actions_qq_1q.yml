--- conflicted
+++ resolved
@@ -1,10 +1,6 @@
 platform: tii1q
 
-<<<<<<< HEAD
-qubits: [1]
-=======
 qubits: [3,4]
->>>>>>> 17263dab
 
 format: csv
 
@@ -48,17 +44,6 @@
     software_averages: 1
     points: 1
 
-<<<<<<< HEAD
-  qubit_attenuation:
-    freq_start: -400.e+6
-    freq_end: +50.e+6
-    freq_step: 2.e+6
-    attenuation_list: [0]
-    software_averages: 1
-    points: 1
-
-=======
->>>>>>> 17263dab
   # rabi_pulse_amplitude:
   #   pulse_amplitude_start: 0 # 0<=a<=1
   #   pulse_amplitude_end: 1

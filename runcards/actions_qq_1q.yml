platform: tii1q_b1
<<<<<<< HEAD
=======

runcard: tii1q_b1.yml
>>>>>>> 5f0accb2

qubits: [0]

format: csv

actions:
  resonator_spectroscopy:
    lowres_width: 5_000_000
    lowres_step: 2_000_000
    highres_width: 1_500_000
    highres_step: 200_000
    precision_width: 1_500_000
    precision_step: 100_000
<<<<<<< HEAD
    software_averages: 1
    points: 5

  resonator_punchout:
    freq_width: 10_000_000
    freq_step: 200_000
    min_att: 0
    max_att: 60
    step_att: 2 # attenuation must be a multiple of 2
    software_averages: 1
    points: 1
=======
    software_averages: 2
    points: 5

  # resonator_punchout:
  #   freq_width: 10_000_000
  #   freq_step: 200_000
  #   min_att: 0
  #   max_att: 60
  #   step_att: 2 # attenuation must be a multiple of 2
  #   software_averages: 1
  #   points: 10
>>>>>>> 5f0accb2

  # qubit_spectroscopy:
  #   fast_start: -5_000_000
  #   fast_end: 5_000_000
  #   fast_step: 200_000
  #   precision_start: -500_000
  #   precision_end: 500_000
  #   precision_step: 20_000
  #   software_averages: 1
  #   points: 10

  # rabi_pulse_amplitude:
  #   pulse_amplitude_start: 0 # 0<=a<=1
  #   pulse_amplitude_end: 1
  #   pulse_amplitude_step: 0.02
  #   software_averages: 1
  #   points: 10

  # rabi_pulse_gain:
  #   pulse_gain_start: 0 # -1.0<=g<=1.0
  #   pulse_gain_end: 1
  #   pulse_gain_step: 0.02
  #   software_averages: 1
  #   points: 10

  # rabi_pulse_length_and_amplitude:
  #   pulse_duration_start: 4 # minimum 4ns
  #   pulse_duration_end: 200
  #   pulse_duration_step: 4
  #   pulse_amplitude_start: 0 # -1.0<= amplitude <=1.0
  #   pulse_amplitude_end: 1
  #   pulse_amplitude_step: 0.02
  #   software_averages: 1
  #   points: 10

  # rabi_pulse_length_and_gain:
  #   pulse_duration_start: 4 # minimum 4ns
  #   pulse_duration_end: 200
  #   pulse_duration_step: 4
  #   pulse_gain_start: 0 # -1.0<=g<=1.0
  #   pulse_gain_end: 1
  #   pulse_gain_step: 0.02
  #   software_averages: 1
  #   points: 10

  # rabi_pulse_length:
  #   pulse_duration_start: 4 # minimum 4ns
  #   pulse_duration_end: 200
  #   pulse_duration_step: 4
  #   software_averages: 1
  #   points: 10

  # allXY_iteration:
  #   beta_start: -1
  #   beta_end: 1
  #   beta_step: 0.2
  #   software_averages: 1
  #   points: 1

  # allXY:
  #   beta_param: Null
  #   software_averages: 1
  #   points: 1

  # calibrate_qubit_states:
  #   nshots: 1024
  #   points: 1

  # calibrate_qubit_states_binning:
  #   nshots: 1024
  #   points: 1

  # calibrate_qubit_states_binning:
  #   niter: 1024
  #   points: 10

  # dispersive_shift:
  #   freq_width: 5_000_000
  #   freq_step: 200_000
  #   software_averages: 1
  #   points: 5

  # flipping:
  #   niter: 10
  #   step: 2
  #   points: 1

  # ramsey_frequency_detuned:
  #   t_start: 4
  #   t_end: [2000] #t_end (optimal) = 3.5 * T2 (limited by HW to 8000ns)
  #   t_step: 16
  #   n_osc: 4
  #   software_averages: 1
  #   points: 1

  # ramsey:
  #   delay_between_pulses_start: 0 # must be a multiple of 4 incl 0
  #   delay_between_pulses_end: 4000
  #   delay_between_pulses_step: 16 # must be a multiple of 4
  #   software_averages: 1
  #   points: 1

  # RO_matrix:
  #   niter: 10 # set niter = 1024 to collect good statistics

  # ro_pulse_phase:
  #   pulse_phase_start: 0
  #   pulse_phase_end: 6.28318
  #   pulse_phase_step: 0.1
  #   software_averages: 1
  #   points: 10

  # t1:
  #   delay_before_readout_start: 4
  #   delay_before_readout_end: 50_000
  #   delay_before_readout_step: 500
  #   software_averages: 1
  #   points: 5

  # spin_echo:
  #   delay_between_pulses_start: 4
  #   delay_between_pulses_end: 4000
  #   delay_between_pulses_step: 20
  #   software_averages: 1
  #   points: 5

  # spin_echo_3pulses:
  #   delay_between_pulses_start: 4
  #   delay_between_pulses_end: 30000
  #   delay_between_pulses_step: 20
  #   software_averages: 1
  #   points: 5

  # spin_echo_3pulses:
  #   delay_between_pulses_start: 4
  #   delay_between_pulses_end: 20000
  #   delay_between_pulses_step: 20
  #   software_averages: 1
  #   points: 5<|MERGE_RESOLUTION|>--- conflicted
+++ resolved
@@ -1,9 +1,6 @@
 platform: tii1q_b1
-<<<<<<< HEAD
-=======
 
 runcard: tii1q_b1.yml
->>>>>>> 5f0accb2
 
 qubits: [0]
 
@@ -17,7 +14,6 @@
     highres_step: 200_000
     precision_width: 1_500_000
     precision_step: 100_000
-<<<<<<< HEAD
     software_averages: 1
     points: 5
 
@@ -29,19 +25,6 @@
     step_att: 2 # attenuation must be a multiple of 2
     software_averages: 1
     points: 1
-=======
-    software_averages: 2
-    points: 5
-
-  # resonator_punchout:
-  #   freq_width: 10_000_000
-  #   freq_step: 200_000
-  #   min_att: 0
-  #   max_att: 60
-  #   step_att: 2 # attenuation must be a multiple of 2
-  #   software_averages: 1
-  #   points: 10
->>>>>>> 5f0accb2
 
   # qubit_spectroscopy:
   #   fast_start: -5_000_000

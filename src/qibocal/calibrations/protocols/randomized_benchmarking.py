<<<<<<< HEAD
# -*- coding: utf-8 -*-

=======
from datetime import datetime

from numpy import random
>>>>>>> 2afb1b38
from qibo.noise import NoiseModel, PauliError
from qibocal import plots
from qibocal.calibrations.protocols.experiments import Experiment
from qibocal.calibrations.protocols import generators
from qibocal.calibrations.protocols.utils import effective_depol
from qibocal.data import Data
from qibocal.decorators import plot
<<<<<<< HEAD
from qibocal.fitting.methods import rb_exponential_fit
from qibo import gates
from qibolab.platforms.abstract import AbstractPlatform
=======
from qibocal.fitting.methods import rb_exponential_fit, rb_statistics
from qibocal.plots.scatters import rb_plot
>>>>>>> 2afb1b38


@plot("Randomized benchmarking", plots.rb_plot)
def dummyrb(
    platform: AbstractPlatform,
    qubit: list,
    circuit_generator_class: str,
    invert: bool,
    sequence_lengths: list,
    runs: int,
    nshots: int = 1024,
    inject_noise: list = None,
    active_qubit: int = None,
):
    # Make a generator object out of the generator class.
    circuit_generator = getattr(generators, circuit_generator_class)(
        qubit, invert=invert, act_on=active_qubit
    )
    # Initiate the Experiment object, not filled with circuits yet.
    experiment = Experiment(circuit_generator, sequence_lengths, qubit, runs, nshots)
    # Build the circuits.
    experiment.build()
    # Get the circuits object. To avoid the
    # TypeError: cannot pickle 'module' object,
    # initiate the data object now.
    data_circs = experiment.data_circuits
    yield data_circs
    # Execute the circuits.
    experiment.execute_experiment(paulierror_noiseparams=inject_noise)
    # Get the data objects.
    data_probs = experiment.data_probabilities
    data_samples = experiment.data_samples
    # Yield the circuits and outcome data objects.
    yield data_probs
    yield data_samples
    if not active_qubit:
        active_qubit = qubit
    yield rb_exponential_fit(experiment, active_qubit)
    # Store the effective depol parameter. If there is no noise to inject (
    # because it is run on hardware), make it zero.
    if not inject_noise:
        inject_noise = [0, 0, 0]
    pauli = PauliError(*inject_noise)
    noise = NoiseModel()
    noise.add(pauli, gates.Unitary)
    data_depol = Data("effectivedepol", quantities=["effective_depol"])
    data_depol.add({"effective_depol": effective_depol(pauli)})
<<<<<<< HEAD
    yield data_depol
=======
    yield data_depol
    print("end: ", datetime.now().strftime("%d.%b %y %H:%M:%S"))


@plot("Randomized Benchmarking Statistical Analyzes", plots.rb_statistics)
def statistical_analyses_rb(
    platform,
    qubit: list,
    circuit_generator_class: str,
    invert: bool,
    sequence_lengths: list,
    amount: int,
    runs: int,
    iterations: int,
    k: int,
    nshots: int = 1024,
    active_qubit: int = None,
):
    # Make the generator class out of the name.
    circuit_generator_class = eval(circuit_generator_class)
    # Make a generator object out of the generator class.
    circuit_generator = circuit_generator_class(
        qubit, invert=invert, act_on=active_qubit
    )
    # Initiate the Experiment object, not filled with circuits yet.
    experiment = Experiment(circuit_generator, sequence_lengths, qubit, runs, nshots)
    # Build the circuits.
    experiment.build()
    # Get the circuits object. To avoid the
    # TypeError: cannot pickle 'module' object,
    # initiate the data object now.
    data_circs = experiment.data_circuits
    yield data_circs
    for count in range(amount):
        rand_noise = random.uniform(low=0, high=0.1, size=3)
        print(rand_noise)
        # Execute the circuits.
        experiment.execute_experiment(paulierror_noiseparams=list(rand_noise))
        # Get the data objects.
        data_probs = experiment.data_probabilities
        data_samples = experiment.data_samples
        # Yield the circuits and outcome data objects.
        yield data_probs
        yield data_samples
        yield rb_statistics(experiment, iterations, k)
        # Store the effective depol parameter. If there is no noise to inject (
        # because it is run on hardware), make it zero.
        pauli = PauliError(*rand_noise)
        noise = NoiseModel()
        noise.add(pauli, gates.Unitary)
        data_depol = Data(f"effectivedepol{count+1}", quantities=["effective_depol"])
        data_depol.add({"effective_depol": effective_depol(pauli)})
        yield data_depol
>>>>>>> 2afb1b38
<|MERGE_RESOLUTION|>--- conflicted
+++ resolved
@@ -1,11 +1,6 @@
-<<<<<<< HEAD
-# -*- coding: utf-8 -*-
-
-=======
 from datetime import datetime
 
 from numpy import random
->>>>>>> 2afb1b38
 from qibo.noise import NoiseModel, PauliError
 from qibocal import plots
 from qibocal.calibrations.protocols.experiments import Experiment
@@ -13,14 +8,10 @@
 from qibocal.calibrations.protocols.utils import effective_depol
 from qibocal.data import Data
 from qibocal.decorators import plot
-<<<<<<< HEAD
 from qibocal.fitting.methods import rb_exponential_fit
 from qibo import gates
 from qibolab.platforms.abstract import AbstractPlatform
-=======
 from qibocal.fitting.methods import rb_exponential_fit, rb_statistics
-from qibocal.plots.scatters import rb_plot
->>>>>>> 2afb1b38
 
 
 @plot("Randomized benchmarking", plots.rb_plot)
@@ -68,11 +59,7 @@
     noise.add(pauli, gates.Unitary)
     data_depol = Data("effectivedepol", quantities=["effective_depol"])
     data_depol.add({"effective_depol": effective_depol(pauli)})
-<<<<<<< HEAD
     yield data_depol
-=======
-    yield data_depol
-    print("end: ", datetime.now().strftime("%d.%b %y %H:%M:%S"))
 
 
 @plot("Randomized Benchmarking Statistical Analyzes", plots.rb_statistics)
@@ -123,5 +110,4 @@
         noise.add(pauli, gates.Unitary)
         data_depol = Data(f"effectivedepol{count+1}", quantities=["effective_depol"])
         data_depol.add({"effective_depol": effective_depol(pauli)})
-        yield data_depol
->>>>>>> 2afb1b38
+        yield data_depol
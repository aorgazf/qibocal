# -*- coding: utf-8 -*-

from datetime import datetime

from qibo.noise import NoiseModel, PauliError

from qibocal import plots
from qibocal.calibrations.protocols.experiments import Experiment
from qibocal.calibrations.protocols.generators import *
from qibocal.calibrations.protocols.utils import effective_depol
from qibocal.data import Data
from qibocal.decorators import plot
from qibocal.plots.scatters import rb_plot
<<<<<<< HEAD
from qibocal.fitting.methods import rb_exponential_fit
from datetime import datetime
=======
>>>>>>> df18ff81


@plot("Randomized benchmarking", plots.rb_plot)
def dummyrb(
    platform,
    qubit: list,
    circuit_generator_class: str,
    invert: bool,
    sequence_lengths: list,
    runs: int,
    nshots: int = 1024,
    inject_noise: list = None,
    active_qubit: int = None,
):
    print("start: ", datetime.now().strftime("%d.%b %y %H:%M:%S"))
    # Make the generator class out of the name.
    circuit_generator_class = eval(circuit_generator_class)
    # Make a generator object out of the generator class.
    circuit_generator = circuit_generator_class(
        qubit, invert=invert, act_on=active_qubit
    )
    # Initiate the Experiment object, not filled with circuits yet.
    experiment = Experiment(circuit_generator, sequence_lengths, qubit, runs, nshots)
    # Build the circuits.
    experiment.build()
    # Get the circuits object. To avoid the
    # TypeError: cannot pickle 'module' object,
    # initiate the data object now.
    data_circs = experiment.data_circuits
    yield data_circs
    # Execute the circuits.
    experiment.execute_experiment(paulierror_noiseparams=inject_noise)
    # Get the data objects.
    data_probs = experiment.data_probabilities
    data_samples = experiment.data_samples
    # Yield the circuits and outcome data objects.
    yield data_probs
    yield data_samples
    if not active_qubit:
        active_qubit = qubit
    yield rb_exponential_fit(experiment, active_qubit)
    # Store the effective depol parameter. If there is no noise to inject (
    # because it is run on hardware), make it zero.
    if not inject_noise:
        inject_noise = [0, 0, 0]
    pauli = PauliError(*inject_noise)
    noise = NoiseModel()
    noise.add(pauli, gates.Unitary)
    data_depol = Data("effectivedepol", quantities=["effective_depol"])
    data_depol.add({"effective_depol": effective_depol(pauli)})
    yield data_depol
    print("end: ", datetime.now().strftime("%d.%b %y %H:%M:%S"))<|MERGE_RESOLUTION|>--- conflicted
+++ resolved
@@ -11,11 +11,8 @@
 from qibocal.data import Data
 from qibocal.decorators import plot
 from qibocal.plots.scatters import rb_plot
-<<<<<<< HEAD
 from qibocal.fitting.methods import rb_exponential_fit
 from datetime import datetime
-=======
->>>>>>> df18ff81
 
 
 @plot("Randomized benchmarking", plots.rb_plot)

--- conflicted
+++ resolved
@@ -3,12 +3,8 @@
 from qibolab.pulses import PulseSequence
 
 from qibocal import plots
-<<<<<<< HEAD
 from qibocal.calibrations.characterization.utils import iq_to_prob
 from qibocal.data import Dataset
-=======
-from qibocal.data import DataUnits
->>>>>>> 17263dab
 from qibocal.decorators import plot
 from qibocal.fitting.methods import drag_tunning_fit
 
@@ -186,11 +182,6 @@
         platform.characterization["single_qubit"][qubit]["mean_exc_states"]
     )
 
-<<<<<<< HEAD
-=======
-    data = DataUnits(name=f"data_q{qubit}", quantities={"beta_param": "dimensionless"})
-
->>>>>>> 17263dab
     count = 0
     for beta_param in np.arange(beta_start, beta_end, beta_step).round(4):
         if count % points == 0 and count > 0:

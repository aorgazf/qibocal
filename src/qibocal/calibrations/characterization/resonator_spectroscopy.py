import numpy as np
from qibo.config import log
from qibolab.platforms.abstract import AbstractPlatform
from qibolab.pulses import PulseSequence

from qibocal import plots
from qibocal.data import DataUnits
from qibocal.decorators import plot
from qibocal.fitting.methods import lorentzian_fit


@plot("MSR and Phase vs Resonator Frequency", plots.frequency_msr_phase)
def resonator_spectroscopy(
    platform: AbstractPlatform,
    qubits: list,
    fast_width,
    fast_step,
    precision_width,
    precision_step,
    software_averages=1,
    points=10,
):
    r"""
    Perform spectroscopies on the qubits' readout resonators.
    This routine executes an initial scan around the expected resonator frequency indicated
    in the platform runcard. After that, a final sweep with more precision is executed centered in the new
    resonator frequency found.

    Args:
        platform (AbstractPlatform): Qibolab platform object
        qubits (list): List of target qubits to perform the action
        fast_width (int): Width frequency in HZ to perform the high resolution sweep
        fast_step (int): Step frequency in HZ for the high resolution sweep
        precision_width (int): Width frequency in HZ to perform the precision resolution sweep
        precision_step (int): Step frequency in HZ for the precission resolution sweep
        software_averages (int): Number of executions of the routine for averaging results
        points (int): Save data results in a file every number of points

    Returns:
        - Two DataUnits objects with the raw data obtained for the fast and precision sweeps with the following keys

            - **MSR[V]**: Resonator signal voltage mesurement in volts
            - **i[V]**: Resonator signal voltage mesurement for the component I in volts
            - **q[V]**: Resonator signal voltage mesurement for the component Q in volts
            - **phase[rad]**: Resonator signal phase mesurement in radians
            - **frequency[Hz]**: Resonator frequency value in Hz
            - **qubit**: The qubit being tested
            - **iteration**: The iteration number of the many determined by software_averages

        - A DataUnits object with the fitted data obtained with the following keys

            - **resonator_freq**: frequency
            - **peak_voltage**: peak voltage
            - **popt0**: Lorentzian's amplitude
            - **popt1**: Lorentzian's center
            - **popt2**: Lorentzian's sigma
            - **popt3**: Lorentzian's offset
            - **qubit**: The qubit being tested
    """

    # reload instrument settings from runcard
    platform.reload_settings()

<<<<<<< HEAD
    resonator_frequency = platform.get_resonator_frequency(qubit)

    # TODO: is this parameter necessary
    qrm_LO = None  # platform.qrm[qubit].ports["o1"].lo_frequency
=======
    # create a sequence of pulses for the experiment:
    # MZ

    # taking advantage of multiplexing, apply the same set of gates to all qubits in parallel
    sequence = PulseSequence()
    ro_pulses = {}
    for qubit in qubits:
        ro_pulses[qubit] = platform.create_qubit_readout_pulse(qubit, start=0)
        sequence.add(ro_pulses[qubit])

    # define the parameter to sweep and its range:
    # resonator frequency
    resonator_frequencies = {}
    for qubit in qubits:
        resonator_frequencies[qubit] = platform.characterization["single_qubit"][qubit][
            "resonator_freq"
        ]
    delta_frequency_range = np.arange(-fast_width // 2, fast_width // 2, fast_step)

    # save runcard local oscillator frequencies to be able to calculate new intermediate frequencies
    lo_frequencies = {qubit: platform.ro_port[qubit].lo_frequency for qubit in qubits}
>>>>>>> e74a842b

    # create a DataUnits object to store the results,
    # DataUnits stores by default MSR, phase, i, q
    # additionally include resonator frequency
    fast_sweep_data = DataUnits(
        name="fast_sweep_data",
        quantities={"frequency": "Hz"},
        options=["qubit", "iteration"],
    )

    # repeat the experiment as many times as defined by software_averages
    count = 0
    for iteration in range(software_averages):
        # sweep the parameter
        for delta_freq in delta_frequency_range:
            # save data as often as defined by points
            if count % points == 0 and count > 0:
                # save data
                yield fast_sweep_data
                # calculate and save fit
                yield lorentzian_fit(
                    fast_sweep_data,
                    x="frequency[Hz]",
                    y="MSR[uV]",
<<<<<<< HEAD
                    qubit=qubit,
                    nqubits=platform.nqubits,
                    labels=["resonator_freq", "peak_voltage", "MZ_freq"],
                    qrm_lo=qrm_LO,
=======
                    qubits=qubits,
                    resonator_type=platform.resonator_type,
                    labels=["resonator_freq", "peak_voltage", "intermediate_freq"],
                    lo_freqs=lo_frequencies,
>>>>>>> e74a842b
                )
            # reconfigure the instruments based on the new resonator frequency
            # in this case setting the local oscillators
            # the pulse sequence does not need to be modified or recreated between executions
            for qubit in qubits:
                platform.ro_port[qubit].lo_frequency = (
                    delta_freq
                    + resonator_frequencies[qubit]
                    - ro_pulses[qubit].frequency
                )

            # execute the pulse sequence
            results = platform.execute_pulse_sequence(sequence)

<<<<<<< HEAD
            platform.set_lo_frequency(qubit, freq - ro_pulse.frequency)
            msr, phase, i, q = platform.execute_pulse_sequence(sequence)[
                ro_pulse.serial
            ]
            results = {
                "MSR[V]": msr,
                "i[V]": i,
                "q[V]": q,
                "phase[rad]": phase,
                "frequency[Hz]": freq,
            }
            fast_sweep_data.add(results)
=======
            # retrieve the results for every qubit
            for qubit in qubits:
                # average msr, phase, i and q over the number of shots defined in the runcard
                msr, phase, i, q = results[ro_pulses[qubit].serial]
                # store the results
                r = {
                    "MSR[V]": msr,
                    "i[V]": i,
                    "q[V]": q,
                    "phase[rad]": phase,
                    "frequency[Hz]": delta_freq + resonator_frequencies[qubit],
                    "qubit": qubit,
                    "iteration": iteration,
                }
                fast_sweep_data.add(r)
>>>>>>> e74a842b
            count += 1
    # finally, save the remaining data and fits
    yield fast_sweep_data
    yield lorentzian_fit(
        fast_sweep_data,
        x="frequency[Hz]",
        y="MSR[uV]",
        qubits=qubits,
        resonator_type=platform.resonator_type,
        labels=["resonator_freq", "peak_voltage", "intermediate_freq"],
        lo_freqs=lo_frequencies,
    )

    # store max/min peaks as new frequencies
    new_resonator_frequencies = {}
    for qubit in qubits:
        qubit_data = (
            fast_sweep_data.df[fast_sweep_data.df["qubit"] == qubit]
            .drop(columns=["qubit", "iteration"])
            .groupby("frequency", as_index=False)
            .mean()
        )
        if platform.resonator_type == "3D":
            new_resonator_frequencies[qubit] = (
                qubit_data["frequency"][
                    np.argmax(qubit_data["MSR"].pint.to("V").pint.magnitude)
                ]
                .to("Hz")
                .magnitude
            )
        else:
            new_resonator_frequencies[qubit] = (
                qubit_data["frequency"][
                    np.argmin(qubit_data["MSR"].pint.to("V").pint.magnitude)
                ]
                .to("Hz")
                .magnitude
            )

    # run a precision sweep around the newly detected frequencies

    # create a new sequence of pulses with adjusted frequencies
    sequence = PulseSequence()
    ro_pulses = {}
    for qubit in qubits:
        # new ro_pulse frequency TODO: implement frequency planning in the platform
        ro_pulses[qubit] = platform.create_qubit_readout_pulse(qubit, start=0)
        if (
            abs(
                new_resonator_frequencies[qubit]
                - resonator_frequencies[qubit]
                + ro_pulses[qubit].frequency
            )
            <= 300e6
            and abs(
                new_resonator_frequencies[qubit]
                - resonator_frequencies[qubit]
                + ro_pulses[qubit].frequency
            )
            >= 1e6
        ):
            ro_pulses[qubit].frequency = (
                new_resonator_frequencies[qubit]
                - resonator_frequencies[qubit]
                + ro_pulses[qubit].frequency
            )
            sequence.add(ro_pulses[qubit])

    delta_frequency_range = np.arange(
        -precision_width // 2, precision_width // 2, precision_step
    )

    # create a second DataUnits object to store the results,
    precision_sweep_data = DataUnits(
        name="precision_sweep_data",
        quantities={"frequency": "Hz"},
        options=["qubit", "iteration"],
    )

    # repeat the experiment as many times as defined by software_averages
    count = 0
    for iteration in range(software_averages):
        # sweep the parameter
        for delta_freq in delta_frequency_range:
            # save data as often as defined by points
            if count % points == 0 and count > 0:
                # save data
                yield precision_sweep_data
                # calculate and save fit
                yield lorentzian_fit(
                    precision_sweep_data,
                    x="frequency[Hz]",
                    y="MSR[uV]",
<<<<<<< HEAD
                    qubit=qubit,
                    nqubits=platform.nqubits,
                    labels=["resonator_freq", "peak_voltage", "MZ_freq"],
                    qrm_lo=qrm_LO,
=======
                    qubits=qubits,
                    resonator_type=platform.resonator_type,
                    labels=["resonator_freq", "peak_voltage", "intermediate_freq"],
                    lo_freqs=lo_frequencies,
>>>>>>> e74a842b
                )
            # reconfigure the instrument based on the new resonator frequency
            # in this case setting the local oscillators
            # the pulse sequence does not need to be modified between executions
            for qubit in qubits:
                platform.ro_port[qubit].lo_frequency = (
                    delta_freq
                    + new_resonator_frequencies[qubit]
                    - ro_pulses[qubit].frequency
                )

            # execute the pulse sequence
            results = platform.execute_pulse_sequence(sequence)

<<<<<<< HEAD
            platform.set_lo_frequency(qubit, freq - ro_pulse.frequency)
            msr, phase, i, q = platform.execute_pulse_sequence(sequence)[
                ro_pulse.serial
            ]
            results = {
                "MSR[V]": msr,
                "i[V]": i,
                "q[V]": q,
                "phase[rad]": phase,
                "frequency[Hz]": freq,
            }
            precision_sweep__data.add(results)
=======
            # retrieve the results for every qubit
            for pulse in sequence.ro_pulses:
                # average msr, phase, i and q over the number of shots defined in the runcard
                msr, phase, i, q = results[pulse.serial]
                # store the results
                r = {
                    "MSR[V]": msr,
                    "i[V]": i,
                    "q[V]": q,
                    "phase[rad]": phase,
                    "frequency[Hz]": delta_freq
                    + new_resonator_frequencies[pulse.qubit],
                    "qubit": pulse.qubit,
                    "iteration": iteration,
                }
                precision_sweep_data.add(r)
>>>>>>> e74a842b
            count += 1
    # finally, save the remaining data and fits
    yield precision_sweep_data
    yield lorentzian_fit(
        precision_sweep_data,
        x="frequency[Hz]",
        y="MSR[uV]",
        qubits=qubits,
        resonator_type=platform.resonator_type,
        labels=["resonator_freq", "peak_voltage", "intermediate_freq"],
        lo_freqs=lo_frequencies,
    )


@plot(
    "MSR and Phase vs Resonator Frequency and Attenuation",
    plots.frequency_attenuation_msr_phase,
)
@plot(
    "Cross section at half range attenuation", plots.frequency_attenuation_msr_phase_cut
)
def resonator_punchout(
    platform: AbstractPlatform,
    qubits: list,
    freq_width,
    freq_step,
    min_att,
    max_att,
    step_att,
    software_averages=1,
    points=10,
):
    r"""
    Perform spectroscopies on the qubits' readout resonators, decreasing the attenuation applied to
    the read-out pulse, producing an increment of the power sent to the resonator.
    That shows the two regimes of a given resonator, low and high-power regimes.

    Args:
        platform (AbstractPlatform): Qibolab platform object
        qubits (list): List of target qubits to perform the action
        freq_width (int): Width frequency in HZ to perform the spectroscopy sweep
        freq_step (int): Step frequency in HZ for the spectroscopy sweep
        min_att (int): Minimum value in db for the attenuation sweep
        max_att (int): Minimum value in db for the attenuation sweep
        step_att (int): Step attenuation in db for the attenuation sweep
        software_averages (int): Number of executions of the routine for averaging results
        points (int): Save data results in a file every number of points

    Returns:
        A DataUnits object with the raw data obtained with the following keys

            - **MSR[V]**: Resonator signal voltage mesurement in volts
            - **i[V]**: Resonator signal voltage mesurement for the component I in volts
            - **q[V]**: Resonator signal voltage mesurement for the component Q in volts
            - **phase[rad]**: Resonator signal phase mesurement in radians
            - **frequency[Hz]**: Resonator frequency value in Hz
            - **attenuation[dB]**: attenuation value in db applied to the flux line
            - **qubit**: The qubit being tested
            - **iteration**: The iteration number of the many determined by software_averages
    """

    # reload instrument settings from runcard
    platform.reload_settings()

    # create a sequence of pulses for the experiment:
    # MZ

    # taking advantage of multiplexing, apply the same set of gates to all qubits in parallel
    sequence = PulseSequence()
<<<<<<< HEAD
    sequence.add(ro_pulse)

    resonator_frequency = platform.get_resonator_frequency(qubit)

    frequency_range = (
        np.arange(-freq_width, freq_width, freq_step)
        + resonator_frequency
        - (freq_width / 4)
    )
    attenuation_range = np.flip(np.arange(min_att, max_att, step_att))
    count = 0
    for _ in range(software_averages):
        for att in attenuation_range:
            for freq in frequency_range:
                if count % points == 0:
                    yield data
                platform.set_lo_frequency(qubit, freq - ro_pulse.frequency)
                platform.set_attenuation(qubit, att)
                msr, phase, i, q = platform.execute_pulse_sequence(sequence)[
                    ro_pulse.serial
                ]
                results = {
                    "MSR[V]": msr * (np.exp(att / 10)),
                    "i[V]": i,
                    "q[V]": q,
                    "phase[rad]": phase,
                    "frequency[Hz]": freq,
                    "attenuation[dB]": att,
                }
                # TODO: implement normalization
                data.add(results)
                count += 1

    yield data

=======
    ro_pulses = {}
    for qubit in qubits:
        ro_pulses[qubit] = platform.create_qubit_readout_pulse(qubit, start=0)
        sequence.add(ro_pulses[qubit])

    # define the parameters to sweep and their range:
    # resonator frequency
    resonator_frequencies = {}
    for qubit in qubits:
        resonator_frequencies[qubit] = platform.characterization["single_qubit"][qubit][
            "resonator_freq"
        ]
    delta_frequency_range = np.arange(-freq_width // 2, freq_width // 2, freq_step) - (
        freq_width // 8
    )
>>>>>>> e74a842b

    # attenuation
    attenuation_range = np.flip(np.arange(min_att, max_att, step_att))

    # create a DataUnits object to store the results,
    # DataUnits stores by default MSR, phase, i, q
    # additionally include resonator frequency and attenuation
    data = DataUnits(
        name=f"data",
        quantities={"frequency": "Hz", "attenuation": "dB"},
        options=["qubit", "iteration"],
    )

    # repeat the experiment as many times as defined by software_averages
    count = 0
    for iteration in range(software_averages):
        # sweep the parameters
        for att in attenuation_range:
            for delta_freq in delta_frequency_range:
                # save data as often as defined by points
                if count % points == 0:
                    # save data
                    yield data
                    # TODO: calculate and save fit

                # reconfigure the instrument based on the new parameters
                # in this case setting the local oscillators and their attenuations
                # the pulse sequence does not need to be modified between executions
                for qubit in qubits:
                    platform.ro_port[qubit].lo_frequency = (
                        delta_freq
                        + resonator_frequencies[qubit]
                        - ro_pulses[qubit].frequency
                    )
                    platform.ro_port[qubit].attenuation = att

                # execute the pulse sequence
                results = platform.execute_pulse_sequence(sequence)

                # retrieve the results for every qubit
                for qubit in qubits:
                    # average msr, phase, i and q over the number of shots defined in the runcard
                    msr, phase, i, q = results[ro_pulses[qubit].serial]
                    # store the results
                    r = {
                        "MSR[V]": msr,  # * (np.exp(att / 20)), # normalise the results
                        "i[V]": i,
                        "q[V]": q,
                        "phase[rad]": phase,
                        "frequency[Hz]": delta_freq + resonator_frequencies[qubit],
                        "attenuation[dB]": att,
                        "qubit": qubit,
                        "iteration": iteration,
                    }
                    data.add(r)
                count += 1
    # finally, save the remaining data and fits
    yield data


@plot(
    "MSR and Phase vs Resonator Frequency and Flux Current",
    plots.frequency_flux_msr_phase,
)
def resonator_spectroscopy_flux(
    platform: AbstractPlatform,
    qubits: list,
    freq_width,
    freq_step,
    current_width,
    current_step,
    fluxlines,
    software_averages=1,
    points=10,
):
    r"""
    Perform spectroscopy on the readout resonator modifying the current applied in the flux control line.
    This routine works for quantum devices flux controlled.

    Args:
        platform (AbstractPlatform): Qibolab platform object
        qubits (list): List of target qubits to perform the action
        freq_width (int): Width frequency in HZ to perform the spectroscopy sweep
        freq_step (int): Step frequency in HZ for the spectroscopy sweep
        current_width (float): Width current in A for the flux current sweep
        current_step (float): Step current in A for the flux current sweep
        fluxlines (list): List of flux lines to use to perform the experiment. If it is set to "qubits", it uses each of
                        flux lines associated with the target qubits.
        software_averages (int): Number of executions of the routine for averaging results
        points (int): Save data results in a file every number of points

    Returns:
        A DataUnits object with the raw data obtained with the following keys

            - **MSR[V]**: Resonator signal voltage mesurement in volts
            - **i[V]**: Resonator signal voltage mesurement for the component I in volts
            - **q[V]**: Resonator signal voltage mesurement for the component Q in volts
            - **phase[rad]**: Resonator signal phase mesurement in radians
            - **frequency[Hz]**: Resonator frequency value in Hz
            - **current[A]**: Current value in A applied to the flux line
            - **qubit**: The qubit being tested
            - **fluxline**: The fluxline being tested
            - **iteration**: The iteration number of the many determined by software_averages
    """

    # reload instrument settings from runcard
    platform.reload_settings()

    # create a sequence of pulses for the experiment:
    # MZ

    # taking advantage of multiplexing, apply the same set of gates to all qubits in parallel
    sequence = PulseSequence()
    ro_pulses = {}
    for qubit in qubits:
        ro_pulses[qubit] = platform.create_qubit_readout_pulse(qubit, start=0)
        sequence.add(ro_pulses[qubit])

    # define the parameters to sweep and their range:
    # resonator frequency
    resonator_frequencies = {}
    for qubit in qubits:
        resonator_frequencies[qubit] = platform.characterization["single_qubit"][qubit][
            "resonator_freq"
        ]
    delta_frequency_range = np.arange(-freq_width // 2, freq_width // 2, freq_step)

    # flux current
    sweetspot_currents = {}
    current_ranges = {}
    current_min = {}
    current_max = {}

    if fluxlines == "qubits":
        fluxlines = qubits

    for fluxline in fluxlines:
        sweetspot_currents[fluxline] = platform.characterization["single_qubit"][qubit][
            "sweetspot"
        ]
        current_min[fluxline] = max(
            -current_width / 2 + sweetspot_currents[fluxline], -0.03
        )
        current_max[fluxline] = min(
            +current_width / 2 + sweetspot_currents[fluxline], +0.03
        )
        current_ranges[fluxline] = np.arange(
            current_min[fluxline], current_max[fluxline], current_step
        )

    # create a DataUnits object to store the results,
    # DataUnits stores by default MSR, phase, i, q
    # additionally include resonator frequency and flux current
    data = DataUnits(
        name=f"data",
        quantities={"frequency": "Hz", "current": "A"},
        options=["qubit", "fluxline", "iteration"],
    )

    # repeat the experiment as many times as defined by software_averages
    count = 0
    for iteration in range(software_averages):
        # sweep the parameters
        for fluxline in fluxlines:
            for current in current_ranges[fluxline]:
                # set new flux current
                platform.qb_port[fluxline].current = current
                for delta_freq in delta_frequency_range:
                    # save data as often as defined by points
                    if count % points == 0:
                        # save data
                        yield data
                        # TODO: calculate and save fit

                    # set new lo frequency
                    for qubit in qubits:
                        platform.ro_port[qubit].lo_frequency = (
                            delta_freq
                            + resonator_frequencies[qubit]
                            - ro_pulses[qubit].frequency
                        )

                    # execute the pulse sequence
                    result = platform.execute_pulse_sequence(sequence)

                    # retrieve the results for every qubit
                    for qubit in qubits:
                        # average msr, phase, i and q over the number of shots defined in the runcard
                        msr, phase, i, q = result[ro_pulses[qubit].serial]
                        # store the results
                        r = {
                            "MSR[V]": msr,
                            "i[V]": i,
                            "q[V]": q,
                            "phase[rad]": phase,
                            "frequency[Hz]": delta_freq + resonator_frequencies[qubit],
                            "current[A]": current,
                            "qubit": qubit,
                            "fluxline": fluxline,
                            "iteration": iteration,
                        }
                        data.add(r)
                    count += 1
    # finally, save the remaining data and fits
    yield data


@plot("MSR and Phase vs Resonator Frequency", plots.dispersive_frequency_msr_phase)
def dispersive_shift(
    platform: AbstractPlatform,
    qubits: list,
    freq_width,
    freq_step,
    software_averages=1,
    points=10,
):
    r"""
    Perform spectroscopy on the readout resonator, with the qubit in ground and excited state, showing
    the resonator shift produced by the coupling between the resonator and the qubit.

    Args:
        platform (AbstractPlatform): Qibolab platform object
        qubits (list): List of target qubits to perform the action
        freq_width (int): Width frequency in HZ to perform the spectroscopy sweep
        freq_step (int): Step frequency in HZ for the spectroscopy sweep
        software_averages (int): Number of executions of the routine for averaging results
        fluxlines (list): List of flux control lines associated to different qubits to sweep current
        points (int): Save data results in a file every number of points

    Returns:
        A DataUnits object with the raw data obtained for the normal and shifted sweeps with the following keys

            - **MSR[V]**: Resonator signal voltage mesurement in volts
            - **i[V]**: Resonator signal voltage mesurement for the component I in volts
            - **q[V]**: Resonator signal voltage mesurement for the component Q in volts
            - **phase[rad]**: Resonator signal phase mesurement in radians
            - **frequency[Hz]**: Resonator frequency value in Hz
            - **qubit**: The qubit being tested
            - **iteration**: The iteration number of the many determined by software_averages
    """

    # reload instrument settings from runcard
    platform.reload_settings()

    # create 2 sequences of pulses for the experiment:
    # sequence_0: I  - MZ
    # sequence_1: RX - MZ

    # taking advantage of multiplexing, apply the same set of gates to all qubits in parallel
    sequence_0 = PulseSequence()
    sequence_1 = PulseSequence()
    ro_pulses = {}
    qd_pulses = {}
    for qubit in qubits:
        qd_pulses[qubit] = platform.create_RX_pulse(qubit, start=0)
        ro_pulses[qubit] = platform.create_qubit_readout_pulse(
            qubit, start=qd_pulses[qubit].duration
        )
        sequence_0.add(ro_pulses[qubit])
        sequence_1.add(qd_pulses[qubit])
        sequence_1.add(ro_pulses[qubit])

    # define the parameter to sweep and its range:
    resonator_frequencies = {}
    for qubit in qubits:
        resonator_frequencies[qubit] = platform.characterization["single_qubit"][qubit][
            "resonator_freq"
        ]
    delta_frequency_range = np.arange(-freq_width // 2, freq_width // 2, freq_step)

    # save runcard local oscillator frequencies to be able to calculate new intermediate frequencies
    lo_frequencies = {qubit: platform.ro_port[qubit].lo_frequency for qubit in qubits}

    # create a DataUnits objects to store the results
    data_0 = DataUnits(
        name=f"data_0", quantities={"frequency": "Hz"}, options=["qubit", "iteration"]
    )
    data_1 = DataUnits(
        name=f"data_1", quantities={"frequency": "Hz"}, options=["qubit", "iteration"]
    )

    # repeat the experiment as many times as defined by software_averages
    count = 0
    for iteration in range(software_averages):
        # sweep the parameter
        for delta_freq in delta_frequency_range:
            # save data as often as defined by points
            if count % points == 0 and count > 0:
                # save data
                yield data_0
                yield data_1
                # calculate and save fit
                yield lorentzian_fit(
                    data=data_0,
                    x="frequency[Hz]",
                    y="MSR[uV]",
                    qubits=qubits,
                    resonator_type=platform.resonator_type,
                    labels=["resonator_freq", "peak_voltage", "intermediate_freq"],
                    fit_file_name="fit_data_0",
                )
                yield lorentzian_fit(
                    data=data_1,
                    x="frequency[Hz]",
                    y="MSR[uV]",
                    qubits=qubits,
                    resonator_type=platform.resonator_type,
                    labels=["resonator_freq", "peak_voltage", "intermediate_freq"],
                    fit_file_name="fit_data_1",
                )

            # reconfigure the instruments based on the new resonator frequency
            # in this case setting the local oscillators
            # the pulse sequence does not need to be modified or recreated between executions
            for qubit in qubits:
                platform.ro_port[qubit].lo_frequency = (
                    delta_freq
                    + resonator_frequencies[qubit]
                    - ro_pulses[qubit].frequency
                )

            # execute the pulse sequences
            results_0 = platform.execute_pulse_sequence(sequence_0)
            results_1 = platform.execute_pulse_sequence(sequence_1)

            # retrieve the results for every qubit
            for data, results in list(zip([data_0, data_1], [results_0, results_1])):
                for qubit in qubits:
                    # average msr, phase, i and q over the number of shots defined in the runcard
                    msr, phase, i, q = results[ro_pulses[qubit].serial]
                    # store the results
                    r = {
                        "MSR[V]": msr,
                        "i[V]": i,
                        "q[V]": q,
                        "phase[rad]": phase,
                        "frequency[Hz]": delta_freq + resonator_frequencies[qubit],
                        "qubit": qubit,
                        "iteration": iteration,
                    }
                    data.add(r)
            count += 1
    # finally, save the remaining data and fits
    yield data_0
    yield data_1
    yield lorentzian_fit(
        data=data_0,
        x="frequency[Hz]",
        y="MSR[uV]",
        qubits=qubits,
        resonator_type=platform.resonator_type,
        labels=["resonator_freq", "peak_voltage", "intermediate_freq"],
        fit_file_name="fit_data_0",
    )
    yield lorentzian_fit(
        data=data_1,
        x="frequency[Hz]",
        y="MSR[uV]",
        qubits=qubits,
        resonator_type=platform.resonator_type,
        labels=["resonator_freq", "peak_voltage", "intermediate_freq"],
        fit_file_name="fit_data_1",
    )<|MERGE_RESOLUTION|>--- conflicted
+++ resolved
@@ -61,12 +61,6 @@
     # reload instrument settings from runcard
     platform.reload_settings()
 
-<<<<<<< HEAD
-    resonator_frequency = platform.get_resonator_frequency(qubit)
-
-    # TODO: is this parameter necessary
-    qrm_LO = None  # platform.qrm[qubit].ports["o1"].lo_frequency
-=======
     # create a sequence of pulses for the experiment:
     # MZ
 
@@ -81,14 +75,12 @@
     # resonator frequency
     resonator_frequencies = {}
     for qubit in qubits:
-        resonator_frequencies[qubit] = platform.characterization["single_qubit"][qubit][
-            "resonator_freq"
-        ]
+        resonator_frequencies[qubit] = platform.get_resonator_frequency(qubit)
+
     delta_frequency_range = np.arange(-fast_width // 2, fast_width // 2, fast_step)
 
     # save runcard local oscillator frequencies to be able to calculate new intermediate frequencies
-    lo_frequencies = {qubit: platform.ro_port[qubit].lo_frequency for qubit in qubits}
->>>>>>> e74a842b
+    lo_frequencies = {qubit: platform.set_lo_frequency[qubit] for qubit in qubits}
 
     # create a DataUnits object to store the results,
     # DataUnits stores by default MSR, phase, i, q
@@ -113,23 +105,16 @@
                     fast_sweep_data,
                     x="frequency[Hz]",
                     y="MSR[uV]",
-<<<<<<< HEAD
-                    qubit=qubit,
-                    nqubits=platform.nqubits,
-                    labels=["resonator_freq", "peak_voltage", "MZ_freq"],
-                    qrm_lo=qrm_LO,
-=======
                     qubits=qubits,
                     resonator_type=platform.resonator_type,
                     labels=["resonator_freq", "peak_voltage", "intermediate_freq"],
                     lo_freqs=lo_frequencies,
->>>>>>> e74a842b
                 )
             # reconfigure the instruments based on the new resonator frequency
             # in this case setting the local oscillators
             # the pulse sequence does not need to be modified or recreated between executions
             for qubit in qubits:
-                platform.ro_port[qubit].lo_frequency = (
+                platform.set_lo_frequency[qubit] = (
                     delta_freq
                     + resonator_frequencies[qubit]
                     - ro_pulses[qubit].frequency
@@ -138,20 +123,6 @@
             # execute the pulse sequence
             results = platform.execute_pulse_sequence(sequence)
 
-<<<<<<< HEAD
-            platform.set_lo_frequency(qubit, freq - ro_pulse.frequency)
-            msr, phase, i, q = platform.execute_pulse_sequence(sequence)[
-                ro_pulse.serial
-            ]
-            results = {
-                "MSR[V]": msr,
-                "i[V]": i,
-                "q[V]": q,
-                "phase[rad]": phase,
-                "frequency[Hz]": freq,
-            }
-            fast_sweep_data.add(results)
-=======
             # retrieve the results for every qubit
             for qubit in qubits:
                 # average msr, phase, i and q over the number of shots defined in the runcard
@@ -167,7 +138,6 @@
                     "iteration": iteration,
                 }
                 fast_sweep_data.add(r)
->>>>>>> e74a842b
             count += 1
     # finally, save the remaining data and fits
     yield fast_sweep_data
@@ -261,23 +231,16 @@
                     precision_sweep_data,
                     x="frequency[Hz]",
                     y="MSR[uV]",
-<<<<<<< HEAD
-                    qubit=qubit,
-                    nqubits=platform.nqubits,
-                    labels=["resonator_freq", "peak_voltage", "MZ_freq"],
-                    qrm_lo=qrm_LO,
-=======
                     qubits=qubits,
                     resonator_type=platform.resonator_type,
                     labels=["resonator_freq", "peak_voltage", "intermediate_freq"],
                     lo_freqs=lo_frequencies,
->>>>>>> e74a842b
                 )
             # reconfigure the instrument based on the new resonator frequency
             # in this case setting the local oscillators
             # the pulse sequence does not need to be modified between executions
             for qubit in qubits:
-                platform.ro_port[qubit].lo_frequency = (
+                platform.set_lo_frequency[qubit] = (
                     delta_freq
                     + new_resonator_frequencies[qubit]
                     - ro_pulses[qubit].frequency
@@ -286,20 +249,6 @@
             # execute the pulse sequence
             results = platform.execute_pulse_sequence(sequence)
 
-<<<<<<< HEAD
-            platform.set_lo_frequency(qubit, freq - ro_pulse.frequency)
-            msr, phase, i, q = platform.execute_pulse_sequence(sequence)[
-                ro_pulse.serial
-            ]
-            results = {
-                "MSR[V]": msr,
-                "i[V]": i,
-                "q[V]": q,
-                "phase[rad]": phase,
-                "frequency[Hz]": freq,
-            }
-            precision_sweep__data.add(results)
-=======
             # retrieve the results for every qubit
             for pulse in sequence.ro_pulses:
                 # average msr, phase, i and q over the number of shots defined in the runcard
@@ -316,7 +265,6 @@
                     "iteration": iteration,
                 }
                 precision_sweep_data.add(r)
->>>>>>> e74a842b
             count += 1
     # finally, save the remaining data and fits
     yield precision_sweep_data
@@ -331,172 +279,187 @@
     )
 
 
-@plot(
-    "MSR and Phase vs Resonator Frequency and Attenuation",
-    plots.frequency_attenuation_msr_phase,
-)
-@plot(
-    "Cross section at half range attenuation", plots.frequency_attenuation_msr_phase_cut
-)
-def resonator_punchout(
-    platform: AbstractPlatform,
-    qubits: list,
-    freq_width,
-    freq_step,
-    min_att,
-    max_att,
-    step_att,
-    software_averages=1,
-    points=10,
-):
-    r"""
-    Perform spectroscopies on the qubits' readout resonators, decreasing the attenuation applied to
-    the read-out pulse, producing an increment of the power sent to the resonator.
-    That shows the two regimes of a given resonator, low and high-power regimes.
-
-    Args:
-        platform (AbstractPlatform): Qibolab platform object
-        qubits (list): List of target qubits to perform the action
-        freq_width (int): Width frequency in HZ to perform the spectroscopy sweep
-        freq_step (int): Step frequency in HZ for the spectroscopy sweep
-        min_att (int): Minimum value in db for the attenuation sweep
-        max_att (int): Minimum value in db for the attenuation sweep
-        step_att (int): Step attenuation in db for the attenuation sweep
-        software_averages (int): Number of executions of the routine for averaging results
-        points (int): Save data results in a file every number of points
-
-    Returns:
-        A DataUnits object with the raw data obtained with the following keys
-
-            - **MSR[V]**: Resonator signal voltage mesurement in volts
-            - **i[V]**: Resonator signal voltage mesurement for the component I in volts
-            - **q[V]**: Resonator signal voltage mesurement for the component Q in volts
-            - **phase[rad]**: Resonator signal phase mesurement in radians
-            - **frequency[Hz]**: Resonator frequency value in Hz
-            - **attenuation[dB]**: attenuation value in db applied to the flux line
-            - **qubit**: The qubit being tested
-            - **iteration**: The iteration number of the many determined by software_averages
-    """
-
-    # reload instrument settings from runcard
-    platform.reload_settings()
-
-    # create a sequence of pulses for the experiment:
-    # MZ
-
-    # taking advantage of multiplexing, apply the same set of gates to all qubits in parallel
-    sequence = PulseSequence()
-<<<<<<< HEAD
-    sequence.add(ro_pulse)
-
-    resonator_frequency = platform.get_resonator_frequency(qubit)
-
-    frequency_range = (
-        np.arange(-freq_width, freq_width, freq_step)
-        + resonator_frequency
-        - (freq_width / 4)
-    )
-    attenuation_range = np.flip(np.arange(min_att, max_att, step_att))
-    count = 0
-    for _ in range(software_averages):
-        for att in attenuation_range:
-            for freq in frequency_range:
-                if count % points == 0:
-                    yield data
-                platform.set_lo_frequency(qubit, freq - ro_pulse.frequency)
-                platform.set_attenuation(qubit, att)
-                msr, phase, i, q = platform.execute_pulse_sequence(sequence)[
-                    ro_pulse.serial
-                ]
-                results = {
-                    "MSR[V]": msr * (np.exp(att / 10)),
-                    "i[V]": i,
-                    "q[V]": q,
-                    "phase[rad]": phase,
-                    "frequency[Hz]": freq,
-                    "attenuation[dB]": att,
-                }
-                # TODO: implement normalization
-                data.add(results)
-                count += 1
-
-    yield data
-
-=======
-    ro_pulses = {}
-    for qubit in qubits:
-        ro_pulses[qubit] = platform.create_qubit_readout_pulse(qubit, start=0)
-        sequence.add(ro_pulses[qubit])
-
-    # define the parameters to sweep and their range:
-    # resonator frequency
-    resonator_frequencies = {}
-    for qubit in qubits:
-        resonator_frequencies[qubit] = platform.characterization["single_qubit"][qubit][
-            "resonator_freq"
-        ]
-    delta_frequency_range = np.arange(-freq_width // 2, freq_width // 2, freq_step) - (
-        freq_width // 8
-    )
->>>>>>> e74a842b
-
-    # attenuation
-    attenuation_range = np.flip(np.arange(min_att, max_att, step_att))
-
-    # create a DataUnits object to store the results,
-    # DataUnits stores by default MSR, phase, i, q
-    # additionally include resonator frequency and attenuation
-    data = DataUnits(
-        name=f"data",
-        quantities={"frequency": "Hz", "attenuation": "dB"},
-        options=["qubit", "iteration"],
-    )
-
-    # repeat the experiment as many times as defined by software_averages
-    count = 0
-    for iteration in range(software_averages):
-        # sweep the parameters
-        for att in attenuation_range:
-            for delta_freq in delta_frequency_range:
-                # save data as often as defined by points
-                if count % points == 0:
-                    # save data
-                    yield data
-                    # TODO: calculate and save fit
-
-                # reconfigure the instrument based on the new parameters
-                # in this case setting the local oscillators and their attenuations
-                # the pulse sequence does not need to be modified between executions
-                for qubit in qubits:
-                    platform.ro_port[qubit].lo_frequency = (
-                        delta_freq
-                        + resonator_frequencies[qubit]
-                        - ro_pulses[qubit].frequency
-                    )
-                    platform.ro_port[qubit].attenuation = att
-
-                # execute the pulse sequence
-                results = platform.execute_pulse_sequence(sequence)
-
-                # retrieve the results for every qubit
-                for qubit in qubits:
-                    # average msr, phase, i and q over the number of shots defined in the runcard
-                    msr, phase, i, q = results[ro_pulses[qubit].serial]
-                    # store the results
-                    r = {
-                        "MSR[V]": msr,  # * (np.exp(att / 20)), # normalise the results
-                        "i[V]": i,
-                        "q[V]": q,
-                        "phase[rad]": phase,
-                        "frequency[Hz]": delta_freq + resonator_frequencies[qubit],
-                        "attenuation[dB]": att,
-                        "qubit": qubit,
-                        "iteration": iteration,
-                    }
-                    data.add(r)
-                count += 1
-    # finally, save the remaining data and fits
-    yield data
+# @plot(
+#     "MSR and Phase vs Resonator Frequency and Attenuation",
+#     plots.frequency_attenuation_msr_phase,
+# )
+# @plot(
+#     "Cross section at half range attenuation", plots.frequency_attenuation_msr_phase_cut
+# )
+# def resonator_punchout(
+#     platform: AbstractPlatform,
+#     qubits: list,
+#     freq_width,
+#     freq_step,
+#     min_att,
+#     max_att,
+#     step_att,
+#     software_averages=1,
+#     points=10,
+# ):
+#     r"""
+#     Perform spectroscopies on the qubits' readout resonators, decreasing the attenuation applied to
+#     the read-out pulse, producing an increment of the power sent to the resonator.
+#     That shows the two regimes of a given resonator, low and high-power regimes.
+
+#     Args:
+#         platform (AbstractPlatform): Qibolab platform object
+#         qubits (list): List of target qubits to perform the action
+#         freq_width (int): Width frequency in HZ to perform the spectroscopy sweep
+#         freq_step (int): Step frequency in HZ for the spectroscopy sweep
+#         min_att (int): Minimum value in db for the attenuation sweep
+#         max_att (int): Minimum value in db for the attenuation sweep
+#         step_att (int): Step attenuation in db for the attenuation sweep
+#         software_averages (int): Number of executions of the routine for averaging results
+#         points (int): Save data results in a file every number of points
+
+#     Returns:
+#         A DataUnits object with the raw data obtained with the following keys
+
+#             - **MSR[V]**: Resonator signal voltage mesurement in volts
+#             - **i[V]**: Resonator signal voltage mesurement for the component I in volts
+#             - **q[V]**: Resonator signal voltage mesurement for the component Q in volts
+#             - **phase[rad]**: Resonator signal phase mesurement in radians
+#             - **frequency[Hz]**: Resonator frequency value in Hz
+#             - **attenuation[dB]**: attenuation value in db applied to the flux line
+#             - **qubit**: The qubit being tested
+#             - **iteration**: The iteration number of the many determined by software_averages
+#     """
+
+#     # reload instrument settings from runcard
+#     platform.reload_settings()
+
+#     # create a sequence of pulses for the experiment:
+#     # MZ
+
+#     # taking advantage of multiplexing, apply the same set of gates to all qubits in parallel
+#     sequence = PulseSequence()
+# <<<<<<< HEAD
+#     sequence.add(ro_pulse)
+
+#     resonator_frequency = platform.get_resonator_frequency(qubit)
+
+#     frequency_range = (
+#         np.arange(-freq_width, freq_width, freq_step)
+#         + resonator_frequency
+#         - (freq_width / 4)
+#     )
+#     attenuation_range = np.flip(np.arange(min_att, max_att, step_att))
+#     count = 0
+#     for _ in range(software_averages):
+#         for att in attenuation_range:
+#             for freq in frequency_range:
+#                 if count % points == 0:
+#                     yield data
+#                 platform.set_lo_frequency(qubit, freq - ro_pulse.frequency)
+#                 platform.set_attenuation(qubit, att)
+#                 msr, phase, i, q = platform.execute_pulse_sequence(sequence)[
+#                     ro_pulse.serial
+#                 ]
+#                 results = {
+#                     "MSR[V]": msr * (np.exp(att / 10)),
+#                     "i[V]": i,
+#                     "q[V]": q,
+#                     "phase[rad]": phase,
+#                     "frequency[Hz]": freq,
+#                     "attenuation[dB]": att,
+#                 }
+#                 # TODO: implement normalization
+#                 data.add(results)
+#                 count += 1
+
+#     yield data
+
+
+# @plot("MSR and Phase vs Flux Current", plots.frequency_flux_msr_phase)
+# def resonator_spectroscopy_flux(
+#     platform: AbstractPlatform,
+#     qubit: int,
+#     freq_width,
+#     freq_step,
+#     current_max,
+#     current_min,
+#     current_step,
+#     software_averages,
+#     fluxline=0,
+#     points=10,
+# ):
+#     platform.reload_settings()
+# =======
+#     ro_pulses = {}
+#     for qubit in qubits:
+#         ro_pulses[qubit] = platform.create_qubit_readout_pulse(qubit, start=0)
+#         sequence.add(ro_pulses[qubit])
+
+#     # define the parameters to sweep and their range:
+#     # resonator frequency
+#     resonator_frequencies = {}
+#     for qubit in qubits:
+#         resonator_frequencies[qubit] = platform.characterization["single_qubit"][qubit][
+#             "resonator_freq"
+#         ]
+#     delta_frequency_range = np.arange(-freq_width // 2, freq_width // 2, freq_step) - (
+#         freq_width // 8
+#     )
+# >>>>>>> main
+
+#     # attenuation
+#     attenuation_range = np.flip(np.arange(min_att, max_att, step_att))
+
+#     # create a DataUnits object to store the results,
+#     # DataUnits stores by default MSR, phase, i, q
+#     # additionally include resonator frequency and attenuation
+#     data = DataUnits(
+#         name=f"data",
+#         quantities={"frequency": "Hz", "attenuation": "dB"},
+#         options=["qubit", "iteration"],
+#     )
+
+#     # repeat the experiment as many times as defined by software_averages
+#     count = 0
+#     for iteration in range(software_averages):
+#         # sweep the parameters
+#         for att in attenuation_range:
+#             for delta_freq in delta_frequency_range:
+#                 # save data as often as defined by points
+#                 if count % points == 0:
+#                     # save data
+#                     yield data
+#                     # TODO: calculate and save fit
+
+#                 # reconfigure the instrument based on the new parameters
+#                 # in this case setting the local oscillators and their attenuations
+#                 # the pulse sequence does not need to be modified between executions
+#                 for qubit in qubits:
+#                     platform.set_lo_frequency[qubit] = (
+#                         delta_freq
+#                         + resonator_frequencies[qubit]
+#                         - ro_pulses[qubit].frequency
+#                     )
+#                     platform.ro_port[qubit].attenuation = att
+
+#                 # execute the pulse sequence
+#                 results = platform.execute_pulse_sequence(sequence)
+
+#                 # retrieve the results for every qubit
+#                 for qubit in qubits:
+#                     # average msr, phase, i and q over the number of shots defined in the runcard
+#                     msr, phase, i, q = results[ro_pulses[qubit].serial]
+#                     # store the results
+#                     r = {
+#                         "MSR[V]": msr,  # * (np.exp(att / 20)), # normalise the results
+#                         "i[V]": i,
+#                         "q[V]": q,
+#                         "phase[rad]": phase,
+#                         "frequency[Hz]": delta_freq + resonator_frequencies[qubit],
+#                         "attenuation[dB]": att,
+#                         "qubit": qubit,
+#                         "iteration": iteration,
+#                     }
+#                     data.add(r)
+#                 count += 1
+#     # finally, save the remaining data and fits
+#     yield data
 
 
 @plot(
@@ -615,7 +578,7 @@
 
                     # set new lo frequency
                     for qubit in qubits:
-                        platform.ro_port[qubit].lo_frequency = (
+                        platform.set_lo_frequency[qubit] = (
                             delta_freq
                             + resonator_frequencies[qubit]
                             - ro_pulses[qubit].frequency
@@ -710,7 +673,7 @@
     delta_frequency_range = np.arange(-freq_width // 2, freq_width // 2, freq_step)
 
     # save runcard local oscillator frequencies to be able to calculate new intermediate frequencies
-    lo_frequencies = {qubit: platform.ro_port[qubit].lo_frequency for qubit in qubits}
+    lo_frequencies = {qubit: platform.set_lo_frequency[qubit] for qubit in qubits}
 
     # create a DataUnits objects to store the results
     data_0 = DataUnits(
@@ -754,7 +717,7 @@
             # in this case setting the local oscillators
             # the pulse sequence does not need to be modified or recreated between executions
             for qubit in qubits:
-                platform.ro_port[qubit].lo_frequency = (
+                platform.set_lo_frequency[qubit] = (
                     delta_freq
                     + resonator_frequencies[qubit]
                     - ro_pulses[qubit].frequency

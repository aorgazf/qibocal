--- conflicted
+++ resolved
@@ -18,8 +18,6 @@
     lowres_step,
     highres_width,
     highres_step,
-    precision_width,
-    precision_step,
     software_averages,
     points=10,
 ):
@@ -66,27 +64,20 @@
     # create pulse sequence
     sequence = PulseSequence()
 
-<<<<<<< HEAD
     # collect readout pulses and resonator frequencies for all qubits
     resonator_frequencies = {}
     ro_pulses = {}
+    qrm_LOs = {}
     for qubit in qubits:
         ro_pulses[qubit] = platform.create_qubit_readout_pulse(qubit, start=0)
         sequence.add(ro_pulses[qubit])
         resonator_frequencies[qubit] = platform.characterization["single_qubit"][qubit][
             "resonator_freq"
         ]
+        qrm_LOs[qubit] = platform.qrm[qubit].ports["o1"].lo_frequency
+
     delta_frequency_range = variable_resolution_scanrange(
         lowres_width, lowres_step, highres_width, highres_step
-=======
-    qrm_LO = platform.qrm[qubit].ports["o1"].lo_frequency
-
-    frequency_range = (
-        variable_resolution_scanrange(
-            lowres_width, lowres_step, highres_width, highres_step
-        )
-        + resonator_frequency
->>>>>>> d45ada5e
     )
 
     fast_sweep_data = DataUnits(
@@ -98,7 +89,6 @@
         for delta_freq in delta_frequency_range:
             if count % points == 0 and count > 0:
                 yield fast_sweep_data
-<<<<<<< HEAD
                 for qubit in qubits:
                     yield lorentzian_fit(
                         fast_sweep_data.get_column("qubit", qubit),
@@ -106,7 +96,8 @@
                         y="MSR[uV]",
                         qubit=qubit,
                         nqubits=platform.settings["nqubits"],
-                        labels=["resonator_freq", "peak_voltage"],
+                        labels=["resonator_freq", "peak_voltage", "MZ_freq"],
+                        qrm_lo=qrm_LOs[qubit],
                     )
 
             # TODO: move to qibolab platform.set_lo_frequencies(qubits, frequencies)
@@ -115,16 +106,6 @@
                     delta_freq
                     + resonator_frequencies[qubit]
                     - ro_pulses[qubit].frequency
-=======
-                yield lorentzian_fit(
-                    fast_sweep_data,
-                    x="frequency[GHz]",
-                    y="MSR[uV]",
-                    qubit=qubit,
-                    nqubits=platform.settings["nqubits"],
-                    labels=["resonator_freq", "peak_voltage", "MZ_freq"],
-                    qrm_lo=qrm_LO,
->>>>>>> d45ada5e
                 )
 
             result = platform.execute_pulse_sequence(sequence)
@@ -132,7 +113,6 @@
             for qubit in qubits:
                 msr, phase, i, q = result[ro_pulses[qubit].serial]
 
-<<<<<<< HEAD
                 results = {
                     "MSR[V]": msr,
                     "i[V]": i,
@@ -142,35 +122,6 @@
                     "qubit": qubit,
                 }
                 fast_sweep_data.add(results)
-=======
-    count = 0
-    for _ in range(software_averages):
-        for freq in freqrange:
-            if count % points == 0 and count > 0:
-                yield precision_sweep__data
-                yield lorentzian_fit(
-                    fast_sweep_data + precision_sweep__data,
-                    x="frequency[GHz]",
-                    y="MSR[uV]",
-                    qubit=qubit,
-                    nqubits=platform.settings["nqubits"],
-                    labels=["resonator_freq", "peak_voltage", "MZ_freq"],
-                    qrm_lo=qrm_LO,
-                )
-
-            platform.ro_port[qubit].lo_frequency = freq - ro_pulse.frequency
-            msr, phase, i, q = platform.execute_pulse_sequence(sequence)[
-                ro_pulse.serial
-            ]
-            results = {
-                "MSR[V]": msr,
-                "i[V]": i,
-                "q[V]": q,
-                "phase[rad]": phase,
-                "frequency[Hz]": freq,
-            }
-            precision_sweep__data.add(results)
->>>>>>> d45ada5e
             count += 1
     yield fast_sweep_data
 
@@ -278,244 +229,6 @@
     yield data
 
 
-@plot("Resonator Flux Dependance", plots.frequency_flux_msr_phase)
-def resonator_spectroscopy_flux(
-    platform: AbstractPlatform,
-    qubits: list,
-    freq_width,
-    freq_step,
-    current_width,
-    current_step,
-    software_averages,
-    fluxlines,
-    points=10,
-):
-
-    r"""
-    Perform spectroscopy on the readout resonator modifying the current applied in the flux control line.
-    This routine works for quantum devices flux controlled.
-
-    Args:
-        platform (AbstractPlatform): Qibolab platform object
-        qubit (int): Target qubit to perform the action
-        freq_width (int): Width frequenecy in HZ to perform the spectroscopy sweep
-        freq_step (int): Step frequenecy in HZ for the spectroscopy sweep
-        current_max (int): Minimum value in mV for the flux current sweep
-        current_min (int): Minimum value in mV for the flux current sweep
-        current_step (int): Step attenuation in mV for the flux current sweep
-        software_averages (int): Number of executions of the routine for averaging results
-        fluxline (int): Flux line associated to the target qubit. If it is set to "qubit", the platform
-                        automatically obtain the flux line number of the target qubit.
-        points (int): Save data results in a file every number of points
-
-    Returns:
-        A DataUnits object with the raw data obtained with the following keys
-
-            - **MSR[V]**: Resonator signal voltage mesurement in volts
-            - **i[V]**: Resonator signal voltage mesurement for the component I in volts
-            - **q[V]**: Resonator signal voltage mesurement for the component Q in volts
-            - **phase[rad]**: Resonator signal phase mesurement in radians
-            - **frequency[Hz]**: Resonator frequency value in Hz
-            - **current[A]**: Current value in mA applied to the flux line
-
-    """
-
-    platform.reload_settings()
-
-    # create pulse sequence
-    sequence = PulseSequence()
-
-    # collect readout pulses and resonator frequencies for all qubits
-    resonator_frequencies = {}
-    sweetspot_currents = {}
-    current_ranges = {}
-    current_min = {}
-    current_max = {}
-    ro_pulses = {}
-
-    if fluxlines == "qubits":
-        fluxlines = qubits
-
-    for qubit in qubits:
-        ro_pulses[qubit] = platform.create_qubit_readout_pulse(qubit, start=0)
-        sequence.add(ro_pulses[qubit])
-        resonator_frequencies[qubit] = platform.characterization["single_qubit"][qubit][
-            "resonator_freq"
-        ]
-    delta_frequency_range = np.arange(-freq_width, freq_width, freq_step)
-
-    for fluxline in fluxlines:
-        sweetspot_currents[fluxline] = platform.characterization["single_qubit"][qubit][
-            "sweetspot"
-        ]
-        current_min[fluxline] = max(
-            -current_width + sweetspot_currents[fluxline], -0.03
-        )
-        current_max[fluxline] = min(
-            +current_width + sweetspot_currents[fluxline], +0.03
-        )
-        current_ranges[fluxline] = np.arange(
-            current_min[fluxline], current_max[fluxline], current_step
-        )
-
-    data = DataUnits(
-        name=f"data",
-        quantities={"frequency": "Hz", "current": "A"},
-        options=["qubit", "fluxline"],
-    )
-
-    resonator_polycoef_flux = {}
-    count = 0
-    for _ in range(software_averages):
-<<<<<<< HEAD
-        for fluxline in fluxlines:
-            for curr in current_ranges[fluxline]:
-                platform.qf_port[fluxline].current = curr
-                for delta_freq in delta_frequency_range:
-=======
-        for curr in current_range:
-            k = 0
-            for freq in frequency_range:
-                if count % points == 0:
-                    yield data
-                platform.ro_port[qubit].lo_frequency = freq - ro_pulse.frequency
-                platform.qf_port[fluxline].current = curr
-                msr, phase, i, q = platform.execute_pulse_sequence(sequence)[
-                    ro_pulse.serial
-                ]
-                results = {
-                    "MSR[V]": msr,
-                    "i[V]": i,
-                    "q[V]": q,
-                    "phase[rad]": phase,
-                    "frequency[Hz]": freq,
-                    "current[A]": curr,
-                }
-                if k == 0:
-                    min_msr = msr
-                    resonance_freq = freq
-                    resonance_current = curr
-
-                if msr < min_msr:
-                    min_msr = msr
-                    resonance_freq = freq
-                    resonance_current = curr
-
-                # TODO: implement normalization
-                data.add(results)
-                count += 1
-                k += 1
-
-            resonator_polycoef_flux[round(resonance_current, 5)] = resonance_freq
-
-    yield data
-    log.info(f"Polycoef dict: {resonator_polycoef_flux}")
-    # TODO: automatically extract the sweet spot current
-    # TODO: add a method to generate the matrix
-
-
-@plot("MSR row 1 and Phase row 2", plots.frequency_flux_msr_phase__matrix)
-def resonator_spectroscopy_flux_matrix(
-    platform: AbstractPlatform,
-    qubit: int,
-    freq_width,
-    freq_step,
-    current_min,
-    current_max,
-    current_step,
-    fluxlines,
-    software_averages,
-    points=10,
-):
-
-    r"""
-    Perform spectroscopy on the readout resonator modifying the current applied in the given flux control lines associated
-    to a different qubits. As a result we obtain a matrix of plots where the flux dependence is shown for a list of qubits.
-    This routine works for quantum devices flux controlled.
-
-    Args:
-        platform (AbstractPlatform): Qibolab platform object
-        qubit (int): Target qubit to perform the action
-        freq_width (int): Width frequenecy in HZ to perform the spectroscopy sweep
-        freq_step (int): Step frequenecy in HZ for the spectroscopy sweep
-        current_max (int): Minimum value in mV for the flux current sweep
-        current_min (int): Minimum value in mV for the flux current sweep
-        current_step (int): Step attenuation in mV for the flux current sweep
-        software_averages (int): Number of executions of the routine for averaging results
-        fluxlines (list): List of flux control lines associated to different qubits to sweep current
-        points (int): Save data results in a file every number of points
-
-    Returns:
-        A DataUnits object with the raw data obtained with the following keys
-
-            - **MSR[V]**: Resonator signal voltage mesurement in volts
-            - **i[V]**: Resonator signal voltage mesurement for the component I in volts
-            - **q[V]**: Resonator signal voltage mesurement for the component Q in volts
-            - **phase[rad]**: Resonator signal phase mesurement in radians
-            - **frequency[Hz]**: Resonator frequency value in Hz
-            - **current[A]**: Current value in mA applied to the flux line
-
-    """
-
-    platform.reload_settings()
-
-    sequence = PulseSequence()
-    ro_pulse = platform.create_qubit_readout_pulse(qubit, start=0)
-    sequence.add(ro_pulse)
-
-    resonator_frequency = platform.characterization["single_qubit"][qubit][
-        "resonator_freq"
-    ]
-
-    frequency_range = (
-        np.arange(-freq_width, freq_width, freq_step) + resonator_frequency
-    )
-    current_range = np.arange(current_min, current_max, current_step)
-
-    count = 0
-    for fluxline in fluxlines:
-        fluxline = int(fluxline)
-        print(fluxline)
-        data = DataUnits(
-            name=f"data_q{qubit}_f{fluxline}",
-            quantities={"frequency": "Hz", "current": "A"},
-        )
-        for _ in range(software_averages):
-            for curr in current_range:
-                for freq in frequency_range:
->>>>>>> d45ada5e
-                    if count % points == 0:
-                        yield data
-
-                    for qubit in qubits:
-                        platform.ro_port[qubit].lo_frequency = (
-                            delta_freq
-                            + resonator_frequencies[qubit]
-                            - ro_pulses[qubit].frequency
-                        )
-                    result = platform.execute_pulse_sequence(sequence)
-
-                    for qubit in qubits:
-                        msr, phase, i, q = result[ro_pulses[qubit].serial]
-
-                        results = {
-                            "MSR[V]": msr,
-                            "i[V]": i,
-                            "q[V]": q,
-                            "phase[rad]": phase,
-                            "frequency[Hz]": delta_freq + resonator_frequencies[qubit],
-                            "current[A]": curr,
-                            "qubit": qubit,
-                            "fluxline": fluxline,
-                        }
-                        data.add(results)
-                    count += 1
-    yield data
-
-
-# resonator_polycoef_flux[round(resonance_current, 5)] = resonance_freq
-
-
 @plot("MSR and Phase vs Frequency", plots.dispersive_frequency_msr_phase)
 def dispersive_shift(
     platform: AbstractPlatform,
@@ -559,6 +272,7 @@
     resonator_frequencies = {}
     frequency_ranges = {}
     ro_pulses = {}
+    qrm_LOs = {}
     for qubit in qubits:
         ro_pulses[qubit] = platform.create_qubit_readout_pulse(qubit, start=0)
         sequence.add(ro_pulses[qubit])
@@ -569,22 +283,16 @@
             np.arange(-freq_width, freq_width, freq_step) + resonator_frequencies[qubit]
         )
 
-<<<<<<< HEAD
+        qrm_LOs[qubit] = platform.qrm[qubit].ports["o1"].lo_frequency
+
     data_spec = DataUnits(
         name=f"data", quantities={"frequency": "Hz"}, options=["qubit"]
-=======
-    qrm_LO = platform.qrm[qubit].ports["o1"].lo_frequency
-
-    frequency_range = (
-        np.arange(-freq_width, freq_width, freq_step) + resonator_frequency
->>>>>>> d45ada5e
     )
     count = 0
     for _ in range(software_averages):
         for freq in range(len(frequency_ranges[qubit])):
             if count % points == 0 and count > 0:
                 yield data_spec
-<<<<<<< HEAD
                 for qubit in qubits:
                     yield lorentzian_fit(
                         data_spec.get_column("qubit", qubit),
@@ -592,22 +300,13 @@
                         y="MSR[uV]",
                         qubit=qubit,
                         nqubits=platform.settings["nqubits"],
-                        labels=["resonator_freq", "peak_voltage"],
+                        labels=["resonator_freq", "peak_voltage", "MZ_freq"],
+                        qrm_lo=qrm_LOs[qubit],
                     )
 
             for qubit in qubits:
                 platform.ro_port[qubit].lo_frequency = (
                     frequency_ranges[qubit][freq] - ro_pulses[qubit].frequency
-=======
-                yield lorentzian_fit(
-                    data_spec,
-                    x="frequency[GHz]",
-                    y="MSR[uV]",
-                    qubit=qubit,
-                    nqubits=platform.settings["nqubits"],
-                    labels=["resonator_freq", "peak_voltage", "MZ_freq"],
-                    qrm_lo=qrm_LO,
->>>>>>> d45ada5e
                 )
 
             result = platform.execute_pulse_sequence(sequence)
@@ -630,9 +329,7 @@
     sequence = PulseSequence()
     ro_pulses = {}
     for qubit in qubits:
-        print("ERROR")
         RX_pulse = platform.create_RX_pulse(qubit, start=0)
-        print("DONE")
         ro_pulses[qubit] = platform.create_qubit_readout_pulse(
             qubit, start=RX_pulse.finish
         )
@@ -647,7 +344,6 @@
         for freq in range(len(frequency_ranges[qubit])):
             if count % points == 0 and count > 0:
                 yield data_shifted
-<<<<<<< HEAD
                 for qubit in qubits:
                     yield lorentzian_fit(
                         data_shifted.get_column("qubit", qubit),
@@ -655,23 +351,13 @@
                         y="MSR[uV]",
                         qubit=qubit,
                         nqubits=platform.settings["nqubits"],
-                        labels=["resonator_freq", "peak_voltage"],
+                        labels=["resonator_freq", "peak_voltage", "MZ_freq"],
                         fit_file_name="fit_shifted",
+                        qrm_lo=qrm_LOs[qubit],
                     )
             for qubit in qubits:
                 platform.ro_port[qubit].lo_frequency = (
                     frequency_ranges[qubit][freq] - ro_pulses[qubit].frequency
-=======
-                yield lorentzian_fit(
-                    data_shifted,
-                    x="frequency[GHz]",
-                    y="MSR[uV]",
-                    qubit=qubit,
-                    nqubits=platform.settings["nqubits"],
-                    labels=["resonator_freq", "peak_voltage", "MZ_freq"],
-                    fit_file_name="fit_shifted",
-                    qrm_lo=qrm_LO,
->>>>>>> d45ada5e
                 )
 
             result = platform.execute_pulse_sequence(sequence)

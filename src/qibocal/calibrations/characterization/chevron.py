import numpy as np
from qibolab.pulses import FluxPulse, Rectangular
from qibolab.sweeper import Parameter, Sweeper

from qibocal import plots
from qibocal.data import DataUnits
from qibocal.decorators import plot


@plot("Chevron CZ", plots.duration_amplitude_msr_flux_pulse)
@plot("Chevron CZ - I", plots.duration_amplitude_I_flux_pulse)
@plot("Chevron CZ - Q", plots.duration_amplitude_Q_flux_pulse)
def tune_transition(
    platform,
    qubits: dict,
    flux_pulse_duration_start,
    flux_pulse_duration_end,
    flux_pulse_duration_step,
    flux_pulse_amplitude_start,
    flux_pulse_amplitude_end,
    flux_pulse_amplitude_step,
    dt=1,
    nshots=1024,
    relaxation_time=None,
):
    """Perform a Chevron-style plot for the flux pulse designed to apply a CZ (CPhase) gate.
    This experiment probes the |11> to i|02> transition by preparing the |11> state with
    pi-pulses, applying a flux pulse to the high frequency qubit to engage its 1 -> 2 transition
    with varying interaction duration and amplitude. We then measure both the high and low frequency qubit.

    We aim to find the spot where the transition goes from |11> -> i|02> -> -|11>.

    Args:
        platform: platform where the experiment is meant to be run.
        qubit (int): qubit that will interact with center qubit 2.
        flux_pulse_duration_start (int): minimum flux pulse duration in nanoseconds.
        flux_pulse_duration_end (int): maximum flux pulse duration in nanoseconds.
        flux_pulse_duration_step (int): step for the duration sweep in nanoseconds.
        flux_pulse_amplitude_start (float): minimum flux pulse amplitude.
        flux_pulse_amplitude_end (float): maximum flux pulse amplitude.
        flux_pulse_amplitude_step (float): step for the amplitude sweep.
        dt (int): time delay between the two flux pulses if enabled.

    Returns:
        data (DataSet): Measurement data for both the high and low frequency qubits.

    """
    # qubit_control = []
    # qubit_target = []
    # for i, q in enumerate(qubits):
    #     topology = platform.topology[platform.qubits.index(q)]
    #     for j in range(len(platform.qubits)):
    #         if (
    #             topology[j] == 1
    #             and platform.qubits[j] != q
    #             and platform.qubits[j] in qubits
    #         ):
    #             if (
    #                 platform.qubits[q].drive_frequency
    #                 > platform.qubits[[platform.qubits[j]]].drive_frequency
    #             ):
    #                 if (
    #                     platform.qubits[j]
    #                     not in np.array(qubit_control)[np.array(qubit_target) == q]
    #                 ):
    #                     qubit_control += [platform.qubits[j]]
    #                     qubit_target += [q]
    #             if (
    #                 platform.characterization["single_qubit"][q]["qubit_freq"]
    #                 < platform.characterization["single_qubit"][platform.qubits[j]][
    #                     "qubit_freq"
    #                 ]
    #             ):
    #                 if (
    #                     platform.qubits[j]
    #                     not in np.array(qubit_target)[np.array(qubit_control) == q]
    #                 ):
    #                     qubit_control += [q]
    #                     qubit_target += [platform.qubits[j]]

    highfreq = "A3"
    lowfreq = "A4"

    platform.reload_settings()

    initialize_1 = platform.create_RX_pulse(highfreq, start=0, relative_phase=0)
    initialize_2 = platform.create_RX_pulse(lowfreq, start=0, relative_phase=0)

    # if qubit > 2:
    #     highfreq = qubit
    #     lowfreq = 2

    flux_sequence, _ = platform.create_CZ_pulse_sequence(
        (highfreq, lowfreq), start=initialize_1.se_finish
    )
    # find flux pulse that is targeting the ``highfreq`` qubit
    flux_pulse = next(
        iter(
            pulse
            for pulse in flux_sequence
            if isinstance(pulse, FluxPulse) and pulse.qubit == highfreq
        )
    )
    # set initial duration to 1 until the QM driver is fixed
    flux_pulse.duration = 1

    measure_lowfreq = platform.create_qubit_readout_pulse(
        lowfreq, start=flux_sequence.se_finish
    )
    measure_highfreq = platform.create_qubit_readout_pulse(
        highfreq, start=flux_sequence.se_finish
    )

    data = DataUnits(
        name=f"data_q{lowfreq}{highfreq}",
        quantities={
            "flux_pulse_duration": "ns",
            "flux_pulse_amplitude": "dimensionless",
        },
        options=["q_freq", "probability"],
    )

    amplitudes = np.arange(
        flux_pulse_amplitude_start, flux_pulse_amplitude_end, flux_pulse_amplitude_step
    )
    durations = np.arange(
        flux_pulse_duration_start, flux_pulse_duration_end, flux_pulse_duration_step
    )

    sequence = (
        initialize_1 + initialize_2 + flux_sequence + measure_lowfreq + measure_highfreq
    )
    # Might want to fix duration to expected time for 2 qubit gate.
<<<<<<< HEAD
    for duration in durations:
        for flux_pulse in flux_sequence.qf_pulses:
            flux_pulse.duration = duration
        # measure_lowfreq.start = flux_pulse.start + duration
        # measure_highfreq.start = flux_pulse.start + duration

        results = platform.sweep(
            sequence,
            sweeper,
            nshots=nshots,
            relaxation_time=relaxation_time,
            average=False,
        )

        res_temp = {
            "flux_pulse_duration[ns]": len(amplitudes) * [duration],
            "flux_pulse_amplitude[dimensionless]": amplitudes,
            "q_freq": len(amplitudes) * ["low"],
            "probability": np.mean(results[measure_lowfreq.serial].shots, axis=0),
        }
        data.add_data_from_dict(res_temp)

        res_temp = {
            "flux_pulse_duration[ns]": len(amplitudes) * [duration],
            "flux_pulse_amplitude[dimensionless]": amplitudes,
            "q_freq": len(amplitudes) * ["high"],
            "probability": np.mean(results[measure_highfreq.serial].shots, axis=0),
        }
        data.add_data_from_dict(res_temp)
        yield data
=======
    duration_sweeper = Sweeper(Parameter.duration, durations, pulses=[flux_pulse])
    amplitude_sweeper = Sweeper(Parameter.amplitude, amplitudes, pulses=[flux_pulse])

    results = platform.sweep(
        sequence, duration_sweeper, amplitude_sweeper, nshots=1, relaxation_time=0
    )
>>>>>>> d6658f4e

    res_temp = results[measure_lowfreq.serial].to_dict(average=False)
    res_durations = np.repeat(durations, len(amplitudes))
    res_amplitudes = np.array(len(durations) * list(amplitudes)).flatten()
    res_temp.update(
        {
            "flux_pulse_duration[ns]": res_durations,
            "flux_pulse_amplitude[dimensionless]": res_amplitudes,
            "q_freq": len(durations) * len(amplitudes) * ["low"],
        }
    )
    data.add_data_from_dict(res_temp)

    res_temp = results[measure_highfreq.serial].to_dict(average=False)
    res_temp.update(
        {
            "flux_pulse_duration[ns]": res_durations,
            "flux_pulse_amplitude[dimensionless]": res_amplitudes,
            "q_freq": len(durations) * len(amplitudes) * ["high"],
        }
    )
    data.add_data_from_dict(res_temp)
    yield data


@plot("Landscape 2-qubit gate", plots.landscape_2q_gate)
def tune_landscape(
    platform,
    qubits: dict,
    theta_start,
    theta_end,
    theta_step,
    nshots=1024,
    relaxation_time=None,
    dt=1,
):
    """Check the two-qubit landscape created by a flux pulse of a given duration
    and amplitude.
    The system is initialized with a Y90 pulse on the low frequency qubit and either
    an Id or an X gate on the high frequency qubit. Then the flux pulse is applied to
    the high frequency qubit in order to perform a two-qubit interaction. The Id/X gate
    is undone in the high frequency qubit and a theta90 pulse is applied to the low
    frequency qubit before measurement. That is, a pi-half pulse around the relative phase
    parametereized by the angle theta.

    Measurements on the low frequency qubit yield the the 2Q-phase of the gate and the
    remnant single qubit Z phase aquired during the execution to be corrected.
    Population of the high frequency qubit yield the leakage to the non-computational states
    during the execution of the flux pulse.

    Args:
        platform: platform where the experiment is meant to be run.
        qubit (int): qubit that will interact with center qubit 2.
        theta_start (float): initial angle for the low frequency qubit measurement in radians.
        theta_end (float): final angle for the low frequency qubit measurement in radians.
        theta_step, (float): step size for the theta sweep in radians.
        dt (int): time delay between the two flux pulses if enabled.

    Returns:
        data (DataSet): Measurement data for both the high and low frequency qubits for the two setups of Id/X.

    """
    # TODO: generalize this for more qubits?
    if len(qubits) > 1:
        raise NotImplementedError

    qubit = list(qubits.keys())[0]
    platform.reload_settings()

    highfreq = 2
    lowfreq = qubit
    if qubit > 2:
        highfreq = qubit
        lowfreq = 2

    x_pulse_start = platform.create_RX_pulse(highfreq, start=0, relative_phase=0)
    y90_pulse = platform.create_RX90_pulse(lowfreq, start=0, relative_phase=np.pi / 2)

    flux_sequence, _ = platform.create_CZ_pulse_sequence(
        (highfreq, lowfreq), start=y90_pulse.finish
    )
    theta_pulse = platform.create_RX90_pulse(
        lowfreq, start=flux_sequence.finish, relative_phase=theta_start
    )
    x_pulse_end = platform.create_RX_pulse(
        highfreq, start=flux_sequence.finish, relative_phase=0
    )

    measure_lowfreq = platform.create_qubit_readout_pulse(
        lowfreq, start=theta_pulse.finish
    )
    measure_highfreq = platform.create_qubit_readout_pulse(
        highfreq, start=theta_pulse.finish
    )

    data = DataUnits(
        name=f"data_q{lowfreq}{highfreq}",
        quantities={
            "theta": "rad",
        },
        options=["q_freq", "setup"],
    )

    thetas = np.arange(theta_start + np.pi / 2, theta_end + np.pi / 2, theta_step)
    sweeper = Sweeper(Parameter.relative_phase, thetas, [theta_pulse])

    setups = ["I", "X"]

    for setup in setups:
        if setup == "I":
            sequence = (
                y90_pulse
                + flux_sequence
                + theta_pulse
                + measure_lowfreq
                + measure_highfreq
            )
        elif setup == "X":
            sequence = (
                x_pulse_start
                + y90_pulse
                + flux_sequence
                + theta_pulse
                + x_pulse_end
                + measure_lowfreq
                + measure_highfreq
            )

        results = platform.sweep(
            sequence, sweeper, nshots=nshots, relaxation_time=relaxation_time
        )

        result_low = results[measure_lowfreq.serial].to_dict(average=False)
        result_low.update(
            {
                "theta[rad]": thetas,
                "q_freq": len(thetas) * ["low"],
                "setup": len(thetas) * [setup],
            }
        )
        data.add_data_from_dict(result_low)

        result_high = results[measure_highfreq.serial].to_dict(average=False)
        result_high.update(
            {
                "theta[rad]": thetas,
                "q_freq": len(thetas) * ["high"],
                "setup": len(thetas) * [setup],
            }
        )
        data.add_data_from_dict(result_high)

    yield data<|MERGE_RESOLUTION|>--- conflicted
+++ resolved
@@ -10,7 +10,7 @@
 @plot("Chevron CZ", plots.duration_amplitude_msr_flux_pulse)
 @plot("Chevron CZ - I", plots.duration_amplitude_I_flux_pulse)
 @plot("Chevron CZ - Q", plots.duration_amplitude_Q_flux_pulse)
-def tune_transition(
+def tune_transition_sweep(
     platform,
     qubits: dict,
     flux_pulse_duration_start,
@@ -105,10 +105,10 @@
     flux_pulse.duration = 1
 
     measure_lowfreq = platform.create_qubit_readout_pulse(
-        lowfreq, start=flux_sequence.se_finish
+        lowfreq, start=flux_sequence.finish
     )
     measure_highfreq = platform.create_qubit_readout_pulse(
-        highfreq, start=flux_sequence.se_finish
+        highfreq, start=flux_sequence.finish
     )
 
     data = DataUnits(
@@ -131,45 +131,12 @@
         initialize_1 + initialize_2 + flux_sequence + measure_lowfreq + measure_highfreq
     )
     # Might want to fix duration to expected time for 2 qubit gate.
-<<<<<<< HEAD
-    for duration in durations:
-        for flux_pulse in flux_sequence.qf_pulses:
-            flux_pulse.duration = duration
-        # measure_lowfreq.start = flux_pulse.start + duration
-        # measure_highfreq.start = flux_pulse.start + duration
-
-        results = platform.sweep(
-            sequence,
-            sweeper,
-            nshots=nshots,
-            relaxation_time=relaxation_time,
-            average=False,
-        )
-
-        res_temp = {
-            "flux_pulse_duration[ns]": len(amplitudes) * [duration],
-            "flux_pulse_amplitude[dimensionless]": amplitudes,
-            "q_freq": len(amplitudes) * ["low"],
-            "probability": np.mean(results[measure_lowfreq.serial].shots, axis=0),
-        }
-        data.add_data_from_dict(res_temp)
-
-        res_temp = {
-            "flux_pulse_duration[ns]": len(amplitudes) * [duration],
-            "flux_pulse_amplitude[dimensionless]": amplitudes,
-            "q_freq": len(amplitudes) * ["high"],
-            "probability": np.mean(results[measure_highfreq.serial].shots, axis=0),
-        }
-        data.add_data_from_dict(res_temp)
-        yield data
-=======
     duration_sweeper = Sweeper(Parameter.duration, durations, pulses=[flux_pulse])
     amplitude_sweeper = Sweeper(Parameter.amplitude, amplitudes, pulses=[flux_pulse])
 
     results = platform.sweep(
         sequence, duration_sweeper, amplitude_sweeper, nshots=1, relaxation_time=0
     )
->>>>>>> d6658f4e
 
     res_temp = results[measure_lowfreq.serial].to_dict(average=False)
     res_durations = np.repeat(durations, len(amplitudes))
@@ -192,6 +159,159 @@
         }
     )
     data.add_data_from_dict(res_temp)
+    yield data
+
+
+@plot("Chevron CZ", plots.duration_amplitude_msr_flux_pulse)
+@plot("Chevron CZ - I", plots.duration_amplitude_I_flux_pulse)
+@plot("Chevron CZ - Q", plots.duration_amplitude_Q_flux_pulse)
+def tune_transition(
+    platform,
+    qubits: dict,
+    flux_pulse_duration_start,
+    flux_pulse_duration_end,
+    flux_pulse_duration_step,
+    flux_pulse_amplitude_start,
+    flux_pulse_amplitude_end,
+    flux_pulse_amplitude_step,
+    dt=1,
+    nshots=1024,
+    relaxation_time=None,
+):
+    """Perform a Chevron-style plot for the flux pulse designed to apply a CZ (CPhase) gate.
+    This experiment probes the |11> to i|02> transition by preparing the |11> state with
+    pi-pulses, applying a flux pulse to the high frequency qubit to engage its 1 -> 2 transition
+    with varying interaction duration and amplitude. We then measure both the high and low frequency qubit.
+    We aim to find the spot where the transition goes from |11> -> i|02> -> -|11>.
+    Args:
+        platform: platform where the experiment is meant to be run.
+        qubit (int): qubit that will interact with center qubit 2.
+        flux_pulse_duration_start (int): minimum flux pulse duration in nanoseconds.
+        flux_pulse_duration_end (int): maximum flux pulse duration in nanoseconds.
+        flux_pulse_duration_step (int): step for the duration sweep in nanoseconds.
+        flux_pulse_amplitude_start (float): minimum flux pulse amplitude.
+        flux_pulse_amplitude_end (float): maximum flux pulse amplitude.
+        flux_pulse_amplitude_step (float): step for the amplitude sweep.
+        dt (int): time delay between the two flux pulses if enabled.
+    Returns:
+        data (DataSet): Measurement data for both the high and low frequency qubits.
+    """
+    # qubit_control = []
+    # qubit_target = []
+    # for i, q in enumerate(qubits):
+    #     topology = platform.topology[platform.qubits.index(q)]
+    #     for j in range(len(platform.qubits)):
+    #         if (
+    #             topology[j] == 1
+    #             and platform.qubits[j] != q
+    #             and platform.qubits[j] in qubits
+    #         ):
+    #             if (
+    #                 platform.qubits[q].drive_frequency
+    #                 > platform.qubits[[platform.qubits[j]]].drive_frequency
+    #             ):
+    #                 if (
+    #                     platform.qubits[j]
+    #                     not in np.array(qubit_control)[np.array(qubit_target) == q]
+    #                 ):
+    #                     qubit_control += [platform.qubits[j]]
+    #                     qubit_target += [q]
+    #             if (
+    #                 platform.characterization["single_qubit"][q]["qubit_freq"]
+    #                 < platform.characterization["single_qubit"][platform.qubits[j]][
+    #                     "qubit_freq"
+    #                 ]
+    #             ):
+    #                 if (
+    #                     platform.qubits[j]
+    #                     not in np.array(qubit_target)[np.array(qubit_control) == q]
+    #                 ):
+    #                     qubit_control += [q]
+    #                     qubit_target += [platform.qubits[j]]
+
+    highfreq = "A3"
+    lowfreq = "A4"
+
+    platform.reload_settings()
+
+    initialize_1 = platform.create_RX_pulse(highfreq, start=0, relative_phase=0)
+    initialize_2 = platform.create_RX_pulse(lowfreq, start=0, relative_phase=0)
+
+    # if qubit > 2:
+    #     highfreq = qubit
+    #     lowfreq = 2
+
+    flux_sequence, _ = platform.create_CZ_pulse_sequence(
+        (highfreq, lowfreq), start=initialize_1.finish
+    )
+    measure_lowfreq = platform.create_qubit_readout_pulse(
+        lowfreq, start=flux_sequence.finish
+    )
+    measure_highfreq = platform.create_qubit_readout_pulse(
+        highfreq, start=flux_sequence.finish
+    )
+
+    data = DataUnits(
+        name=f"data_q{lowfreq}{highfreq}",
+        quantities={
+            "flux_pulse_duration": "ns",
+            "flux_pulse_amplitude": "dimensionless",
+        },
+        options=["q_freq", "probability"],
+    )
+
+    amplitudes = np.arange(
+        flux_pulse_amplitude_start, flux_pulse_amplitude_end, flux_pulse_amplitude_step
+    )
+    durations = np.arange(
+        flux_pulse_duration_start, flux_pulse_duration_end, flux_pulse_duration_step
+    )
+    # find flux pulse that is targeting the ``highfreq`` qubit
+    flux_pulse = next(
+        iter(
+            pulse
+            for pulse in flux_sequence
+            if isinstance(pulse, FluxPulse) and pulse.qubit == highfreq
+        )
+    )
+    sweeper = Sweeper(Parameter.amplitude, amplitudes, pulses=[flux_pulse])
+
+    sequence = (
+        initialize_1 + initialize_2 + flux_sequence + measure_lowfreq + measure_highfreq
+    )
+
+    # Might want to fix duration to expected time for 2 qubit gate.
+    for duration in durations:
+        for flux_pulse in flux_sequence.qf_pulses:
+            flux_pulse.duration = duration
+        measure_lowfreq.start = flux_pulse.start + duration
+        measure_highfreq.start = flux_pulse.start + duration
+
+        results = platform.sweep(
+            sequence,
+            sweeper,
+            nshots=nshots,
+            relaxation_time=relaxation_time,
+            average=False,
+        )
+
+        res_temp = {
+            "flux_pulse_duration[ns]": len(amplitudes) * [duration],
+            "flux_pulse_amplitude[dimensionless]": amplitudes,
+            "q_freq": len(amplitudes) * ["low"],
+            "probability": np.mean(results[measure_lowfreq.serial].shots, axis=0),
+        }
+        data.add_data_from_dict(res_temp)
+
+        res_temp = {
+            "flux_pulse_duration[ns]": len(amplitudes) * [duration],
+            "flux_pulse_amplitude[dimensionless]": amplitudes,
+            "q_freq": len(amplitudes) * ["high"],
+            "probability": np.mean(results[measure_highfreq.serial].shots, axis=0),
+        }
+        data.add_data_from_dict(res_temp)
+        yield data
+
     yield data
 
 

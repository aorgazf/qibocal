import numpy as np
from qibolab.platforms.abstract import AbstractPlatform
from qibolab.pulses import FluxPulse, Pulse, PulseSequence, PulseType, Rectangular
from qibolab.sweeper import Sweeper

from qibocal import plots
from qibocal.data import DataUnits
from qibocal.decorators import plot


@plot("Chevron CZ", plots.duration_amplitude_msr_flux_pulse)
@plot("Chevron CZ - I", plots.duration_amplitude_I_flux_pulse)
@plot("Chevron CZ - Q", plots.duration_amplitude_Q_flux_pulse)
def tune_transition(
    platform: AbstractPlatform,
    qubits: dict,
    flux_pulse_amplitude,
    flux_pulse_duration_start,
    flux_pulse_duration_end,
    flux_pulse_duration_step,
    flux_pulse_amplitude_start,
    flux_pulse_amplitude_end,
    flux_pulse_amplitude_step,
<<<<<<< HEAD
    relaxation_time,
=======
>>>>>>> 981ff172
    single_flux=True,
    dt=1,
    nshots=1024,
    relaxation_time=None,
):
    """Perform a Chevron-style plot for the flux pulse designed to apply a CZ (CPhase) gate.
    This experiment probes the |11> to i|02> transition by preparing the |11> state with
    pi-pulses, applying a flux pulse to the high frequency qubit to engage its 1 -> 2 transition
    with varying interaction duration and amplitude. We then measure both the high and low frequency qubit.

    We aim to find the spot where the transition goes from |11> -> i|02> -> -|11>.

    Args:
        platform: platform where the experiment is meant to be run.
        qubit (int): qubit that will interact with center qubit 2.
        flux_pulse_duration_start (int): minimum flux pulse duration in nanoseconds.
        flux_pulse_duration_end (int): maximum flux pulse duration in nanoseconds.
        flux_pulse_duration_step (int): step for the duration sweep in nanoseconds.
        flux_pulse_amplitude_start (float): minimum flux pulse amplitude.
        flux_pulse_amplitude_end (float): maximum flux pulse amplitude.
        flux_pulse_amplitude_step (float): step for the amplitude sweep.
        single_flux (bool): use a single pulse or two flux pulses with half duration and opposite amplitude.
        dt (int): time delay between the two flux pulses if enabled.

    Returns:
        data (DataSet): Measurement data for both the high and low frequency qubits.

    """
    # TODO: generalize this for more qubits?
    if len(qubits) > 1:
        raise NotImplementedError

    qubit = list(qubits.keys())[0]

    platform.reload_settings()

    initialize_1 = platform.create_RX_pulse(qubit, start=0, relative_phase=0)
    initialize_2 = platform.create_RX_pulse(2, start=0, relative_phase=0)

    highfreq = 2
    lowfreq = qubit
    if qubit > 2:
        highfreq = qubit
        lowfreq = 2

    if single_flux:
        flux_pulse = FluxPulse(
            start=initialize_1.se_finish,
            duration=flux_pulse_duration_start,
            amplitude=flux_pulse_amplitude,
            shape=Rectangular(),
            channel=str(platform.qubits[highfreq].flux),
            qubit=highfreq,
        )
        measure_lowfreq = platform.create_qubit_readout_pulse(
            lowfreq, start=flux_pulse.se_finish
        )
        measure_highfreq = platform.create_qubit_readout_pulse(
            highfreq, start=flux_pulse.se_finish
        )

    else:
        raise NotImplementedError
        flux_pulse_plus = FluxPulse(
            start=initialize_1.se_finish,
            duration=flux_pulse_duration_start,
            amplitude=flux_pulse_amplitude_start,
            relative_phase=0,
            shape=Rectangular(),
            channel=str(platform.qubits[highfreq].flux),
            qubit=highfreq,
        )
        flux_pulse_minus = FluxPulse(
            start=flux_pulse_plus.se_finish + dt,
            duration=flux_pulse_duration_start,
            amplitude=-flux_pulse_amplitude_start,
            relative_phase=0,
            shape=Rectangular(),
            channel=str(platform.qubits[highfreq].flux),
            qubit=highfreq,
        )
        measure_lowfreq = platform.create_qubit_readout_pulse(
            lowfreq, start=flux_pulse_minus.se_finish
        )
        measure_highfreq = platform.create_qubit_readout_pulse(
            highfreq, start=flux_pulse_minus.se_finish
        )

    data = DataUnits(
        name=f"data_q{lowfreq}{highfreq}",
        quantities={
            "flux_pulse_duration": "ns",
            "flux_pulse_amplitude": "dimensionless",
        },
        options=["q_freq"],
    )

    amplitudes = np.arange(
        flux_pulse_amplitude_start, flux_pulse_amplitude_end, flux_pulse_amplitude_step
    )
    durations = np.arange(
        flux_pulse_duration_start, flux_pulse_duration_end, flux_pulse_duration_step
    )
    # TODO: Implement for two pulses
<<<<<<< HEAD
    sweeper = Sweeper(
        "amplitude", amplitudes, pulses=[flux_pulse], relaxation_time=relaxation_time
    )
=======
    sweeper = Sweeper("amplitude", amplitudes, pulses=[flux_pulse])
>>>>>>> 981ff172

    if single_flux:
        sequence = (
            initialize_1
            + initialize_2
            + flux_pulse
            + measure_lowfreq
            + measure_highfreq
        )
    else:
        sequence = (
            initialize_1
            + initialize_2
            + flux_pulse_plus
            + flux_pulse_minus
            + measure_lowfreq
            + measure_highfreq
        )

    # Might want to fix duration to expected time for 2 qubit gate.
    for duration in durations:
        if single_flux:
            flux_pulse.duration = duration
        else:
            flux_pulse_plus.duration = duration
            flux_pulse_minus.duration = duration

        results = platform.sweep(
            sequence, sweeper, nshots=nshots, relaxation_time=relaxation_time
        )

        res_temp = results[measure_lowfreq.serial].to_dict(average=False)
        res_temp.update(
            {
                "flux_pulse_duration[ns]": len(amplitudes) * [duration],
                "flux_pulse_amplitude[dimensionless]": amplitudes,
                "q_freq": len(amplitudes) * ["low"],
            }
        )
        data.add_data_from_dict(res_temp)

        res_temp = results[measure_highfreq.serial].to_dict(average=False)
        res_temp.update(
            {
                "flux_pulse_duration[ns]": len(amplitudes) * [duration],
                "flux_pulse_amplitude[dimensionless]": amplitudes,
                "q_freq": len(amplitudes) * ["high"],
            }
        )
        data.add_data_from_dict(res_temp)
        yield data

    yield data


@plot("Landscape 2-qubit gate", plots.landscape_2q_gate)
def tune_landscape(
    platform: AbstractPlatform,
    qubits: dict,
    theta_start,
    theta_end,
    theta_step,
    flux_pulse_duration,
    flux_pulse_amplitude,
<<<<<<< HEAD
    relaxation_time,
=======
>>>>>>> 981ff172
    single_flux=True,
    nshots=1024,
    relaxation_time=None,
    dt=1,
):
    """Check the two-qubit landscape created by a flux pulse of a given duration
    and amplitude.
    The system is initialized with a Y90 pulse on the low frequency qubit and either
    an Id or an X gate on the high frequency qubit. Then the flux pulse is applied to
    the high frequency qubit in order to perform a two-qubit interaction. The Id/X gate
    is undone in the high frequency qubit and a theta90 pulse is applied to the low
    frequency qubit before measurement. That is, a pi-half pulse around the relative phase
    parametereized by the angle theta.

    Measurements on the low frequency qubit yield the the 2Q-phase of the gate and the
    remnant single qubit Z phase aquired during the execution to be corrected.
    Population of the high frequency qubit yield the leakage to the non-computational states
    during the execution of the flux pulse.

    Args:
        platform: platform where the experiment is meant to be run.
        qubit (int): qubit that will interact with center qubit 2.
        theta_start (float): initial angle for the low frequency qubit measurement in radians.
        theta_end (float): final angle for the low frequency qubit measurement in radians.
        theta_step, (float): step size for the theta sweep in radians.
        flux_pulse_duration (int): fixed duration for the flux pulse sent to the high frequency qubit.
        flux_pulse_amplitude (float): fixed amplitude for the flux pulse sent to the high frequency qubit.
        single_flux (bool): use a single pulse or two flux pulses with half duration and opposite amplitude.
        dt (int): time delay between the two flux pulses if enabled.

    Returns:
        data (DataSet): Measurement data for both the high and low frequency qubits for the two setups of Id/X.

    """
    # TODO: generalize this for more qubits?
    if len(qubits) > 1:
        raise NotImplementedError

    qubit = list(qubits.keys())[0]
    platform.reload_settings()

    highfreq = 2
    lowfreq = qubit
    if qubit > 2:
        highfreq = qubit
        lowfreq = 2

    x_pulse_start = platform.create_RX_pulse(highfreq, start=0, relative_phase=0)
    y90_pulse = platform.create_RX90_pulse(lowfreq, start=0, relative_phase=np.pi / 2)

    if single_flux:
        flux_pulse = FluxPulse(
            start=y90_pulse.se_finish,
            duration=flux_pulse_duration,
            amplitude=flux_pulse_amplitude,
            shape=Rectangular(),
            channel=platform.qubits[highfreq].flux.name,
            qubit=highfreq,
        )
        theta_pulse = platform.create_RX90_pulse(
            lowfreq, start=flux_pulse.se_finish, relative_phase=theta_start
        )
        x_pulse_end = platform.create_RX_pulse(
            highfreq, start=flux_pulse.se_finish, relative_phase=0
        )

    else:
        raise NotImplementedError
        flux_pulse_plus = FluxPulse(
            start=y90_pulse.se_finish,
            duration=flux_pulse_duration,
            amplitude=flux_pulse_amplitude,
            shape=Rectangular(),
            channel=str(platform.qubits[highfreq].flux),
            qubit=highfreq,
        )
        flux_pulse_minus = FluxPulse(
            start=flux_pulse_plus.se_finish + dt,
            duration=flux_pulse_duration,
            amplitude=-flux_pulse_amplitude,
            shape=Rectangular(),
            channel=str(platform.qubits[highfreq].flux),
            qubit=highfreq,
        )
        theta_pulse = platform.create_RX90_pulse(
            lowfreq, flux_pulse_minus.se_finish, relative_phase=theta_start
        )
        x_pulse_end = platform.create_RX_pulse(
            highfreq, start=flux_pulse_minus.se_finish, relative_phase=0
        )

    measure_lowfreq = platform.create_qubit_readout_pulse(
        lowfreq, start=theta_pulse.se_finish
    )
    measure_highfreq = platform.create_qubit_readout_pulse(
        highfreq, start=theta_pulse.se_finish
    )

    data = DataUnits(
        name=f"data_q{lowfreq}{highfreq}",
        quantities={
            "theta": "rad",
            "flux_pulse_duration": "ns",
            "flux_pulse_amplitude": "dimensionless",
        },
        options=["q_freq", "setup"],
    )

    thetas = np.arange(theta_start + np.pi / 2, theta_end + np.pi / 2, theta_step)
<<<<<<< HEAD
    sweeper = Sweeper(
        "relative_phase", thetas, [theta_pulse], relaxation_time=relaxation_time
    )
=======
    sweeper = Sweeper("relative_phase", thetas, [theta_pulse])
>>>>>>> 981ff172

    setups = ["I", "X"]

    for setup in setups:
        if setup == "I":
            if single_flux:
                sequence = (
                    y90_pulse
                    + flux_pulse
                    + theta_pulse
                    + measure_lowfreq
                    + measure_highfreq
                )
            else:
                sequence = (
                    y90_pulse
                    + flux_pulse_plus
                    + flux_pulse_minus
                    + theta_pulse
                    + measure_lowfreq
                    + measure_highfreq
                )
        elif setup == "X":
            if single_flux:
                sequence = (
                    x_pulse_start
                    + y90_pulse
                    + flux_pulse
                    + theta_pulse
                    + x_pulse_end
                    + measure_lowfreq
                    + measure_highfreq
                )
            else:
                sequence = (
                    x_pulse_start
                    + y90_pulse
                    + flux_pulse_plus
                    + flux_pulse_minus
                    + theta_pulse
                    + x_pulse_end
                    + measure_lowfreq
                    + measure_highfreq
                )

        results = platform.sweep(
            sequence, sweeper, nshots=nshots, relaxation_time=relaxation_time
        )

        result_low = results[measure_lowfreq.serial].to_dict(average=False)
        result_low.update(
            {
                "theta[rad]": thetas,
                "flux_pulse_duration[ns]": len(thetas) * [flux_pulse_duration],
                "flux_pulse_amplitude[dimensionless]": len(thetas)
                * [flux_pulse_amplitude],
                "q_freq": len(thetas) * ["low"],
                "setup": len(thetas) * [setup],
            }
        )
        data.add_data_from_dict(result_low)

        result_high = results[measure_highfreq.serial].to_dict(average=False)
        result_high.update(
            {
                "theta[rad]": thetas,
                "flux_pulse_duration[ns]": len(thetas) * [flux_pulse_duration],
                "flux_pulse_amplitude[dimensionless]": len(thetas)
                * [flux_pulse_amplitude],
                "q_freq": len(thetas) * ["high"],
                "setup": len(thetas) * [setup],
            }
        )
        data.add_data_from_dict(result_high)

    yield data<|MERGE_RESOLUTION|>--- conflicted
+++ resolved
@@ -21,10 +21,6 @@
     flux_pulse_amplitude_start,
     flux_pulse_amplitude_end,
     flux_pulse_amplitude_step,
-<<<<<<< HEAD
-    relaxation_time,
-=======
->>>>>>> 981ff172
     single_flux=True,
     dt=1,
     nshots=1024,
@@ -129,13 +125,7 @@
         flux_pulse_duration_start, flux_pulse_duration_end, flux_pulse_duration_step
     )
     # TODO: Implement for two pulses
-<<<<<<< HEAD
-    sweeper = Sweeper(
-        "amplitude", amplitudes, pulses=[flux_pulse], relaxation_time=relaxation_time
-    )
-=======
     sweeper = Sweeper("amplitude", amplitudes, pulses=[flux_pulse])
->>>>>>> 981ff172
 
     if single_flux:
         sequence = (
@@ -200,10 +190,6 @@
     theta_step,
     flux_pulse_duration,
     flux_pulse_amplitude,
-<<<<<<< HEAD
-    relaxation_time,
-=======
->>>>>>> 981ff172
     single_flux=True,
     nshots=1024,
     relaxation_time=None,
@@ -313,13 +299,7 @@
     )
 
     thetas = np.arange(theta_start + np.pi / 2, theta_end + np.pi / 2, theta_step)
-<<<<<<< HEAD
-    sweeper = Sweeper(
-        "relative_phase", thetas, [theta_pulse], relaxation_time=relaxation_time
-    )
-=======
     sweeper = Sweeper("relative_phase", thetas, [theta_pulse])
->>>>>>> 981ff172
 
     setups = ["I", "X"]
 

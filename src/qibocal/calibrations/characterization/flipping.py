import numpy as np
from qibolab.platforms.abstract import AbstractPlatform
from qibolab.pulses import PulseSequence

from qibocal import plots
from qibocal.data import DataUnits
from qibocal.decorators import plot
from qibocal.fitting.methods import flipping_fit


@plot("MSR vs Flips", plots.flips_msr)
def flipping(
    platform: AbstractPlatform,
    qubits: dict,
    nflips_max,
    nflips_step,
    nshots,
    relaxation_time,
):
    r"""
    The flipping experiment correct the delta amplitude in the qubit drive pulse. We measure a qubit after applying
    a Rx(pi/2) and N flips (Rx(pi) rotations). After fitting we can obtain the delta amplitude to refine pi pulses.

    Args:
        platform (AbstractPlatform): Qibolab platform object
        qubits (dict): Dict of target Qubit objects to perform the action
        nflips_max (int): Maximum number of flips introduced in each sequence
        nflips_step (int): Scan range step for the number of flippings
        software_averages (int): Number of executions of the routine for averaging results
        points (int): Save data results in a file every number of points

    Returns:
        - A DataUnits object with the raw data obtained for the fast and precision sweeps with the following keys

            - **MSR[V]**: Resonator signal voltage mesurement in volts
            - **i[V]**: Resonator signal voltage mesurement for the component I in volts
            - **q[V]**: Resonator signal voltage mesurement for the component Q in volts
            - **phase[rad]**: Resonator signal phase mesurement in radians
            - **flips[dimensionless]**: Number of flips applied in the current execution
            - **qubit**: The qubit being tested
            - **iteration**: The iteration number of the many determined by software_averages

        - A DataUnits object with the fitted data obtained with the following keys

            - **amplitude_correction_factor**: Pi pulse correction factor
            - **corrected_amplitude**: Corrected pi pulse amplitude
            - **popt0**: p0
            - **popt1**: p1
            - **popt2**: p2
            - **popt3**: p3
            - **qubit**: The qubit being tested
    """

    # create a DataUnits object to store MSR, phase, i, q and the number of flips
    data = DataUnits(
        name="data",
        quantities={"flips": "dimensionless"},
        options=["qubit", "iteration"],
    )

    # repeat the experiment as many times as defined by software_averages
<<<<<<< HEAD
    pulse_sequences = []
    for flips in range(0, nflips_max, nflips_step):
        # create a sequence of pulses for the experiment
        sequence = PulseSequence()
        ro_pulses = {}
        for qubit in qubits:
            RX90_pulse = platform.create_RX90_pulse(qubit, start=0)
            sequence.add(RX90_pulse)
            # execute sequence RX(pi/2) - [RX(pi) - RX(pi)] from 0...flips times - RO
            start1 = RX90_pulse.duration
            for j in range(flips):
                RX_pulse1 = platform.create_RX_pulse(qubit, start=start1)
                start2 = start1 + RX_pulse1.duration
                RX_pulse2 = platform.create_RX_pulse(qubit, start=start2)
                sequence.add(RX_pulse1)
                sequence.add(RX_pulse2)
                start1 = start2 + RX_pulse2.duration

            # add ro pulse at the end of the sequence
            ro_pulses[qubit] = platform.create_qubit_readout_pulse(qubit, start=start1)
            sequence.add(ro_pulses[qubit])
            pulse_sequences.append(sequence)

    results = platform.execute_pulse_sequence(
        pulse_sequences,
        nshots=nshots,
        relaxation_time=relaxation_time,
    )

    for ro_pulse in ro_pulses.values():
        # average msr, phase, i and q over the number of shots defined in the runcard
        r = results[ro_pulse.serial].to_dict(average=True)
        r.update(
            {
                "flips[dimensionless]": flips,
                "qubit": ro_pulse.qubit,
                "iteration": [0],
            }
        )
        data.add(r)

        # # execute the pulse sequence
        # results = platform.execute_pulse_sequence(
        #     sequence,
        #     nshots=nshots,
        #     relaxation_time=relaxation_time,
        # )

        # for ro_pulse in ro_pulses.values():
        #     # average msr, phase, i and q over the number of shots defined in the runcard
        #     r = results[ro_pulse.serial].to_dict(average=True)
        #     r.update(
        #         {
        #             "flips[dimensionless]": flips,
        #             "qubit": ro_pulse.qubit,
        #             "iteration": [0],
        #         }
        #     )
        #     data.add(r)
=======
    count = 0
    for iteration in range(software_averages):
        # sweep the parameter
        for flips in range(0, nflips_max, nflips_step):
            # save data as often as defined by points
            if count % points == 0 and count > 0:
                # save data
                yield data
                # calculate and save fit
                yield flipping_fit(
                    data,
                    x="flips[dimensionless]",
                    y="MSR[uV]",
                    qubits=qubits,
                    resonator_type=platform.resonator_type,
                    pi_pulse_amplitudes={
                        q: qubits[qubit].pi_pulse_amplitude for q in qubits
                    },
                    labels=["amplitude_correction_factor", "corrected_amplitude"],
                )

            # create a sequence of pulses for the experiment
            sequence = PulseSequence()
            ro_pulses = {}
            for qubit in qubits:
                RX90_pulse = platform.create_RX90_pulse(qubit, start=0)
                sequence.add(RX90_pulse)
                # execute sequence RX(pi/2) - [RX(pi) - RX(pi)] from 0...flips times - RO
                start1 = RX90_pulse.duration
                for j in range(flips):
                    RX_pulse1 = platform.create_RX_pulse(qubit, start=start1)
                    start2 = start1 + RX_pulse1.duration
                    RX_pulse2 = platform.create_RX_pulse(qubit, start=start2)
                    sequence.add(RX_pulse1)
                    sequence.add(RX_pulse2)
                    start1 = start2 + RX_pulse2.duration

                # add ro pulse at the end of the sequence
                ro_pulses[qubit] = platform.create_qubit_readout_pulse(
                    qubit, start=start1
                )
                sequence.add(ro_pulses[qubit])

            # execute the pulse sequence
            results = platform.execute_pulse_sequence(sequence)

            for ro_pulse in ro_pulses.values():
                # average msr, phase, i and q over the number of shots defined in the runcard
                r = results[ro_pulse.serial].raw
                r.update(
                    {
                        "flips[dimensionless]": flips,
                        "qubit": ro_pulse.qubit,
                        "iteration": iteration,
                    }
                )
                data.add(r)
            count += 1
>>>>>>> 25c8ff2f
    yield data

    yield flipping_fit(
        data,
        x="flips[dimensionless]",
        y="MSR[uV]",
        qubits=qubits,
        resonator_type=platform.resonator_type,
        pi_pulse_amplitudes={q: qubits[qubit].pi_pulse_amplitude for q in qubits},
        labels=["amplitude_correction_factor", "corrected_amplitude"],
    )<|MERGE_RESOLUTION|>--- conflicted
+++ resolved
@@ -59,7 +59,6 @@
     )
 
     # repeat the experiment as many times as defined by software_averages
-<<<<<<< HEAD
     pulse_sequences = []
     for flips in range(0, nflips_max, nflips_step):
         # create a sequence of pulses for the experiment
@@ -89,83 +88,6 @@
         relaxation_time=relaxation_time,
     )
 
-    for ro_pulse in ro_pulses.values():
-        # average msr, phase, i and q over the number of shots defined in the runcard
-        r = results[ro_pulse.serial].to_dict(average=True)
-        r.update(
-            {
-                "flips[dimensionless]": flips,
-                "qubit": ro_pulse.qubit,
-                "iteration": [0],
-            }
-        )
-        data.add(r)
-
-        # # execute the pulse sequence
-        # results = platform.execute_pulse_sequence(
-        #     sequence,
-        #     nshots=nshots,
-        #     relaxation_time=relaxation_time,
-        # )
-
-        # for ro_pulse in ro_pulses.values():
-        #     # average msr, phase, i and q over the number of shots defined in the runcard
-        #     r = results[ro_pulse.serial].to_dict(average=True)
-        #     r.update(
-        #         {
-        #             "flips[dimensionless]": flips,
-        #             "qubit": ro_pulse.qubit,
-        #             "iteration": [0],
-        #         }
-        #     )
-        #     data.add(r)
-=======
-    count = 0
-    for iteration in range(software_averages):
-        # sweep the parameter
-        for flips in range(0, nflips_max, nflips_step):
-            # save data as often as defined by points
-            if count % points == 0 and count > 0:
-                # save data
-                yield data
-                # calculate and save fit
-                yield flipping_fit(
-                    data,
-                    x="flips[dimensionless]",
-                    y="MSR[uV]",
-                    qubits=qubits,
-                    resonator_type=platform.resonator_type,
-                    pi_pulse_amplitudes={
-                        q: qubits[qubit].pi_pulse_amplitude for q in qubits
-                    },
-                    labels=["amplitude_correction_factor", "corrected_amplitude"],
-                )
-
-            # create a sequence of pulses for the experiment
-            sequence = PulseSequence()
-            ro_pulses = {}
-            for qubit in qubits:
-                RX90_pulse = platform.create_RX90_pulse(qubit, start=0)
-                sequence.add(RX90_pulse)
-                # execute sequence RX(pi/2) - [RX(pi) - RX(pi)] from 0...flips times - RO
-                start1 = RX90_pulse.duration
-                for j in range(flips):
-                    RX_pulse1 = platform.create_RX_pulse(qubit, start=start1)
-                    start2 = start1 + RX_pulse1.duration
-                    RX_pulse2 = platform.create_RX_pulse(qubit, start=start2)
-                    sequence.add(RX_pulse1)
-                    sequence.add(RX_pulse2)
-                    start1 = start2 + RX_pulse2.duration
-
-                # add ro pulse at the end of the sequence
-                ro_pulses[qubit] = platform.create_qubit_readout_pulse(
-                    qubit, start=start1
-                )
-                sequence.add(ro_pulses[qubit])
-
-            # execute the pulse sequence
-            results = platform.execute_pulse_sequence(sequence)
-
             for ro_pulse in ro_pulses.values():
                 # average msr, phase, i and q over the number of shots defined in the runcard
                 r = results[ro_pulse.serial].raw
@@ -178,7 +100,6 @@
                 )
                 data.add(r)
             count += 1
->>>>>>> 25c8ff2f
     yield data
 
     yield flipping_fit(

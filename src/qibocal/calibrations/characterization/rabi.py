import numpy as np
from qibolab.platforms.abstract import AbstractPlatform
from qibolab.pulses import PulseSequence
from qibolab.sweeper import Parameter, Sweeper

from qibocal import plots
from qibocal.data import DataUnits
from qibocal.decorators import plot
from qibocal.fitting.methods import rabi_fit


@plot("MSR vs Time", plots.time_msr_phase)
def rabi_pulse_length(
    platform: AbstractPlatform,
    qubits: dict,
    pulse_duration_start,
    pulse_duration_end,
    pulse_duration_step,
    nshots=1024,
    software_averages=1,
    points=10,
):
    r"""
    In the Rabi experiment we apply a pulse at the frequency of the qubit and scan the drive pulse duration
    to find the drive pulse length that creates a rotation of a desired angle.

    Args:
        platform (AbstractPlatform): Qibolab platform object
        qubits (dict): Dict of target Qubit objects to perform the action
        pulse_duration_start (int): Initial drive pulse duration for the Rabi experiment
        pulse_duration_end (int): Maximum drive pulse duration for the Rabi experiment
        pulse_duration_step (int): Scan range step for the drive pulse duration for the Rabi experiment
        software_averages (int): Number of executions of the routine for averaging results
        points (int): Save data results in a file every number of points

    Returns:
        - A DataUnits object with the raw data obtained for the fast and precision sweeps with the following keys

            - **MSR[V]**: Resonator signal voltage mesurement in volts
            - **i[V]**: Resonator signal voltage mesurement for the component I in volts
            - **q[V]**: Resonator signal voltage mesurement for the component Q in volts
            - **phase[rad]**: Resonator signal phase mesurement in radians
            - **time[ns]**: Drive pulse duration in ns
            - **qubit**: The qubit being tested
            - **iteration**: The iteration number of the many determined by software_averages

        - A DataUnits object with the fitted data obtained with the following keys

            - **pi_pulse_duration**: pi pulse duration
            - **pi_pulse_peak_voltage**: pi pulse's maximum voltage
            - **popt0**: offset
            - **popt1**: oscillation amplitude
            - **popt2**: frequency
            - **popt3**: phase
            - **popt4**: T2
            - **qubit**: The qubit being tested
    """

    # reload instrument settings from runcard
    platform.reload_settings()

    # create a sequence of pulses for the experiment
    sequence = PulseSequence()
    qd_pulses = {}
    ro_pulses = {}
    for qubit in qubits:
        qd_pulses[qubit] = platform.create_qubit_drive_pulse(qubit, start=0, duration=4)
        ro_pulses[qubit] = platform.create_qubit_readout_pulse(
            qubit, start=qd_pulses[qubit].finish
        )
        sequence.add(qd_pulses[qubit])
        sequence.add(ro_pulses[qubit])

    # define the parameter to sweep and its range:
    # qubit drive pulse duration time
    qd_pulse_duration_range = np.arange(
        pulse_duration_start, pulse_duration_end, pulse_duration_step
    )

    # create a DataUnits object to store the results,
    # DataUnits stores by default MSR, phase, i, q
    # additionally include qubit drive pulse duration time
    data = DataUnits(
        name="data", quantities={"time": "ns"}, options=["qubit", "iteration"]
    )

    # repeat the experiment as many times as defined by software_averages
    count = 0
    for iteration in range(software_averages):
        # sweep the parameter
        for duration in qd_pulse_duration_range:
            for qubit in qubits:
                qd_pulses[qubit].duration = duration
                ro_pulses[qubit].start = duration
            # save data as often as defined by points
            if count % points == 0 and count > 0:
                # save data
                yield data
                # calculate and save fit
                yield rabi_fit(
                    data,
                    x="time[ns]",
                    y="MSR[uV]",
                    qubits=qubits,
                    resonator_type=platform.resonator_type,
                    labels=[
                        "pi_pulse_duration",
                        "pi_pulse_peak_voltage",
                    ],
                )

            # execute the pulse sequence
            results = platform.execute_pulse_sequence(sequence, nshots=nshots)

            for ro_pulse in ro_pulses.values():
                # average msr, phase, i and q over the number of shots defined in the runcard
                r = results[ro_pulse.serial].to_dict(average=True)
                r.update(
                    {
                        "time[ns]": duration,
                        "qubit": ro_pulse.qubit,
                        "iteration": iteration,
                    }
                )
                data.add(r)
            count += 1
    yield data
    yield rabi_fit(
        data,
        x="time[ns]",
        y="MSR[uV]",
        qubits=qubits,
        resonator_type=platform.resonator_type,
        labels=[
            "pi_pulse_duration",
            "pi_pulse_peak_voltage",
        ],
    )


@plot("MSR vs Gain", plots.gain_msr_phase)
def rabi_pulse_gain(
    platform: AbstractPlatform,
    qubits: dict,
    pulse_gain_start,
    pulse_gain_end,
    pulse_gain_step,
    software_averages=1,
    points=10,
):
    r"""
    In the Rabi experiment we apply a pulse at the frequency of the qubit and scan the drive pulse gain
    to find the drive pulse gain that creates a rotation of a desired angle.

    Args:
        platform (AbstractPlatform): Qibolab platform object
        qubits (dict): Dict of target Qubit objects to perform the action
        pulse_gain_start (int): Initial drive pulse gain for the Rabi experiment
        pulse_gain_end (int): Maximum drive pulse gain for the Rabi experiment
        pulse_gain_step (int): Scan range step for the drive pulse gain for the Rabi experiment
        software_averages (int): Number of executions of the routine for averaging results
        points (int): Save data results in a file every number of points

    Returns:
        - A DataUnits object with the raw data obtained for the fast and precision sweeps with the following keys

            - **MSR[V]**: Resonator signal voltage mesurement in volts
            - **i[V]**: Resonator signal voltage mesurement for the component I in volts
            - **q[V]**: Resonator signal voltage mesurement for the component Q in volts
            - **phase[rad]**: Resonator signal phase mesurement in radians
            - **gain[dimensionless]**: Drive pulse gain
            - **qubit**: The qubit being tested
            - **iteration**: The iteration number of the many determined by software_averages

        - A DataUnits object with the fitted data obtained with the following keys

            - **pi_pulse_duration**: pi pulse duration
            - **pi_pulse_peak_voltage**: pi pulse's maximum voltage
            - **popt0**: offset
            - **popt1**: oscillation amplitude
            - **popt2**: frequency
            - **popt3**: phase
            - **popt4**: T2
            - **qubit**: The qubit being tested
    """

    # reload instrument settings from runcard
    platform.reload_settings()

    # create a sequence of pulses for the experiment
    sequence = PulseSequence()
    qd_pulses = {}
    ro_pulses = {}
    for qubit in qubits:
        qd_pulses[qubit] = platform.create_RX_pulse(qubit, start=0)
        ro_pulses[qubit] = platform.create_qubit_readout_pulse(
            qubit, start=qd_pulses[qubit].finish
        )
        sequence.add(qd_pulses[qubit])
        sequence.add(ro_pulses[qubit])

    # define the parameter to sweep and its range:
    # qubit drive pulse gain
    qd_pulse_gain_range = np.arange(pulse_gain_start, pulse_gain_end, pulse_gain_step)

    # create a DataUnits object to store the results,
    # DataUnits stores by default MSR, phase, i, q
    # additionally include qubit drive pulse gain
    data = DataUnits(
        name=f"data",
        quantities={"gain": "dimensionless"},
        options=["qubit", "iteration"],
    )

    count = 0
    for iteration in range(software_averages):
        # sweep the parameter
        for gain in qd_pulse_gain_range:
            for qubit in qubits:
                platform.set_gain(qubit, gain)
            # save data as often as defined by points
            if count % points == 0 and count > 0:
                # save data
                yield data
                # calculate and save fit
                yield data
                yield rabi_fit(
                    data,
                    x="gain[dimensionless]",
                    y="MSR[uV]",
                    qubits=qubits,
                    resonator_type=platform.resonator_type,
                    labels=[
                        "pi_pulse_gain",
                        "pi_pulse_peak_voltage",
                    ],
                )

            # execute the pulse sequence
            results = platform.execute_pulse_sequence(sequence)

            for ro_pulse in ro_pulses.values():
                # average msr, phase, i and q over the number of shots defined in the runcard
                r = results[ro_pulse.serial].to_dict(average=True)
                r.update(
                    {
                        "gain[dimensionless]": gain,
                        "qubit": ro_pulse.qubit,
                        "iteration": iteration,
                    }
                )
                data.add(r)
            count += 1
    yield data
    yield rabi_fit(
        data,
        x="gain[dimensionless]",
        y="MSR[uV]",
        qubits=qubits,
        resonator_type=platform.resonator_type,
        labels=[
            "pi_pulse_gain",
            "pi_pulse_peak_voltage",
        ],
    )


@plot("MSR vs Amplitude", plots.amplitude_msr_phase)
def rabi_pulse_amplitude(
    platform: AbstractPlatform,
    qubits: dict,
    pulse_amplitude_start,
    pulse_amplitude_end,
    pulse_amplitude_step,
<<<<<<< HEAD
    relaxation_time,
=======
>>>>>>> 981ff172
    nshots=1024,
    relaxation_time=None,
    software_averages=1,
):
    r"""
    In the Rabi experiment we apply a pulse at the frequency of the qubit and scan the drive pulse amplitude
    to find the drive pulse amplitude that creates a rotation of a desired angle.

    Args:
        platform (AbstractPlatform): Qibolab platform object
        qubits (dict): Dict of target Qubit objects to perform the action
        pulse_amplitude_start (int): Initial drive pulse amplitude for the Rabi experiment
        pulse_amplitude_end (int): Maximum drive pulse amplitude for the Rabi experiment
        pulse_amplitude_step (int): Scan range step for the drive pulse amplitude for the Rabi experiment
        software_averages (int): Number of executions of the routine for averaging results
        points (int): Save data results in a file every number of points

    Returns:
        - A DataUnits object with the raw data obtained for the fast and precision sweeps with the following keys

            - **MSR[V]**: Resonator signal voltage mesurement in volts
            - **i[V]**: Resonator signal voltage mesurement for the component I in volts
            - **q[V]**: Resonator signal voltage mesurement for the component Q in volts
            - **phase[rad]**: Resonator signal phase mesurement in radians
            - **amplitude[dimensionless]**: Drive pulse amplitude
            - **qubit**: The qubit being tested
            - **iteration**: The iteration number of the many determined by software_averages

        - A DataUnits object with the fitted data obtained with the following keys

            - **pi_pulse_amplitude**: pi pulse amplitude
            - **pi_pulse_peak_voltage**: pi pulse's maximum voltage
            - **popt0**: offset
            - **popt1**: oscillation amplitude
            - **popt2**: frequency
            - **popt3**: phase
            - **popt4**: T2
            - **qubit**: The qubit being tested
    """

    # reload instrument settings from runcard
    platform.reload_settings()

    # create a sequence of pulses for the experiment
    sequence = PulseSequence()
    qd_pulses = {}
    ro_pulses = {}
    for qubit in qubits:
        qd_pulses[qubit] = platform.create_RX_pulse(qubit, start=0)
        ro_pulses[qubit] = platform.create_qubit_readout_pulse(
            qubit, start=qd_pulses[qubit].finish
        )
        sequence.add(qd_pulses[qubit])
        sequence.add(ro_pulses[qubit])

    # define the parameter to sweep and its range:
    # qubit drive pulse amplitude
    qd_pulse_amplitude_range = np.arange(
        pulse_amplitude_start, pulse_amplitude_end, pulse_amplitude_step
    )
    sweeper = Sweeper(
        Parameter.amplitude,
        qd_pulse_amplitude_range,
        [qd_pulses[qubit] for qubit in qubits],
    )

    # create a DataUnits object to store the results,
    # DataUnits stores by default MSR, phase, i, q
    # additionally include qubit drive pulse amplitude
    data = DataUnits(
        name=f"data",
        quantities={"amplitude": "dimensionless"},
        options=["qubit", "iteration"],
    )

    for iteration in range(software_averages):
        # sweep the parameter
        results = platform.sweep(
            sequence, sweeper, nshots=nshots, relaxation_time=relaxation_time
        )
<<<<<<< HEAD
        for qubit in qubits:
            # average msr, phase, i and q over the number of shots defined in the runcard
            result = results[ro_pulses[qubit].serial]
            r = result.to_dict()
            r.update(
                {
                    "amplitude[dimensionless]": qd_pulse_amplitude_range,
                    "qubit": len(qd_pulse_amplitude_range) * [qubit],
                    "iteration": len(qd_pulse_amplitude_range) * [iteration],
                }
=======
        while any(result.in_progress for result in results.values()) or len(data) == 0:
            for qubit in qubits:
                # average msr, phase, i and q over the number of shots defined in the runcard
                result = results[ro_pulses[qubit].serial]
                r = result.to_dict(average=False)
                r.update(
                    {
                        "amplitude[dimensionless]": qd_pulse_amplitude_range,
                        "qubit": len(qd_pulse_amplitude_range) * [qubit],
                        "iteration": len(qd_pulse_amplitude_range) * [iteration],
                    }
                )
                data.add_data_from_dict(r)

            yield data
            # calculate and save fit
            yield rabi_fit(
                data,
                x="amplitude[dimensionless]",
                y="MSR[uV]",
                qubits=qubits,
                resonator_type=platform.resonator_type,
                labels=[
                    "pi_pulse_amplitude",
                    "pi_pulse_peak_voltage",
                ],
>>>>>>> 981ff172
            )
            data.add_data_from_dict(r)

        yield data
        # calculate and save fit
        yield rabi_fit(
            data,
            x="amplitude[dimensionless]",
            y="MSR[uV]",
            qubits=qubits,
            resonator_type=platform.resonator_type,
            labels=[
                "pi_pulse_amplitude",
                "pi_pulse_peak_voltage",
            ],
        )


@plot("MSR vs length and gain", plots.duration_gain_msr_phase)
def rabi_pulse_length_and_gain(
    platform: AbstractPlatform,
    qubits: dict,
    pulse_duration_start,
    pulse_duration_end,
    pulse_duration_step,
    pulse_gain_start,
    pulse_gain_end,
    pulse_gain_step,
    software_averages=1,
    points=10,
):
    r"""
    In the Rabi experiment we apply a pulse at the frequency of the qubit and scan the drive pulse
    combination of duration and gain to find the drive pulse amplitude that creates a rotation of a desired angle.

    Args:
        platform (AbstractPlatform): Qibolab platform object
        qubits (dict): Dict of target Qubit objects to perform the action
        pulse_duration_start (int): Initial drive pulse duration for the Rabi experiment
        pulse_duration_end (int): Maximum drive pulse duration for the Rabi experiment
        pulse_duration_step (int): Scan range step for the drive pulse duration for the Rabi experiment
        pulse_gain_start (int): Initial drive pulse gain for the Rabi experiment
        pulse_gain_end (int): Maximum drive pulse gain for the Rabi experiment
        pulse_gain_step (int): Scan range step for the drive pulse gain for the Rabi experiment
        software_averages (int): Number of executions of the routine for averaging results
        points (int): Save data results in a file every number of points

    Returns:
        A DataUnits object with the raw data obtained for the fast and precision sweeps with the following keys

            - **MSR[V]**: Resonator signal voltage mesurement in volts
            - **i[V]**: Resonator signal voltage mesurement for the component I in volts
            - **q[V]**: Resonator signal voltage mesurement for the component Q in volts
            - **phase[rad]**: Resonator signal phase mesurement in radians
            - **duration[ns]**: Drive pulse duration in ns
            - **gain[dimensionless]**: Drive pulse gain
            - **qubit**: The qubit being tested
            - **iteration**: The iteration number of the many determined by software_averages

    """

    # reload instrument settings from runcard
    platform.reload_settings()

    # create a sequence of pulses for the experiment
    sequence = PulseSequence()
    qd_pulses = {}
    ro_pulses = {}
    for qubit in qubits:
        qd_pulses[qubit] = platform.create_qubit_drive_pulse(qubit, start=0, duration=4)
        ro_pulses[qubit] = platform.create_qubit_readout_pulse(
            qubit, start=qd_pulses[qubit].finish
        )
        sequence.add(qd_pulses[qubit])
        sequence.add(ro_pulses[qubit])

    # define the parameters to sweep and their range:
    # qubit drive pulse duration time
    qd_pulse_duration_range = np.arange(
        pulse_duration_start, pulse_duration_end, pulse_duration_step
    )
    # qubit drive pulse gain
    qd_pulse_gain_range = np.arange(pulse_gain_start, pulse_gain_end, pulse_gain_step)

    # create a DataUnits object to store the results
    # that includes qubit drive pulse duration and gain
    data = DataUnits(
        name=f"data",
        quantities={"duration": "ns", "gain": "dimensionless"},
        options=["qubit", "iteration"],
    )

    count = 0
    for iteration in range(software_averages):
        # sweep the parameters
        for duration in qd_pulse_duration_range:
            for gain in qd_pulse_gain_range:
                for qubit in qubits:
                    qd_pulses[qubit].duration = duration
                    ro_pulses[qubit].start = duration
                    platform.set_gain(qubit, gain)
                # save data as often as defined by points
                if count % points == 0 and count > 0:
                    # save data
                    yield data

                # execute the pulse sequence
                results = platform.execute_pulse_sequence(sequence)
                for ro_pulse in ro_pulses.values():
                    # average msr, phase, i and q over the number of shots defined in the runcard
                    r = results[ro_pulse.serial].to_dict()
                    r.update(
                        {
                            "duration[ns]": duration,
                            "gain[dimensionless]": gain,
                            "qubit": ro_pulse.qubit,
                            "iteration": iteration,
                        }
                    )
                    data.add(r)
                count += 1
    yield data


@plot("MSR vs length and amplitude", plots.duration_amplitude_msr_phase)
def rabi_pulse_length_and_amplitude(
    platform,
    qubits: dict,
    pulse_duration_start,
    pulse_duration_end,
    pulse_duration_step,
    pulse_amplitude_start,
    pulse_amplitude_end,
    pulse_amplitude_step,
    software_averages=1,
    points=10,
):
    r"""
    In the Rabi experiment we apply a pulse at the frequency of the qubit and scan the drive pulse
    combination of duration and amplitude to find the drive pulse amplitude that creates a rotation of a desired angle.

    Args:
        platform (AbstractPlatform): Qibolab platform object
        qubit (int): Target qubit to perform the action
        pulse_duration_start (int): Initial drive pulse duration for the Rabi experiment
        pulse_duration_end (int): Maximum drive pulse duration for the Rabi experiment
        pulse_duration_step (int): Scan range step for the drive pulse duration for the Rabi experiment
        pulse_amplitude_start (int): Initial drive pulse amplitude for the Rabi experiment
        pulse_amplitude_end (int): Maximum drive pulse amplitude for the Rabi experiment
        pulse_amplitude_step (int): Scan range step for the drive pulse amplitude for the Rabi experiment
        software_averages (int): Number of executions of the routine for averaging results
        points (int): Save data results in a file every number of points

    Returns:
        A DataUnits object with the raw data obtained for the fast and precision sweeps with the following keys

            - **MSR[V]**: Resonator signal voltage mesurement in volts
            - **i[V]**: Resonator signal voltage mesurement for the component I in volts
            - **q[V]**: Resonator signal voltage mesurement for the component Q in volts
            - **phase[rad]**: Resonator signal phase mesurement in radians
            - **duration[ns]**: Drive pulse duration in ns
            - **amplitude[dimensionless]**: Drive pulse amplitude
            - **qubit**: The qubit being tested
            - **iteration**: The iteration number of the many determined by software_averages

    """

    # reload instrument settings from runcard
    platform.reload_settings()

    # create a sequence of pulses for the experiment
    sequence = PulseSequence()
    qd_pulses = {}
    ro_pulses = {}
    for qubit in qubits:
        qd_pulses[qubit] = platform.create_qubit_drive_pulse(qubit, start=0, duration=4)
        ro_pulses[qubit] = platform.create_qubit_readout_pulse(
            qubit, start=qd_pulses[qubit].finish
        )
        sequence.add(qd_pulses[qubit])
        sequence.add(ro_pulses[qubit])

    # define the parameters to sweep and their range:
    # qubit drive pulse duration time
    qd_pulse_duration_range = np.arange(
        pulse_duration_start, pulse_duration_end, pulse_duration_step
    )
    # qubit drive pulse amplitude
    qd_pulse_amplitude_range = np.arange(
        pulse_amplitude_start, pulse_amplitude_end, pulse_amplitude_step
    )

    # create a DataUnits object to store the results
    # that includes qubit drive pulse duration and amplitude
    data = DataUnits(
        name=f"data",
        quantities={"duration": "ns", "amplitude": "dimensionless"},
        options=["qubit", "iteration"],
    )

    count = 0
    for iteration in range(software_averages):
        # sweep the parameters
        for duration in qd_pulse_duration_range:
            for amplitude in qd_pulse_amplitude_range:
                for qubit in qubits:
                    qd_pulses[qubit].duration = duration
                    ro_pulses[qubit].start = duration
                    qd_pulses[qubit].amplitude = amplitude
                # save data as often as defined by points
                if count % points == 0 and count > 0:
                    # save data
                    yield data

                # execute the pulse sequence
                results = platform.execute_pulse_sequence(sequence)
                for ro_pulse in ro_pulses.values():
                    # average msr, phase, i and q over the number of shots defined in the runcard
                    r = results[ro_pulse.serial].to_dict()
                    r.update(
                        {
                            "duration[ns]": duration,
                            "amplitude[dimensionless]": amplitude,
                            "qubit": ro_pulse.qubit,
                            "iteration": iteration,
                        }
                    )
                    data.add(r)
                count += 1
    yield data<|MERGE_RESOLUTION|>--- conflicted
+++ resolved
@@ -272,10 +272,6 @@
     pulse_amplitude_start,
     pulse_amplitude_end,
     pulse_amplitude_step,
-<<<<<<< HEAD
-    relaxation_time,
-=======
->>>>>>> 981ff172
     nshots=1024,
     relaxation_time=None,
     software_averages=1,
@@ -356,7 +352,6 @@
         results = platform.sweep(
             sequence, sweeper, nshots=nshots, relaxation_time=relaxation_time
         )
-<<<<<<< HEAD
         for qubit in qubits:
             # average msr, phase, i and q over the number of shots defined in the runcard
             result = results[ro_pulses[qubit].serial]
@@ -367,34 +362,6 @@
                     "qubit": len(qd_pulse_amplitude_range) * [qubit],
                     "iteration": len(qd_pulse_amplitude_range) * [iteration],
                 }
-=======
-        while any(result.in_progress for result in results.values()) or len(data) == 0:
-            for qubit in qubits:
-                # average msr, phase, i and q over the number of shots defined in the runcard
-                result = results[ro_pulses[qubit].serial]
-                r = result.to_dict(average=False)
-                r.update(
-                    {
-                        "amplitude[dimensionless]": qd_pulse_amplitude_range,
-                        "qubit": len(qd_pulse_amplitude_range) * [qubit],
-                        "iteration": len(qd_pulse_amplitude_range) * [iteration],
-                    }
-                )
-                data.add_data_from_dict(r)
-
-            yield data
-            # calculate and save fit
-            yield rabi_fit(
-                data,
-                x="amplitude[dimensionless]",
-                y="MSR[uV]",
-                qubits=qubits,
-                resonator_type=platform.resonator_type,
-                labels=[
-                    "pi_pulse_amplitude",
-                    "pi_pulse_peak_voltage",
-                ],
->>>>>>> 981ff172
             )
             data.add_data_from_dict(r)
 

--- conflicted
+++ resolved
@@ -25,17 +25,7 @@
     data_exc = Dataset(
         name=f"data_exc_q{qubit}", quantities={"iteration": "dimensionless"}
     )
-<<<<<<< HEAD
     iq_exc = []
-=======
-    platform.qd_port[qubit].lo_frequency = (
-        platform.characterization["single_qubit"][qubit]["qubit_freq"]
-        - RX_pulse.frequency
-    )
-
-    data_exc = DataUnits(name=f"data_exc_q{qubit}", quantities={"iteration": "s"})
-
->>>>>>> 17263dab
     count = 0
     for n in np.arange(nshots):
         if count % points == 0:
@@ -58,14 +48,10 @@
     gnd_sequence = PulseSequence()
     gnd_sequence.add(ro_pulse)
 
-<<<<<<< HEAD
     data_gnd = Dataset(
         name=f"data_gnd_q{qubit}", quantities={"iteration": "dimensionless"}
     )
     iq_gnd = []
-=======
-    data_gnd = DataUnits(name=f"data_gnd_q{qubit}", quantities={"iteration": "s"})
->>>>>>> 17263dab
     count = 0
     for n in np.arange(nshots):
         if count % points == 0:

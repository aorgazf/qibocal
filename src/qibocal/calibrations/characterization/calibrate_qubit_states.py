from pathlib import Path

import numpy as np
from qibolab.platforms.abstract import AbstractPlatform
from qibolab.pulses import PulseSequence

from qibocal import plots
from qibocal.data import Data, DataUnits
from qibocal.decorators import plot
from qibocal.fitting.classifier import run
from qibocal.fitting.classifier.qubit_fit import QubitFit
from qibocal.fitting.methods import calibrate_qubit_states_fit

MESH_SIZE = 50
MARGIN = 0


@plot("Qubit States", plots.qubit_states)
def calibrate_qubit_states(
    platform: AbstractPlatform, qubits: dict, nshots, classifiers, save_dir: str
):
    """
    Method which implements the state's calibration of a chosen qubit. Two analogous tests are performed
    for calibrate the ground state and the excited state of the oscillator.
    The subscripts `exc` and `gnd` will represent the excited state |1> and the ground state |0>.

    Args:
        platform (:class:`qibolab.platforms.abstract.AbstractPlatform`): custom abstract platform on which we perform the calibration.
        qubits (dict): Dict of target Qubit objects to perform the action
        nshots (int): number of times the pulse sequence will be repeated.
        software_averages (int): Number of executions of the routine for averaging results
        points (int): Save data results in a file every number of points

    Returns:
        A DataUnits object with the raw data obtained for the fast and precision sweeps with the following keys

            - **MSR[V]**: Resonator signal voltage mesurement in volts
            - **i[V]**: Resonator signal voltage mesurement for the component I in volts
            - **q[V]**: Resonator signal voltage mesurement for the component Q in volts
            - **phase[rad]**: Resonator signal phase mesurement in radians
            - **iteration[dimensionless]**: Execution number
            - **qubit**: The qubit being tested
            - **iteration**: The iteration number of the many determined by software_averages

    """

    # reload instrument settings from runcard
    # platform.reload_settings()
    # create two sequences of pulses:
    # state0_sequence: I  - MZ
    # state1_sequence: RX - MZ

    # taking advantage of multiplexing, apply the same set of gates to all qubits in parallel
    state0_sequence = PulseSequence()
    state1_sequence = PulseSequence()

    RX_pulses = {}
    ro_pulses = {}
    for qubit in qubits:
        RX_pulses[qubit] = platform.create_RX_pulse(qubit, start=0)
        ro_pulses[qubit] = platform.create_qubit_readout_pulse(
            qubit, start=RX_pulses[qubit].finish
        )

        state0_sequence.add(ro_pulses[qubit])
        state1_sequence.add(RX_pulses[qubit])
        state1_sequence.add(ro_pulses[qubit])

    # create a DataUnits object to store the results
    data = DataUnits(name="data", options=["qubit", "iteration", "state"])

    # execute the first pulse sequence
    state0_results = platform.execute_pulse_sequence(state0_sequence, nshots=nshots)

    # retrieve and store the results for every qubit
    for ro_pulse in ro_pulses.values():
<<<<<<< HEAD
        r = state0_results[ro_pulse.serial].serial
=======
        r = state0_results[ro_pulse.serial].raw
>>>>>>> 634b616a
        r.update(
            {
                "qubit": [ro_pulse.qubit] * nshots,
                "iteration": np.arange(nshots),
                "state": [0] * nshots,
            }
        )
        data.add_data_from_dict(r)

    # execute the second pulse sequence
    state1_results = platform.execute_pulse_sequence(state1_sequence, nshots=nshots)

    # retrieve and store the results for every qubit
    for ro_pulse in ro_pulses.values():
<<<<<<< HEAD
        r = state1_results[ro_pulse.serial].serial
=======
        r = state1_results[ro_pulse.serial].raw
>>>>>>> 634b616a
        r.update(
            {
                "qubit": [ro_pulse.qubit] * nshots,
                "iteration": np.arange(nshots),
                "state": [1] * nshots,
            }
        )
        data.add_data_from_dict(r)

    parameters = Data(
        name=f"parameters",
        quantities={
            "model_name",
            "rotation_angle",  # in degrees
            "threshold",
            "fidelity",
            "assignment_fidelity",
            "average_state0",
            "average_state1",
            "accuracy",
            "predictions",
            "grid",
            "y_test",
            "y_pred",
            "qubit",
        },
    )
    classifiers_dict = {}
    for qubit in qubits:
        benchmark_table, y_test, x_test, models, names, hpars_list = run.train_qubit(
            Path(save_dir), qubits[qubit], qubits_data=data.df, classifiers=classifiers
        )

        # clean_hpars_list = []
        # for hpar in hpars_list:
        #     try:  # Extract the NN best hyperparameters
        #         clean_hpars_list.append(hpar["values"])
        #     except KeyError:
        #         clean_hpars_list.append(hpar)

        classifiers_dict = {
            **classifiers_dict,
            qubit: {names[j]: hpars_list[j] for j in range(len(names))},
        }
        y_test = y_test.astype(np.int64)
        state0_data = data.df[(data.df["qubit"] == qubit) & (data.df["state"] == 0)]
        state1_data = data.df[(data.df["qubit"] == qubit) & (data.df["state"] == 1)]
        # Build the grid for the contour plots
        max_x = (
            max(
                0,
                state0_data["i"].max().magnitude,
                state1_data["i"].max().magnitude,
            )
            + MARGIN
        )
        max_y = (
            max(
                0,
                state0_data["q"].max().magnitude,
                state1_data["q"].max().magnitude,
            )
            + MARGIN
        )
        min_x = (
            min(
                0,
                state0_data["i"].min().magnitude,
                state1_data["i"].min().magnitude,
            )
            - MARGIN
        )
        min_y = (
            min(
                0,
                state0_data["q"].min().magnitude,
                state1_data["q"].min().magnitude,
            )
            - MARGIN
        )
        i_values, q_values = np.meshgrid(
            np.linspace(min_x, max_x, num=MESH_SIZE),
            np.linspace(min_y, max_y, num=MESH_SIZE),
        )
        grid = np.vstack([i_values.ravel(), q_values.ravel()]).T

        for i, model in enumerate(models):
            grid_pred = np.round(
                np.reshape(model.predict(grid), q_values.shape)
            ).astype(np.int64)

            try:
                y_pred = model.predict_proba(x_test)[:, 1]
            except AttributeError:
                y_pred = model.predict(x_test)

            # Useful for NN that return as predictions the probability
            # y_pred = np.round(y_pred)
            y_pred = y_pred.astype(np.float64)
            # accuracy = benchmark_table.iloc[i]["accuracy"].tolist()
            benchmarks = benchmark_table.iloc[i].to_dict()
            results1 = {}
            if type(model) is QubitFit:
                results1 = {
                    "rotation_angle": model.angle,
                    "threshold": model.threshold,
                    "fidelity": model.fidelity,
                    "assignment_fidelity": model.assignment_fidelity,
                    "average_state0": complex(*model.iq_mean0),  # transform in complex
                    "average_state1": complex(*model.iq_mean1),  # transform in complex
                }
            results2 = {
                "model_name": names[i],
                "predictions": grid_pred.tobytes(),
                "grid": grid.tobytes(),
                "y_test": y_test.tobytes(),
                "y_pred": y_pred.tobytes(),
                "qubit": qubit,
            }

            parameters.add({**results1, **results2, **benchmarks})
    platform.update({"classifiers_hpars": classifiers_dict})
    # platform.dump(Path("test/new_runcard2.yml"))
    yield data
    yield parameters<|MERGE_RESOLUTION|>--- conflicted
+++ resolved
@@ -74,11 +74,7 @@
 
     # retrieve and store the results for every qubit
     for ro_pulse in ro_pulses.values():
-<<<<<<< HEAD
-        r = state0_results[ro_pulse.serial].serial
-=======
         r = state0_results[ro_pulse.serial].raw
->>>>>>> 634b616a
         r.update(
             {
                 "qubit": [ro_pulse.qubit] * nshots,
@@ -93,11 +89,7 @@
 
     # retrieve and store the results for every qubit
     for ro_pulse in ro_pulses.values():
-<<<<<<< HEAD
-        r = state1_results[ro_pulse.serial].serial
-=======
         r = state1_results[ro_pulse.serial].raw
->>>>>>> 634b616a
         r.update(
             {
                 "qubit": [ro_pulse.qubit] * nshots,

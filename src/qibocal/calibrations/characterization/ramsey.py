--- conflicted
+++ resolved
@@ -325,38 +325,6 @@
     # repeat the experiment as many times as defined by software_averages
     for iteration in range(software_averages):
         # sweep the parameter
-<<<<<<< HEAD
-        results = platform.sweep(
-            sequence, sweeper, nshots=nshots, relaxation_time=relaxation_time
-        )
-        for qubit in qubits:
-            result = results[ro_pulses[qubit].serial]
-            r = result.to_dict(average=False)
-            r.update(
-                {
-                    "wait[ns]": waits,
-                    "qubit": len(waits) * [qubit],
-                    "iteration": len(waits) * [iteration],
-                }
-            )
-            data.add_data_from_dict(r)
-        yield data
-        # yield ramsey_fit(
-        #     data,
-        #     x="wait[ns]",
-        #     y="MSR[uV]",
-        #     qubits=qubits,
-        #     resonator_type=platform.resonator_type,
-        #     qubit_freqs={qubit: qubits[qubit].drive_frequency for qubit in qubits},
-        #     sampling_rate=sampling_rate,
-        #     offset_freq=0,
-        #     labels=[
-        #         "delta_frequency",
-        #         "drive_frequency",
-        #         "T2",
-        #     ],
-        # )
-=======
         for wait in waits:
             # save data as often as defined by points
             if count % points == 0 and count > 0:
@@ -416,5 +384,4 @@
             "drive_frequency",
             "T2",
         ],
-    )
->>>>>>> 25c8ff2f
+    )
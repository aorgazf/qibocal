from typing import Optional

import numpy as np
from qibolab.platforms.abstract import AbstractPlatform
from qibolab.pulses import FluxPulse, PulseSequence, Rectangular
from qibolab.sweeper import Sweeper

from qibocal import plots
from qibocal.data import Data, DataUnits
from qibocal.decorators import plot


@plot("Flux pulse timing", plots.flux_pulse_timing)
def flux_pulse_timing(
    platform: AbstractPlatform,
    qubits: list,
    flux_pulse_amplitude_start,
    flux_pulse_amplitude_end,
    flux_pulse_amplitude_step,
    flux_pulse_start_start,
    flux_pulse_start_end,
    flux_pulse_start_step,
    flux_pulse_duration,
    time_window,
    nshots=1024,
    relaxation_time=None,
    software_averages=1,
    points=10,
):
    r"""
    The flux pulse timing experiment aims to determine the relative time of flight between
    the drive lines and the flux lines, as well as the time required for the transient response to
    disappear when the flux pulse stops. This is later required for the correct scheduling of
    the flux pulses in the implementation of 2q gates.

    Args:
        platform (AbstractPlatform): Qibolab platform object
        qubits (list): List of target qubits to perform the action
        flux_pulse_amplitude_start (int): Initial flux pulse amplitude
        flux_pulse_amplitude_end (int): Maximum flux pulse amplitude
        flux_pulse_amplitude_step (int): Scan range step for the flux pulse amplitude
        flux_pulse_start_start (int): The earliest start time of the flux pluse, in ns,
            relative to the start of the first pulse of the sequence Ry(pi/2)
        flux_pulse_start_end (int): The earliest start time of the flux pluse, in ns
        flux_pulse_start_step (int): Scan range step for the flux pulse start
        flux_pulse_duration (int): The duration of the flux pulse
        time_window (int): The time window in ns between the end of the first pulse of the sequence Ry(pi/2)
            and the beginning of the second pulse of the sequence Ry(pi/2)
        software_averages (int): Number of executions of the routine for averaging results
        points (int): Save data results in a file every number of points

    Returns:
        - A DataUnits object with the raw data with the following keys
            - **MSR[V]**: Resonator signal voltage mesurement in volts
            - **i[V]**: Resonator signal voltage mesurement for the component I in volts
            - **q[V]**: Resonator signal voltage mesurement for the component Q in volts
            - **phase[rad]**: Resonator signal phase mesurement in radians
            - **prob[dimensionless]**: Statistical relative frequency of measuring state |1>
            - **flux_pulse_amplitude[dimensionless]**: Flux pulse amplitude
            - **flux_pulse_start[ns]**:The absolut start time of the flux pulse, in ns
            - **qubit**: The qubit being tested
            - **iteration**: The iteration number of the many determined by software_averages

        - A Data object with the following parameters
            - **flux_pulse_duration**: The duration of the flux pulse
            - **time_window**: The time window in ns between the end of the first pulse of the sequence Ry(pi/2)
                    and the beginning of the second pulse of the sequence Ry(pi/2)
            - **initial_RY90_pulses_finish**: The absolut finish time of the first pulse of the sequence Ry(pi/2)
            - **qubit**: The qubit being tested

    """

    # the purpose of this routine is to determine the time of flight of a flux pulse and the duration
    # of the transient at the end of the pulse

    # 1) from state |0> apply Ry(pi/2) to state |+>,
    # 2) apply a detunning flux pulse of fixed duration at various start times
    # 3) after a certain time window from the end of the initial Ry(pi/2) pulse,
    #    measure in the X axis: Ry(pi/2) - MZ

    #   MX = Ry(pi/2) - (flux) - Ry(pi/2)  - MZ
    # If the flux pulse of sufficient amplitude falls within the time window between the Ry(pi/2) pulses,
    # it detunes the qubit and results in a rotation around the Z axis r so that MX = Cos(r)

    # reload instrument settings from runcard
    platform.reload_settings()

    # define the sequences of pulses to be executed
    sequence = PulseSequence()

    initial_RY90_pulses = {}
    flux_pulses = {}
    RY90_pulses = {}
    MZ_ro_pulses = {}
    if flux_pulse_start_start < 0:
        initial_RY90_pulses_start = -flux_pulse_start_start
    else:
        initial_RY90_pulses_start = 0

    for qubit in qubits:
        # start at |+> by rotating Ry(pi/2)
        initial_RY90_pulses[qubit] = platform.create_RX90_pulse(
            qubit, start=initial_RY90_pulses_start, relative_phase=np.pi / 2
        )

        # wait time window

        # rotate around the Y asis Ry(pi/2) to meassure X component
        RY90_pulses[qubit] = platform.create_RX90_pulse(
            qubit,
            start=initial_RY90_pulses[qubit].finish + time_window,
            relative_phase=np.pi / 2,
        )

        # add ro pulse at the end of each sequence
        MZ_ro_pulses[qubit] = platform.create_qubit_readout_pulse(
            qubit, start=RY90_pulses[qubit].finish
        )

        # apply a detuning flux pulse around the time window
        flux_pulses[qubit] = FluxPulse(
            start=initial_RY90_pulses_start + flux_pulse_start_start,
            duration=flux_pulse_duration,
            amplitude=flux_pulse_amplitude_start,  # fix for each run
            shape=Rectangular(),
            # relative_phase=0,
            channel=qubit.flux.name,
            qubit=qubit.name,
        )

        # add pulses to the sequences
        sequence.add(
            initial_RY90_pulses[qubit],
            flux_pulses[qubit],
            RY90_pulses[qubit],
            MZ_ro_pulses[qubit],
        )

    # define the parameters to sweep and their range:
    # flux pulse amplitude
    # flux pulse duration

    flux_pulse_amplitude_range = np.arange(
        flux_pulse_amplitude_start, flux_pulse_amplitude_end, flux_pulse_amplitude_step
    )
    sweeper = Sweeper(
        "amplitude",
        flux_pulse_amplitude_range,
        pulses=[flux_pulses[qubit] for qubit in qubits],
    )
    flux_pulse_start_range = np.arange(
        flux_pulse_start_start, flux_pulse_start_end, flux_pulse_start_step
    )

    # create a DataUnits object to store the results,
    # DataUnits stores by default MSR, phase, i, q
    # additionally include flux pulse duration, amplitude and the probability
    data = DataUnits(
        name=f"data",
        quantities={
            "flux_pulse_amplitude": "dimensionless",
            "flux_pulse_start": "ns",
            "prob": "dimensionless",
        },
        options=["qubit", "iteration"],
    )

    parameters = Data(
        name=f"parameters",
        quantities=[
            "flux_pulse_duration",
            "time_window",
            "initial_RY90_pulses_finish",
            "qubit",
        ],
    )
    for qubit in qubits:
        parameters.add(
            {
                "flux_pulse_duration": flux_pulse_duration,
                "time_window": time_window,
                "initial_RY90_pulses_finish": initial_RY90_pulses[qubit].finish,
                "qubit": qubit,
            }
        )
    yield parameters

    ndata = len(flux_pulse_amplitude_range)
    count = 0
    for iteration in range(software_averages):
        # sweep the parameters
        for start in flux_pulse_start_range:
            # save data as often as defined by points
            if count % points == 0 and count > 0:
                # save data
                yield data
            for qubit in qubits:
                flux_pulses[qubit].start = initial_RY90_pulses_start + start
            # execute the pulse sequence
            results = platform.sweep(
                sequence,
                sweeper,
                nshots=nshots,
                relaxation_time=relaxation_time,
                average=False,
            )
            for qubit in qubits:
                qubit_res = results[MZ_ro_pulses[qubit].serial]
                r = {
                    "MSR[V]": qubit_res.measurement.mean(axis=0),
                    "i[V]": qubit_res.i.mean(axis=0),
                    "q[V]": qubit_res.q.mean(axis=0),
                    "phase[rad]": qubit_res.phase.mean(axis=0),
                    "prob[dimensionless]": qubit_res.shots.mean(axis=0),
                    "flux_pulse_amplitude[dimensionless]": flux_pulse_amplitude_range,
                    "flux_pulse_start[ns]": ndata * [start],
                    "qubit": ndata * [qubit],
                    "iteration": ndata * [iteration],
                }
                data.add_data_from_dict(r)

            count += 1
    # finally, save the remaining data
    yield data


@plot("cryoscope_raw", plots.cryoscope_raw)
@plot("cryoscope_dephasing_heatmap", plots.cryoscope_dephasing_heatmap)
@plot("cryoscope_fft_peak_fitting", plots.cryoscope_fft_peak_fitting)
@plot("cryoscope_fft", plots.cryoscope_fft)
@plot("cryoscope_phase", plots.cryoscope_phase)
@plot("cryoscope_phase_heatmap", plots.cryoscope_phase_heatmap)
@plot("cryoscope_phase_unwrapped", plots.cryoscope_phase_unwrapped)
@plot("cryoscope_phase_unwrapped_heatmap", plots.cryoscope_phase_unwrapped_heatmap)
@plot(
    "cryoscope_phase_amplitude_unwrapped_heatmap",
    plots.cryoscope_phase_amplitude_unwrapped_heatmap,
)
@plot("cryoscope_detuning_time", plots.cryoscope_detuning_time)
@plot("cryoscope_distorted_amplitude_time", plots.cryoscope_distorted_amplitude_time)
@plot(
    "cryoscope_reconstructed_amplitude_time",
    plots.cryoscope_reconstructed_amplitude_time,
)
def cryoscope(
    platform: AbstractPlatform,
    qubits: dict,
    flux_pulse_amplitude,
    flux_pulse_duration_start,
    flux_pulse_duration_end,
    flux_pulse_duration_step,
    flux_pulse_amplitude_start,
    flux_pulse_amplitude_end,
    flux_pulse_amplitude_step,
    delay_before_readout,
<<<<<<< HEAD
    relaxation_time,
=======
>>>>>>> 981ff172
    flux_pulse_shapes: Optional[list] = None,
    nshots=1024,
    relaxation_time=None,
    software_averages=1,
    points=10,
):
    r"""
    The cryoscope is one of the experiments required to characterise 2-qubit gates. Its aim is to measure
    the distorsions suffered by a flux pulse on its way from the control instrument to the qubit, so that they can later
    be corrected. Correcting these distorsions allows to reliably control the detuning of a qubit to a desired
    point where it interacts with a second qubit.
    In order to meassure the distorsions, the control qubit (the one with the highest frequency) is first prepared
    on a |+> state, a flux pulse of varying duration and amplitude is applied, finally the phase accumulated around
    the Z axis is meassured.
    For a given flux pulse amplitude, the derivative of the phase with respect to the pulse duration gives the instant
    detunning.
    Although the shape of the flux pulse sent is square, the impedance of the line from the instrument to the qubit,
    distort the pulse, resulting in a detuning with transients at the beginngin and end of the pulse.
    For every flux pulse amplitude, the stable detuning (after excluding those transients) can be measured.
    Those points are then fitted and this non-linear relation is used to determine the instant amplitude of the distorted
    pulse, as it is seen by the qubit, from the instant detunings measured.
    Once the distorted pulse is reconstructed, a convolution can be calculated such that pre-applied to the flux pulse,
    counters the distorsions.
    The type of convolutions chose are those that can be implemented in real time by control instruments: FIR and IIR
    filters.
    One filter may not be enough to counter all distorsions, so the cryoscope experiment can be iterated multiple times
    to determine multiple filters.

    https://arxiv.org/abs/1907.04818

    Args:
        platform (AbstractPlatform): Qibolab platform object
        qubits (list): List of target qubits to perform the action
        flux_pulse_duration_start (int): Initial flux pulse duration
        flux_pulse_duration_end (int): Maximum flux pulse duration
        flux_pulse_duration_step (int): Scan range step for the flux pulse duration
        flux_pulse_amplitude_start (int): Initial flux pulse amplitude
        flux_pulse_amplitude_end (int): Maximum flux pulse amplitude
        flux_pulse_amplitude_step (int): Scan range step for the flux pulse amplitude
        delay_before_readout (int): A time delay in ns between the end of the flux pulse and the beginning of the measurement of the phase
        flux_pulse_shapes (dict(PulseShape)): A dictionary of qubit_ids: PulseShape objects to be used for each qubit flux pulse.
        software_averages (int): Number of executions of the routine for averaging results
        points (int): Save data results in a file every number of points

    Returns:
        - A DataUnits object with the raw data with the following keys
            - **MSR[V]**: Resonator signal voltage mesurement in volts
            - **i[V]**: Resonator signal voltage mesurement for the component I in volts
            - **q[V]**: Resonator signal voltage mesurement for the component Q in volts
            - **phase[rad]**: Resonator signal phase mesurement in radians
            - **prob[dimensionless]**: Statistical relative frequency of measuring state |1>
            - **flux_pulse_amplitude[dimensionless]**: Flux pulse amplitude
            - **flux_pulse_duration[ns]**: Flux pulse duration in ns
            - **component**: The component being measured [MX, MY]
            - **qubit**: The qubit being tested
            - **iteration**: The iteration number of the many determined by software_averages

    """

    # 1) from state |0> apply Ry(pi/2) to state |+>,
    # 2) apply a flux pulse of variable duration,
    # 3) wait for the transient of the flux pulse to disappear
    # 3) measure in the X and Y axis
    #   MX = Ry(pi/2) - (flux)(t) - wait - Ry(pi/2)  - MZ
    #   MY = Ry(pi/2) - (flux)(t) - wait - Rx(-pi/2) - MZ
    # The flux pulse detunes the qubit and results in a rotation around the Z axis = atan(MY/MX)

    # reload instrument settings from runcard
    platform.reload_settings()

    # define the sequences of pulses to be executed
    MX_seq = PulseSequence()
    MY_seq = PulseSequence()

    initial_RY90_pulses = {}
    flux_pulses = {}
    RX90_pulses = {}
    RY90_pulses = {}
    MZ_ro_pulses = {}
    for qubit in qubits:
        # start at |+> by rotating Ry(pi/2)
        initial_RY90_pulses[qubit] = platform.create_RX90_pulse(
            qubit, start=0, relative_phase=np.pi / 2
        )

        if flux_pulse_shapes and len(flux_pulse_shapes) == len(qubits):
            flux_pulse_shape = eval(flux_pulse_shapes[qubit])
        else:
            flux_pulse_shape = Rectangular()

        # apply a detuning flux pulse
        flux_pulses[qubit] = FluxPulse(
            start=initial_RY90_pulses[qubit].se_finish,
            duration=flux_pulse_duration_start,  # sweep to produce oscillations [up to 400ns] in steps od 1ns? or 4?
            amplitude=flux_pulse_amplitude,  # fix for each run
            shape=flux_pulse_shape,
            # relative_phase=0,
            channel=platform.qubits[qubit].flux.name,
            qubit=platform.qubits[qubit].name,
        )

        # wait delay_before_readout

        # rotate around the X asis Rx(-pi/2) to meassure Y component
        RX90_pulses[qubit] = platform.create_RX90_pulse(
            qubit,
            start=flux_pulses[qubit].finish + delay_before_readout,
            relative_phase=np.pi,
        )

        # rotate around the Y asis Ry(pi/2) to meassure X component
        RY90_pulses[qubit] = platform.create_RX90_pulse(
            qubit,
            start=flux_pulses[qubit].finish + delay_before_readout,
            relative_phase=np.pi / 2,
        )

        # add ro pulse at the end of each sequence
        MZ_ro_pulses[qubit] = platform.create_qubit_readout_pulse(
            qubit, start=RX90_pulses[qubit].finish
        )

        # add pulses to the sequences
        MX_seq.add(
            initial_RY90_pulses[qubit],
            flux_pulses[qubit],
            RY90_pulses[qubit],
            MZ_ro_pulses[qubit],
        )
        MY_seq.add(
            initial_RY90_pulses[qubit],
            flux_pulses[qubit],
            RX90_pulses[qubit],
            MZ_ro_pulses[qubit],
        )

        # DEBUG: Plot Cryoscope Sequences
        # MX_seq.plot("MX_seq")
        # MY_seq.plot("MY_seq")

    MX_tag = "MX"
    MY_tag = "MY"

    # define the parameters to sweep and their range:
    # flux pulse amplitude
    # flux pulse duration

    flux_pulse_amplitude_range = np.arange(
        flux_pulse_amplitude_start, flux_pulse_amplitude_end, flux_pulse_amplitude_step
    )
    sweeper = Sweeper(
        "amplitude",
        flux_pulse_amplitude_range,
        pulses=[flux_pulses[qubit] for qubit in qubits],
<<<<<<< HEAD
        relaxation_time=relaxation_time,
=======
>>>>>>> 981ff172
    )
    flux_pulse_duration_range = np.arange(
        flux_pulse_duration_start, flux_pulse_duration_end, flux_pulse_duration_step
    )

    # create a DataUnits object to store the results,
    # DataUnits stores by default MSR, phase, i, q
    # additionally include flux pulse duration, amplitude and the probability
    data = DataUnits(
        name=f"data",
        quantities={
            "flux_pulse_duration": "ns",
            "flux_pulse_amplitude": "dimensionless",
            "prob": "dimensionless",
        },
        options=["component", "qubit", "iteration"],
    )

    ndata = len(flux_pulse_amplitude_range)
    count = 0
    for iteration in range(software_averages):
        for duration in flux_pulse_duration_range:
            # save data as often as defined by points
            if count % points == 0 and count > 0:
                # save data
                yield data
            for qubit in qubits:
                flux_pulses[qubit].duration = duration
            # execute the pulse sequences
            for sequence, tag in [(MX_seq, MX_tag), (MY_seq, MY_tag)]:
                results = platform.sweep(
                    sequence,
                    sweeper,
                    nshots=nshots,
                    relaxation_time=relaxation_time,
                    average=False,
                )
                for qubit in qubits:
                    qubit_res = results[MZ_ro_pulses[qubit].serial]

                    r = {
                        "MSR[V]": qubit_res.measurement.mean(axis=0),
                        "i[V]": qubit_res.i.mean(axis=0),
                        "q[V]": qubit_res.q.mean(axis=0),
                        "phase[rad]": qubit_res.phase.mean(axis=0),
                        "prob[dimensionless]": qubit_res.shots.mean(axis=0),
                        "flux_pulse_duration[ns]": ndata * [duration],
                        "flux_pulse_amplitude[dimensionless]": flux_pulse_amplitude_range,
                        "component": ndata * [tag],
                        "qubit": ndata * [qubit],
                        "iteration": ndata * [iteration],
                    }
                    data.add_data_from_dict(r)
            count += 1

    # finally, save the remaining data
    yield data<|MERGE_RESOLUTION|>--- conflicted
+++ resolved
@@ -253,10 +253,6 @@
     flux_pulse_amplitude_end,
     flux_pulse_amplitude_step,
     delay_before_readout,
-<<<<<<< HEAD
-    relaxation_time,
-=======
->>>>>>> 981ff172
     flux_pulse_shapes: Optional[list] = None,
     nshots=1024,
     relaxation_time=None,
@@ -411,10 +407,6 @@
         "amplitude",
         flux_pulse_amplitude_range,
         pulses=[flux_pulses[qubit] for qubit in qubits],
-<<<<<<< HEAD
-        relaxation_time=relaxation_time,
-=======
->>>>>>> 981ff172
     )
     flux_pulse_duration_range = np.arange(
         flux_pulse_duration_start, flux_pulse_duration_end, flux_pulse_duration_step

--- conflicted
+++ resolved
@@ -107,30 +107,19 @@
         obj = cls(circuitfactory, data=data, nshots=nshots)
         return obj
 
-<<<<<<< HEAD
     def save_circuits(self, path: str | None = None, force: bool = False) -> str:
         """Creates a path if None given and pickles ``self.circuitfactory``
         if its a list.
-=======
-    def save(self, path: str | None = None, force=False) -> str:
-        """Creates a path if None given and pickles relevant data from ``self.data``
-        and if ``self.circuitfactory`` is a list that one too.
->>>>>>> 8b1402ef
 
         Returns:
             (str): The path of stored experiment.
         """
 
-        # Check if path to store is given, if not create one. If yes check if the last character
-        # is a /, if not add it.
+        # Check if path to store is given, if not create one. 
         if path is None:
             self.path = generate_output_folder(path, force)
         else:
             self.path = path
-<<<<<<< HEAD
-=======
-        # Only if the circuit factory is a list it will be stored.
->>>>>>> 8b1402ef
         if isinstance(self.circuitfactory, list):
             with open(f"{self.path}/circuits.pkl", "wb") as f:
                 pickle.dump(self.circuitfactory, f)

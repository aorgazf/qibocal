--- conflicted
+++ resolved
@@ -169,11 +169,7 @@
                 ),  # That's why they have to be stored seperatly.
                 "p1": popt[2],
                 "p2": popt[3],
-<<<<<<< HEAD
-            },  # The fitting parameters.
-=======
             },  # The real fitting parameters.
->>>>>>> a9db19a3
             "perr": {
                 "A1_err": perr[0],
                 "A2_err": perr[1],

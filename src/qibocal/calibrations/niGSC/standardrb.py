""" Here the standard randomized benchmarking is implemented using the
niGSC (non-interactive gate set characterization) architecture.
"""


from __future__ import annotations

from collections.abc import Iterable

import numpy as np
import pandas as pd
from plotly.graph_objects import Figure
from qibo import gates
from qibo.models import Circuit
from qibo.noise import NoiseModel

import qibocal.calibrations.niGSC.basics.fitting as fitting_methods
from qibocal.calibrations.niGSC.basics.circuitfactory import SingleCliffordsFactory
from qibocal.calibrations.niGSC.basics.experiment import Experiment
from qibocal.calibrations.niGSC.basics.plot import Report, scatter_fit_fig
from qibocal.calibrations.niGSC.basics.utils import gate_fidelity, number_to_str


class ModuleFactory(SingleCliffordsFactory):
    def __init__(self, nqubits: int, depths: list, qubits: list = []) -> None:
        super().__init__(nqubits, depths, qubits)
        self.name = "SingleCliffordsInv"

    def build_circuit(self, depth: int) -> Circuit:
        """Overwrites parent method. Add an inverse gate before the measurement.

        Args:
            depth (int): How many gate layers.

        Returns:
            (Circuit): A circuit with single qubit Clifford gates with ``depth`` many layers
            and an inverse gate before the measurement gate.
        """

        # Initiate a ``Circuit`` object with as many qubits as is indicated with the list
        # of qubits on which the gates should act on.
        circuit = Circuit(len(self.qubits))
        # Add ``depth`` many gate layers.
        for _ in range(depth):
            circuit.add(self.gate_layer())
        # If there is at least one gate in the circuit, add an inverse.
        if depth > 0:
            # Build a gate out of the unitary of the whole circuit and
            # take the daggered version of that.
            circuit.add(
                gates.Unitary(circuit.unitary(), *range(len(self.qubits))).dagger()
            )
        circuit.add(gates.M(*range(len(self.qubits))))
        return circuit


class ModuleExperiment(Experiment):
    def __init__(
        self,
        circuitfactory: Iterable,
        data: Iterable | None = None,
        nshots: int | None = None,
        noise_model: NoiseModel = None,
    ) -> None:
        """Calls the parent method, sets name.

        Args:
            circuitfactory (Iterable): Gives a certain amount of circuits when
                iterated over.
            nshots (int): For execution of circuit, indicates how many shots.
            data (Iterable): If filled, ``data`` can be used to specifying parameters
                        while executing a circuit or deciding how to process results.
                        It is used to store all relevant data.
        """
        super().__init__(circuitfactory, data, nshots, noise_model)
        self.name = "StandardRB"

    def execute(self, circuit: Circuit, datarow: dict) -> dict:
        """Overwrites parent class method. Executes a circuit, adds the single shot results
        and depth of the circuit to the data row.

        Args:
            circuit (Circuit): Will be executed, has to return samples.
            datarow (dict): Dictionary with parameters for execution and
                immediate postprocessing information.

        Returns:
            datarow (dict):
        """

        # Execute parent class method.
        datarow = super().execute(circuit, datarow)
        # Substract 1 for sequence length to not count the inverse gate and
        # substract the measurement gate.
        datarow["depth"] = (circuit.depth - 2) if circuit.depth > 1 else 0
        return datarow


class ModuleReport(Report):
    def __init__(self) -> None:
        super().__init__()
        self.title = "Standard Randomized Benchmarking"


def groundstate_probabilities(circuit: Circuit, datarow: dict) -> dict:
    """Calculates the ground state probability with data from single shot measurements.

    Args:
        circuit (Circuit): Not needed here.
        datarow (dict): The dictionary holding the samples.

    Returns:
        dict: The updated dictionary.
    """

    # Get the samples data from the dictionary
    samples = datarow["samples"]
    # Create the ground state as it would look like in a single shot measurement.
    ground = np.array([0] * len(samples[0]))
    # Calculate the probability of the samples being in the ground state
    # by counting the number of samples that are equal to the ground state
    # and dividing it by the total number of samples.
    datarow["groundstate probability"] = np.sum(
        np.product(samples == ground, axis=1)
    ) / len(samples)
    # Return the updated dictionary.
    return datarow


def post_processing_sequential(experiment: Experiment):
    """Perform sequential tasks needed to analyze the experiment results.

    The data is added/changed in the experiment, nothing has to be returned.

    Args:
        experiment (Experiment): Experiment object after execution of the experiment itself.
    """

    # Compute and add the ground state probabilities row by row.
    experiment.perform(groundstate_probabilities)


def get_aggregational_data(experiment: Experiment) -> pd.DataFrame:
    """Computes aggregational tasks, fits data and stores the results in a data frame.

    No data is manipulated in the ``experiment`` object.

    Args:
        experiment (Experiment): After sequential postprocessing of the experiment data.

    Returns:
        pd.DataFrame: The summarized data.
    """

    # Has to fit the column description from ``groundstate_probabilities``.
    depths, ydata = experiment.extract("groundstate probability", "depth", "mean")
    _, ydata_std = experiment.extract("groundstate probability", "depth", "std")
    # Fit the ground state probabilies mean for each depth.
    popt, perr = fitting_methods.fit_exp1B_func(depths, ydata)
    # Build a list of dictionaries with the aggregational information.
    data = [
        {
            "depth": depths,  # The x-axis.
            "data": ydata,  # The mean of ground state probability for each depth.
            "2sigma": 2 * ydata_std,  # The 2 * standard deviation error for each depth.
            "fit_func": "exp1B_func",  # Which function was used to fit.
            "popt": {
                "A": popt[0],
                "p": popt[1],
                "B": popt[2],
            },  # The fitting paramters.
            "perr": {
                "A_err": perr[0],
                "p_err": perr[1],
                "B_err": perr[2],
            },  # The estimated errors.
        }
    ]
    # The row name will be displayed as y-axis label.
    df = pd.DataFrame(data, index=["groundstate probability"])
    return df


def build_report(experiment: Experiment, df_aggr: pd.DataFrame) -> Figure:
    """Use data and information from ``experiment`` and the aggregated data data frame to
    build a report as plotly figure.

    Args:
        experiment (Experiment): After sequential postprocessing of the experiment data.
        df_aggr (pd.DataFrame): Normally build with ``get_aggregational_data`` function.

    Returns:
        (Figure): A plotly.graphical_object.Figure object.
    """

    # Initiate a report object.
    report = ModuleReport()

    # Add general information to the table.
    report.info_dict["Number of qubits"] = len(experiment.data[0]["samples"][0])
    report.info_dict["Number of shots"] = len(experiment.data[0]["samples"])
    report.info_dict["runs"] = experiment.extract("samples", "depth", "count")[1][0]
<<<<<<< HEAD
=======
    report.info_dict[
        "A"
    ] = f"{df_aggr['popt'][0]['A']:.3f} +/- {df_aggr['perr'][0]['A_err']:.3f}"
    report.info_dict[
        "p"
    ] = f"{df_aggr['popt'][0]['p']:.3f} +/- {df_aggr['perr'][0]['p_err']:.3f}"
    report.info_dict[
        "B"
    ] = f"{df_aggr['popt'][0]['B']:.3f} +/- {df_aggr['perr'][0]['B_err']:.3f}"
>>>>>>> 8b1402ef
    report.info_dict["Gate fidelity"] = "{:.4f}".format(
        gate_fidelity(df_aggr.iloc[0]["popt"]["p"])
    )
    report.info_dict["Gate fidelity primitive"] = "{:.4f}".format(
        gate_fidelity(df_aggr.iloc[0]["popt"]["p"], primitive=True)
    )
    dfrow = df_aggr.loc["groundstate probability"]
    report.info_dict["Fit"] = "".join(
        [f"{key}={number_to_str(value)} " for key, value in dfrow["popt"].items()]
    )
    report.info_dict["Fitting deviations"] = "".join(
        [f"{key}={number_to_str(value)} " for key, value in dfrow["perr"].items()]
    )
    # Use the predefined ``scatter_fit_fig`` function from ``basics.plot`` to build the wanted
    # plotly figure with the scattered ground state probability data along with the mean for
    # each depth and the exponential fit for the means.
    report.all_figures.append(
        scatter_fit_fig(experiment, df_aggr, "depth", "groundstate probability")
    )

    fitting_report = ""
    for key, value in report.info_dict.items():
        if isinstance(value, str):
            fitting_report += f"q{0}/r{0} | {key}: {value}<br>"
        else:
            fitting_report += f"q{0}/r{0} | {key}: {value:,.0f}<br>"
    # Return the figure the report object builds out of all figures added to the report.
    return report.build(), fitting_report<|MERGE_RESOLUTION|>--- conflicted
+++ resolved
@@ -200,18 +200,6 @@
     report.info_dict["Number of qubits"] = len(experiment.data[0]["samples"][0])
     report.info_dict["Number of shots"] = len(experiment.data[0]["samples"])
     report.info_dict["runs"] = experiment.extract("samples", "depth", "count")[1][0]
-<<<<<<< HEAD
-=======
-    report.info_dict[
-        "A"
-    ] = f"{df_aggr['popt'][0]['A']:.3f} +/- {df_aggr['perr'][0]['A_err']:.3f}"
-    report.info_dict[
-        "p"
-    ] = f"{df_aggr['popt'][0]['p']:.3f} +/- {df_aggr['perr'][0]['p_err']:.3f}"
-    report.info_dict[
-        "B"
-    ] = f"{df_aggr['popt'][0]['B']:.3f} +/- {df_aggr['perr'][0]['B_err']:.3f}"
->>>>>>> 8b1402ef
     report.info_dict["Gate fidelity"] = "{:.4f}".format(
         gate_fidelity(df_aggr.iloc[0]["popt"]["p"])
     )
@@ -231,12 +219,5 @@
     report.all_figures.append(
         scatter_fit_fig(experiment, df_aggr, "depth", "groundstate probability")
     )
-
-    fitting_report = ""
-    for key, value in report.info_dict.items():
-        if isinstance(value, str):
-            fitting_report += f"q{0}/r{0} | {key}: {value}<br>"
-        else:
-            fitting_report += f"q{0}/r{0} | {key}: {value:,.0f}<br>"
     # Return the figure the report object builds out of all figures added to the report.
-    return report.build(), fitting_report+    return report.build()

import datetime
import os
import re
import time

import pandas as pd
import yaml
from dash import Dash, Input, Output, dcc, html

from qibocal.cli.builders import load_yaml
from qibocal.data import DataUnits
from qibocal.web.server import server

DataUnits()  # dummy dataset call to suppress ``pint[V]`` error

app = Dash(
    server=server,
    suppress_callback_exceptions=True,
)

app.layout = html.Div(
    [
        html.Link(href="/static/styles.css", rel="stylesheet"),
        html.Div(
            id="refresh-area",
            className="refresh-area",
            children=[
                html.Div(
                    id="refresh-text",
                    className="refresh-text",
                    children=[html.P("Refresh rate:")],
                ),
                dcc.Dropdown(
                    id="interval-refresh",
                    className="interval-refresh",
                    placeholder="Select refresh rate",
                    options=[
                        {"label": "Auto refresh", "value": 0},
                        {"label": "2 seconds", "value": 2},
                        {"label": "5 seconds", "value": 5},
                        {"label": "10 seconds", "value": 10},
                        {"label": "20 seconds", "value": 20},
                        {"label": "No refresh", "value": 3600},
                    ],
                    value=0,
                ),
                html.Div(
                    id="latest-timestamp",
                    className="latest-timestamp",
                ),
            ],
        ),
        html.Div(id="div-fitting", className="div-fitting"),
        html.Div(id="div-figures"),
        dcc.Location(id="url", refresh=False),
        dcc.Interval(
            id="interval",
            # TODO: Perhaps the user should be allowed to change the refresh rate
            interval=5 * 1000,
            n_intervals=0,
            disabled=False,
        ),
    ]
)


@app.callback(
    Output(component_id="div-figures", component_property="children"),
    Output(component_id="latest-timestamp", component_property="children"),
    Output(component_id="interval", component_property="interval"),
    Output(component_id="div-fitting", component_property="children"),
    Input("interval", "n_intervals"),
    Input("url", "pathname"),
    Input("interval-refresh", "value"),
)
def get_graph(interval, url, value):
    st = time.time()

    figures = []

    if "data" not in url:
        url = f"/data{url}"

    method, folder, routine, qubit, format = url.split(os.sep)[2:]
    if qubit.isdigit():
        qubit = int(qubit)

    try:
        # data = DataUnits.load_data(folder, routine, format, "precision_sweep")
        # with open(f"{folder}/platform.yml", "r") as f:
        #     nqubits = yaml.safe_load(f)["nqubits"]
        # if len(data) > 2:
        #     params, fit = resonator_spectroscopy_fit(folder, format, nqubits)
        # else:
        #     params, fit = None, None
        # return getattr(plots.resonator_spectroscopy, method)(data, params, fit)

        # # FIXME: Temporarily hardcode the plotting method to test
        # # multiple routines with different names in one folder
        # # should be changed to:
        # # return getattr(getattr(plots, routine), method)(data)
<<<<<<< HEAD
        figs, fitting_report = getattr(plots, method)(folder, routine, qubit, format)
        et = time.time()

        if value == 0:
            refresh_rate = (et - st) + 6
        else:
            refresh_rate = value

        for fig in figs:
            figures.append(dcc.Graph(figure=fig))

        table = ""
        if "No fitting data" not in fitting_report:
            fitting_params = re.split(r"<br>|:|\|", fitting_report)
            fitting_params = list(filter(lambda x: x.strip(), fitting_params))
            table_header = [
                html.Thead(
                    children=[
                        html.Tr(
                            children=[
                                html.Th(
                                    className="th_styles", children="qubit # / report #"
                                ),
                                html.Th(
                                    className="th_styles", children="Fitting Parameter"
                                ),
                                html.Th(className="th_styles", children="Value"),
                            ]
                        )
                    ]
                )
            ]
            table_rows = []

            for i in range(0, len(fitting_params), 3):
                table_rows.append(
                    html.Tr(
                        className="td_styles",
                        children=[
                            html.Td(fitting_params[i]),
                            html.Td(fitting_params[i + 1]),
                            html.Td(fitting_params[i + 2]),
                        ],
                    )
                )

            table = [
                html.Table(
                    className="fitting-table", children=table_header + table_rows
                )
            ]

        timestamp = datetime.datetime.now().strftime("%d/%m/%Y, %H:%M:%S")
        return (
            figures,
            [html.Span(f"Last update: {(timestamp)}")],
            refresh_rate * 1000,
            table,
        )
=======
        runcard = load_yaml(f"{folder}/runcard.yml")
        if "monitor" in runcard:
            if runcard["monitor"] == True:
                from qibocal.calibrations.monitor import plots
            else:
                from qibocal import plots
        else:
            from qibocal import plots
        return getattr(plots, method)(folder, routine, qubit, format)
>>>>>>> 57f2022d
    except (FileNotFoundError, pd.errors.EmptyDataError):
        timestamp = datetime.datetime.now().strftime("%d/%m/%Y, %H:%M:%S")
        return (
            figures,
            [html.Span(f"Last updated: {timestamp}")],
            refresh_rate * 1000,
            table,
        )<|MERGE_RESOLUTION|>--- conflicted
+++ resolved
@@ -99,7 +99,16 @@
         # # multiple routines with different names in one folder
         # # should be changed to:
         # # return getattr(getattr(plots, routine), method)(data)
-<<<<<<< HEAD
+
+        runcard = load_yaml(f"{folder}/runcard.yml")
+        if "monitor" in runcard:
+            if runcard["monitor"] == True:
+                from qibocal.calibrations.monitor import plots
+            else:
+                from qibocal import plots
+        else:
+            from qibocal import plots
+
         figs, fitting_report = getattr(plots, method)(folder, routine, qubit, format)
         et = time.time()
 
@@ -159,17 +168,7 @@
             refresh_rate * 1000,
             table,
         )
-=======
-        runcard = load_yaml(f"{folder}/runcard.yml")
-        if "monitor" in runcard:
-            if runcard["monitor"] == True:
-                from qibocal.calibrations.monitor import plots
-            else:
-                from qibocal import plots
-        else:
-            from qibocal import plots
-        return getattr(plots, method)(folder, routine, qubit, format)
->>>>>>> 57f2022d
+
     except (FileNotFoundError, pd.errors.EmptyDataError):
         timestamp = datetime.datetime.now().strftime("%d/%m/%Y, %H:%M:%S")
         return (

--- conflicted
+++ resolved
@@ -233,7 +233,6 @@
                 {key: 0 if key != "qubit" else qubit for key in data_fit.df.columns}
             )
 
-<<<<<<< HEAD
         freq = f0 * 1e9
 
         data_fit.add(
@@ -247,8 +246,6 @@
                 "qubit": qubit,
             }
         )
-=======
->>>>>>> bb98e7f0
     return data_fit
 
 

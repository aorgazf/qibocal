"""Routine-specific method for post-processing data acquired."""
from functools import partial

import lmfit
import numpy as np
import pandas as pd
import pint
from scipy.optimize import curve_fit
from scipy.signal import savgol_filter

from qibocal.config import log
from qibocal.data import Data
from qibocal.fitting.utils import (
    cos,
    cumulative,
    exp,
    flipping,
    freq_q_mathieu,
    freq_q_transmon,
    freq_r_mathieu,
    freq_r_transmon,
    image_to_curve,
    line,
    lorenzian,
    parse,
    pint_to_float,
    rabi,
    ramsey,
)


def lorentzian_fit(data, x, y, qubits, resonator_type, labels, fit_file_name=None):
    r"""
    Fitting routine for resonator/qubit spectroscopy.
    The used model is

    .. math::

        y = \frac{A}{\pi} \Big[ \frac{\sigma}{(f-f_0)^2 + \sigma^2} \Big] + y_0.

    Args:

    Args:
        data (`DataUnits`): dataset for the fit
        x (str): name of the input values for the Lorentzian model
        y (str): name of the output values for the Lorentzian model
        qubits (list): A list with the IDs of the qubits
        resonator_type (str): the type of readout resonator ['3D', '2D']
        labels (list of str): list containing the lables of the quantities computed by this fitting method.

            -   When using ``resonator_spectroscopy`` the expected labels are [`readout_frequency`, `peak voltage`], where `readout_frequency` is the estimated frequency of the resonator, and `peak_voltage` the peak of the Lorentzian

            -   when using ``qubit_spectroscopy`` the expected labels are [`drive_frequency`, `peak voltage`], where `drive_frequency` is the estimated frequency of the qubit

        fit_file_name (str): file name, ``None`` is the default value.

    Returns:

        A ``Data`` object with the following keys

            - **labels[0]**: peak voltage
            - **labels[1]**: frequency
            - **popt0**: Lorentzian's amplitude
            - **popt1**: Lorentzian's center
            - **popt2**: Lorentzian's sigma
            - **popt3**: Lorentzian's offset
            - **qubit**: The qubit being tested

    Example:

        In the code below, a noisy Lorentzian dataset is implemented and then the ``lorentzian_fit`` method is applied.

            .. testcode::

                import numpy as np
                from qibocal.data import DataUnits
                from qibocal.fitting.methods import lorentzian_fit
                from qibocal.fitting.utils import lorenzian
                import matplotlib.pyplot as plt

                name = "test"
                nqubits = 1
                label = "drive_frequency"
                amplitude = -1
                center = 2
                sigma = 3
                offset = 4

                # generate noisy Lorentzian

                x = np.linspace(center - 10, center + 10, 100)
                noisy_lorentzian = (
                    lorenzian(x, amplitude, center, sigma, offset)
                    + amplitude * np.random.randn(100) * 0.5e-2
                )

                # Initialize data and evaluate the fit

                data = DataUnits(quantities={"frequency": "Hz"}, options=["qubit", "iteration"])

                mydict = {"frequency[Hz]": x, "MSR[V]": noisy_lorentzian, "qubit": 0, "iteration" : 0}

                data.load_data_from_dict(mydict)

                fit = lorentzian_fit(
                    data,
                    "frequency[Hz]",
                    "MSR[V]",
                    qubits = [0],
                    resonator_type='3D',
                    labels=[label, "peak_voltage", "intermediate_freq"],
                    fit_file_name=name,
                )

                fit_params = [fit.get_values(f"popt{i}") for i in range(4)]
                fit_data = lorenzian(x,*fit_params)

                # Plot

                #fig = plt.figure(figsize = (10,5))
                #plt.scatter(x,noisy_lorentzian,label="data",s=10,color = 'darkblue',alpha = 0.9)
                #plt.plot(x,fit_data, label = "fit", color = 'violet', linewidth = 3, alpha = 0.4)
                #plt.xlabel('frequency (Hz)')
                #plt.ylabel('MSR (Volt)')
                #plt.legend()
                #plt.title("Data fit")
                #plt.grid()
                #plt.show()

            The following plot shows the resulting output:

            .. image:: lorentzian_fit_result.png
                :align: center

    """
    if fit_file_name == None:
        data_fit = Data(
            name=f"fits",
            quantities=[
                "popt0",
                "popt1",
                "popt2",
                "popt3",
                labels[0],
                labels[1],
                "qubit",
            ],
        )
    else:
        data_fit = Data(
            name=fit_file_name,
            quantities=[
                "popt0",
                "popt1",
                "popt2",
                "popt3",
                labels[0],
                labels[1],
                "qubit",
            ],
        )
    for qubit in qubits:
        qubit_data = (
            data.df[data.df["qubit"] == qubit]
            .drop(columns=["qubit", "iteration"])
            .groupby("frequency", as_index=False)
            .mean()
        )
        frequencies_keys = parse(x)
        voltages_keys = parse(y)
        frequencies = (
            qubit_data[frequencies_keys[0]].pint.to(frequencies_keys[1]).pint.magnitude
        )  # convert frequencies to GHz for better fitting
        voltages = qubit_data[voltages_keys[0]].pint.to(voltages_keys[1]).pint.magnitude

        # Create a lmfit model for fitting equation defined in resonator_peak
        model_Q = lmfit.Model(lorenzian)

        # Guess parameters for Lorentzian max or min
        if (resonator_type == "3D" and "readout_frequency" in labels[0]) or (
            resonator_type == "2D" and "drive_frequency" in labels[0]
        ):
            guess_center = frequencies[
                np.argmax(voltages)
            ]  # Argmax = Returns the indices of the maximum values along an axis.
            guess_offset = np.mean(
                voltages[np.abs(voltages - np.mean(voltages) < np.std(voltages))]
            )
            guess_sigma = abs(frequencies[np.argmin(voltages)] - guess_center)
            guess_amp = (np.max(voltages) - guess_offset) * guess_sigma * np.pi

        else:
            guess_center = frequencies[
                np.argmin(voltages)
            ]  # Argmin = Returns the indices of the minimum values along an axis.
            guess_offset = np.mean(
                voltages[np.abs(voltages - np.mean(voltages) < np.std(voltages))]
            )
            guess_sigma = abs(frequencies[np.argmax(voltages)] - guess_center)
            guess_amp = (np.min(voltages) - guess_offset) * guess_sigma * np.pi

        # Add guessed parameters to the model
        model_Q.set_param_hint("center", value=guess_center, vary=True)
        model_Q.set_param_hint("sigma", value=guess_sigma, vary=True)
        model_Q.set_param_hint("amplitude", value=guess_amp, vary=True)
        model_Q.set_param_hint("offset", value=guess_offset, vary=True)
        guess_parameters = model_Q.make_params()

        # fit the model with the data and guessed parameters
        try:
            fit_res = model_Q.fit(
                data=voltages, frequency=frequencies, params=guess_parameters
            )
            # get the values for postprocessing and for legend.
            f0 = fit_res.best_values["center"]
            BW = fit_res.best_values["sigma"] * 2
            Q = abs(f0 / BW)
            peak_voltage = (
                fit_res.best_values["amplitude"]
                / (fit_res.best_values["sigma"] * np.pi)
                + fit_res.best_values["offset"]
            )

            freq = f0 * 1e9

            data_fit.add(
                {
                    labels[0]: freq,
                    labels[1]: peak_voltage,
                    "popt0": fit_res.best_values["amplitude"],
                    "popt1": fit_res.best_values["center"],
                    "popt2": fit_res.best_values["sigma"],
                    "popt3": fit_res.best_values["offset"],
                    "qubit": qubit,
                }
            )
        except:
            log.warning("lorentzian_fit: the fitting was not successful")
            data_fit.add(
                {key: 0 if key != "qubit" else qubit for key in data_fit.df.columns}
            )

    return data_fit


def rabi_fit(data, x, y, qubits, resonator_type, labels):
    r"""
    Fitting routine for Rabi experiment. The used model is

    .. math::

        y = p_0 + p_1 sin(2 \pi p_2 x + p_3) e^{-x p_4}.

    Args:

        data (`DataUnits`): dataset for the fit
        x (str): name of the input values for the Rabi model
        y (str): name of the output values for the Rabi model
        qubits (list): A list with the IDs of the qubits
        resonator_type (str): the type of readout resonator ['3D', '2D']
        labels (list of str): list containing the lables of the quantities computed by this fitting method.

    Returns:

        A ``Data`` object with the following keys

            - **popt0**: offset
            - **popt1**: oscillation amplitude
            - **popt2**: frequency
            - **popt3**: phase
            - **popt4**: T2
            - **labels[0]**: pulse parameter
            - **labels[1]**: pulse's maximum voltage
            - **qubit**: The qubit being tested
    """

    data_fit = Data(
        name="fits",
        quantities=[
            "popt0",
            "popt1",
            "popt2",
            "popt3",
            "popt4",
            labels[0],
            labels[1],
            "qubit",
        ],
    )

    parameter_keys = parse(x)
    voltages_keys = parse(y)
    for qubit in qubits:
        qubit_data = (
            data.df[data.df["qubit"] == qubit]
            .drop(columns=["qubit", "iteration"])
            .groupby(parameter_keys[0], as_index=False)
            .mean()
        )
        parameter = (
            qubit_data[parameter_keys[0]].pint.to(parameter_keys[1]).pint.magnitude
        )
        voltages = qubit_data[voltages_keys[0]].pint.to(voltages_keys[1]).pint.magnitude

        if resonator_type == "3D":
            pguess = [
                np.mean(voltages.values),
                np.max(voltages.values) - np.min(voltages.values),
                0.5 / parameter.values[np.argmin(voltages.values)],
                np.pi / 2,
                0.1e-6,
            ]
        else:
            pguess = [
                np.mean(voltages.values),
                np.max(voltages.values) - np.min(voltages.values),
                0.5 / parameter.values[np.argmax(voltages.values)],
                np.pi / 2,
                0.1e-6,
            ]
        try:
            popt, pcov = curve_fit(
                rabi, parameter.values, voltages.values, p0=pguess, maxfev=10000
            )
            smooth_dataset = rabi(parameter.values, *popt)
            pi_pulse_parameter = np.abs((1.0 / popt[2]) / 2)
            pi_pulse_peak_voltage = smooth_dataset.max()
            t2 = 1.0 / popt[4]  # double check T1
            data_fit.add(
                {
                    "popt0": popt[0],
                    "popt1": popt[1],
                    "popt2": popt[2],
                    "popt3": popt[3],
                    "popt4": popt[4],
                    labels[0]: pi_pulse_parameter,
                    labels[1]: pi_pulse_peak_voltage,
                    "qubit": qubit,
                }
            )
        except:
            log.warning("rabi_fit: the fitting was not succesful")
            data_fit.add(
                {key: 0 if key != "qubit" else qubit for key in data_fit.df.columns}
            )

    return data_fit


def ramsey_fit(
    data, x, y, qubits, resonator_type, qubit_freqs, sampling_rate, offset_freq, labels
):
    r"""
    Fitting routine for Ramsey experiment. The used model is

    .. math::

        y = p_0 + p_1 sin \Big(p_2 x + p_3 \Big) e^{-x p_4}.

    Args:

        data (`DataUnits`): dataset for the fit
        x (str): name of the input values for the Ramsey model
        y (str): name of the output values for the Ramsey model
        qubits (list): A list with the IDs of the qubits
        qubits_freq (float): frequency of the qubit
        sampling_rate (float): Platform sampling rate
        offset_freq (float): Total qubit frequency offset. It contains the artificial detunning applied
                             by the experimentalist + the inherent offset in the actual qubit frequency stored in the runcard.
        labels (list of str): list containing the lables of the quantities computed by this fitting method.

    Returns:

        A ``Data`` object with the following keys

            - **popt0**: offset
            - **popt1**: oscillation amplitude
            - **popt2**: frequency
            - **popt3**: phase
            - **popt4**: T2
            - **labels[0]**: Physical detunning of the actual qubit frequency
            - **labels[1]**: New qubit frequency after correcting the actual qubit frequency with the detunning calculated (labels[0])
            - **labels[2]**: T2
            - **qubit**: The qubit being tested
    """
    data_fit = Data(
        name="fits",
        quantities=[
            "popt0",
            "popt1",
            "popt2",
            "popt3",
            "popt4",
            labels[0],
            labels[1],
            labels[2],
            "qubit",
        ],
    )

    parameter_keys = parse(x)
    voltages_keys = parse(y)
    for qubit in qubits:
        qubit_data = (
            data.df[data.df["qubit"] == qubit]
            .drop(columns=["qubit", "iteration"])
            .groupby(parameter_keys[0], as_index=False)
            .mean()
        )
        times = qubit_data[parameter_keys[0]].pint.to(parameter_keys[1]).pint.magnitude
        voltages = qubit_data[voltages_keys[0]].pint.to(voltages_keys[1]).pint.magnitude

        try:
            y_max = np.max(voltages.values)
            y_min = np.min(voltages.values)
            y = (voltages.values - y_min) / (y_max - y_min)
            x_max = np.max(times.values)
            x_min = np.min(times.values)
            x = (times.values - x_min) / (x_max - x_min)
            if resonator_type == "3D":
                index = np.argmin(y)
            else:
                index = np.argmax(y)

            p0 = [
                np.mean(y),
                y_max - y_min,
                0.5 / x[index],
                np.pi / 2,
                0,
            ]
            popt = curve_fit(ramsey, x, y, method="lm", p0=p0)[0]
            popt = [
                (y_max - y_min) * popt[0] + y_min,
                (y_max - y_min) * popt[1] * np.exp(x_min * popt[4] / (x_max - x_min)),
                popt[2] / (x_max - x_min),
                popt[3] - x_min * popt[2] / (x_max - x_min),
                popt[4] / (x_max - x_min),
            ]
            delta_fitting = popt[2] / 2 * np.pi
            delta_phys = int((delta_fitting * sampling_rate) - offset_freq)
            corrected_qubit_frequency = int(qubit_freqs[qubit] + delta_phys)
            t2 = 1.0 / popt[4]

            data_fit.add(
                {
                    "popt0": popt[0],
                    "popt1": popt[1],
                    "popt2": popt[2],
                    "popt3": popt[3],
                    "popt4": popt[4],
                    labels[0]: delta_phys,
                    labels[1]: corrected_qubit_frequency,
                    labels[2]: t2,
                    "qubit": qubit,
                }
            )
        except:
            log.warning("ramsey_fit: the fitting was not succesful")
            data_fit.add(
                {key: 0 if key != "qubit" else qubit for key in data_fit.df.columns}
            )

    return data_fit


def t1_fit(data, x, y, qubits, resonator_type, labels):
    """
    Fitting routine for T1 experiment. The used model is

        .. math::

            y = p_0-p_1 e^{-x p_2}.

    Args:

        data (`DataUnits`): dataset for the fit
        x (str): name of the input values for the T1 model
        y (str): name of the output values for the T1 model
        qubit (int): ID qubit number
        nqubits (int): total number of qubits
        labels (list of str): list containing the lables of the quantities computed by this fitting method.

    Returns:

        A ``Data`` object with the following keys

            - **popt0**: p0
            - **popt1**: p1
            - **popt2**: p2
            - **labels[0]**: T1.

    """

    data_fit = Data(
        name=f"fits",
        quantities=[
            "popt0",
            "popt1",
            "popt2",
            labels[0],
        ],
    )

    parameter_keys = parse(x)
    voltages_keys = parse(y)
    for qubit in qubits:
        qubit_data = (
            data.df[data.df["qubit"] == qubit]
            .drop(columns=["qubit", "iteration"])
            .groupby(parameter_keys[0], as_index=False)
            .mean()
        )
        times = qubit_data[parameter_keys[0]].pint.to(parameter_keys[1]).pint.magnitude
        voltages = qubit_data[voltages_keys[0]].pint.to(voltages_keys[1]).pint.magnitude

        if resonator_type == "3D":
            pguess = [
                max(voltages.values),
                (max(voltages.values) - min(voltages.values)),
                1 / 250,
            ]
        else:
            pguess = [
                min(voltages.values),
                (max(voltages.values) - min(voltages.values)),
                1 / 250,
            ]

        try:
            popt, pcov = curve_fit(
                exp, times.values, voltages.values, p0=pguess, maxfev=2000000
            )
            t1 = abs(1 / popt[2])
            data_fit.add(
                {
                    "popt0": popt[0],
                    "popt1": popt[1],
                    "popt2": popt[2],
                    labels[0]: t1,
                    "qubit": qubit,
                }
            )

        except:
            log.warning("t1_fit: the fitting was not succesful")
            data_fit.add(
                {key: 0 if key != "qubit" else qubit for key in data_fit.df.columns}
            )

    return data_fit


def flipping_fit(data, x, y, qubits, resonator_type, pi_pulse_amplitudes, labels):
    r"""
    Fitting routine for T1 experiment. The used model is

    .. math::

        y = p_0 sin\Big(\frac{2 \pi x}{p_2} + p_3\Big).

    Args:

        data (`DataUnits`): dataset for the fit
        x (str): name of the input values for the flipping model
        y (str): name of the output values for the flipping model
        qubit (int): ID qubit number
        nqubits (int): total number of qubits
        niter(int): Number of times of the flipping sequence applied to the qubit
        pi_pulse_amplitudes(list): list of corrected pi pulse amplitude
        labels (list of str): list containing the lables of the quantities computed by this fitting method.

    Returns:

        A ``Data`` object with the following keys

            - **popt0**: p0
            - **popt1**: p1
            - **popt2**: p2
            - **popt3**: p3
            - **labels[0]**: delta amplitude
            - **labels[1]**: corrected amplitude


    """
    data_fit = Data(
        name="fits",
        quantities=[
            "popt0",
            "popt1",
            "popt2",
            "popt3",
            labels[0],
            labels[1],
            "qubit",
        ],
    )

    for qubit in qubits:
        qubit_data = (
            data.df[data.df["qubit"] == qubit]
            .drop(columns=["qubit", "iteration"])
            .groupby("flips", as_index=False)
            .mean()
        )
        flips_keys = parse(x)
        voltages_keys = parse(y)
        flips = qubit_data[flips_keys[0]].pint.to(flips_keys[1]).pint.magnitude
        voltages = qubit_data[voltages_keys[0]].pint.to(voltages_keys[1]).pint.magnitude

        if resonator_type == "3D":
            pguess = [0.0003, np.mean(voltages), -18, 0]  # epsilon guess parameter
        else:
            pguess = [0.0003, np.mean(voltages), 18, 0]  # epsilon guess parameter

        try:
            popt, pcov = curve_fit(flipping, flips, voltages, p0=pguess, maxfev=2000000)
            epsilon = -np.pi / popt[2]
            amplitude_correction_factor = np.pi / (np.pi + epsilon)
            corrected_amplitude = (
                amplitude_correction_factor * pi_pulse_amplitudes[qubit]
            )
            data_fit.add(
                {
                    "popt0": popt[0],
                    "popt1": popt[1],
                    "popt2": popt[2],
                    "popt3": popt[3],
                    labels[0]: amplitude_correction_factor,
                    labels[1]: corrected_amplitude,
                    "qubit": qubit,
                }
            )
        except:
            log.warning("flipping_fit: the fitting was not succesful")
            data_fit.add(
                {key: 0 if key != "qubit" else qubit for key in data_fit.df.columns}
            )

    return data_fit


def drag_tuning_fit(data: Data, x, y, qubits, labels):
    r"""
    Fitting routine for drag tunning. The used model is

        .. math::

            y = p_1 cos \Big(\frac{2 \pi x}{p_2} + p_3 \Big) + p_0.

    Args:

        data (`DataUnits`): dataset for the fit
        x (str): name of the input values for the model
        y (str): name of the output values for the model
        qubit (int): ID qubit number
        labels (list of str): list containing the lables of the quantities computed by this fitting method.

    Returns:

        A ``Data`` object with the following keys

            - **popt0**: offset
            - **popt1**: oscillation amplitude
            - **popt2**: period
            - **popt3**: phase
            - **labels[0]**: optimal beta.


    """

    data_fit = Data(
        name=f"fits",
        quantities=[
            "popt0",
            "popt1",
            "popt2",
            "popt3",
            labels[0],
            "qubit",
        ],
    )

    for qubit in qubits:
        qubit_data = (
            data.df[data.df["qubit"] == qubit]
            .drop(columns=["qubit", "iteration"])
            .groupby("beta_param", as_index=False)
            .mean()
        )
        beta_params_keys = parse(x)
        voltages_keys = parse(y)
        beta_params = (
            qubit_data[beta_params_keys[0]].pint.to(beta_params_keys[1]).pint.magnitude
        )
        voltages = qubit_data[voltages_keys[0]].pint.to(voltages_keys[1]).pint.magnitude

        pguess = [
            0,  # Offset:    p[0]
            beta_params.values[np.argmax(voltages)]
            - beta_params.values[np.argmin(voltages)],  # Amplitude: p[1]
            4,  # Period:    p[2]
            0.3,  # Phase:     p[3]
        ]

        try:
            popt, pcov = curve_fit(cos, beta_params.values, voltages.values)
            smooth_dataset = cos(beta_params.values, popt[0], popt[1], popt[2], popt[3])
            beta_optimal = beta_params.values[np.argmin(smooth_dataset)]
            data_fit.add(
                {
                    "popt0": popt[0],
                    "popt1": popt[1],
                    "popt2": popt[2],
                    "popt3": popt[3],
                    labels[0]: beta_optimal,
                    "qubit": qubit,
                }
            )
        except:
            log.warning("drag_tuning_fit: the fitting was not succesful")
            data_fit.add(
                {key: 0 if key != "qubit" else qubit for key in data_fit.df.columns}
            )

    return data_fit


def res_spectroscopy_flux_fit(data, x, y, qubit, fluxline, params_fit):
    """Fit frequency as a function of current for the flux resonator spectroscopy
        Args:
        data (DataUnits): Data file with information on the feature response at each current point.
        x (str): Column of the data file associated to x-axis.
        y (str): Column of the data file associated to y-axis.
        qubit (int): qubit coupled to the resonator that we are probing.
        fluxline (int): id of the current line used for the experiment.
        params_fit (list): List of parameters for the fit. [freq_rh, g, Ec, Ej].
                          freq_rh is the resonator frequency at high power and g in the readout coupling.
                          If Ec and Ej are missing, the fit is valid in the transmon limit and if they are indicated,
                          contains the next-order correction.

    Returns:
        data_fit (Data): Data file with labels and fit parameters.

    """

    curr = np.array(data.get_values(*parse(x)))
    freq = np.array(data.get_values(*parse(y)))
    if qubit == fluxline:
        if len(params_fit) == 2:
            quantities = [
                "curr_sp",
                "xi",
                "d",
                "f_q/f_rh",
                "g",
                "f_rh",
                "f_qs",
                "f_rs",
                "f_offset",
                "C_ii",
            ]
        else:
            quantities = [
                "curr_sp",
                "xi",
                "d",
                "g",
                "Ec",
                "Ej",
                "f_rh",
                "f_qs",
                "f_rs",
                "f_offset",
                "C_ii",
            ]

        data_fit = Data(
            name=f"fit1_q{qubit}_f{fluxline}",
            quantities=quantities,
        )
        try:
            f_rh = params_fit[0]
            g = params_fit[1]
            max_c = curr[np.argmax(freq)]
            min_c = curr[np.argmin(freq)]
            xi = 1 / (2 * abs(max_c - min_c))
            if len(params_fit) == 2:
                f_r = np.max(freq)
                f_q_0 = f_rh - g**2 / (f_r - f_rh)
                popt = curve_fit(
                    freq_r_transmon,
                    curr,
                    freq,
                    p0=[max_c, xi, 0, f_q_0 / f_rh, g, f_rh],
                )[0]
                f_qs = popt[3] * popt[5]
                f_rs = freq_r_transmon(popt[0], *popt)
                f_offset = freq_r_transmon(0, *popt)
                C_ii = (f_rs - f_offset) / popt[0]
                data_fit.add(
                    {
                        "curr_sp": popt[0],
                        "xi": popt[1],
                        "d": abs(popt[2]),
                        "f_q/f_rh": popt[3],
                        "g": popt[4],
                        "f_rh": popt[5],
                        "f_qs": f_qs,
                        "f_rs": f_rs,
                        "f_offset": f_offset,
                        "C_ii": C_ii,
                    }
                )
            else:
                Ec = params_fit[2]
                Ej = params_fit[3]
                freq_r_mathieu1 = partial(freq_r_mathieu, p7=0.4999)
                popt = curve_fit(
                    freq_r_mathieu1,
                    curr,
                    freq,
                    p0=[f_rh, g, max_c, xi, 0, Ec, Ej],
                    method="dogbox",
                )[0]
                f_qs = freq_q_mathieu(popt[2], *popt[2::])
                f_rs = freq_r_mathieu(popt[2], *popt)
                f_offset = freq_r_mathieu(0, *popt)
                C_ii = (f_rs - f_offset) / popt[2]
                data_fit.add(
                    {
                        "curr_sp": popt[2],
                        "xi": popt[3],
                        "d": abs(popt[4]),
                        "g": popt[1],
                        "Ec": popt[5],
                        "Ej": popt[6],
                        "f_rh": popt[0],
                        "f_qs": f_qs,
                        "f_rs": f_rs,
                        "f_offset": f_offset,
                        "C_ii": C_ii,
                    }
                )
        except:
            log.warning("The fitting was not successful")
            data_fit.add(
                {key: 0 if key != "qubit" else qubit for key in data_fit.df.columns}
            )

    else:
        data_fit = Data(
            name=f"fit1_q{qubit}_f{fluxline}",
            quantities=[
                "popt0",
                "popt1",
            ],
        )
        try:
            freq_min = np.min(freq)
            freq_max = np.max(freq)
            freq_norm = (freq - freq_min) / (freq_max - freq_min)
            popt = curve_fit(line, curr, freq_norm)[0]
            popt[0] = popt[0] * (freq_max - freq_min)
            popt[1] = popt[1] * (freq_max - freq_min) + freq_min
            data_fit.add(
                {
                    "popt0": popt[0],  # C_ij
                    "popt1": popt[1],
                }
            )
        except:
            log.warning("The fitting was not successful")
            data_fit.add(
                {key: 0 if key != "qubit" else qubit for key in data_fit.df.columns}
            )

    return data_fit


def res_spectroscopy_flux_matrix(folder, fluxlines):
    """
    Calculation of the resonator flux matrix, Mf.
       curr = Mf*freq + offset_c.
       Mf = Mc^-1, offset_c = -Mc^-1 * offset_f
       freq = Mc*curr + offset_f

    Args:
        folder (str): Folder where the data files with the experimental and fit data are.
        fluxlines (list): ids of the current line used for the experiment.

    Returns:
        data (Data): Data file with len(fluxlines)+1 columns that contains the flux matrix (Mf) and
                     offset (offset_c) in the last column.

    """
    import os

    from pandas import DataFrame

    fits = []
    for q in fluxlines:
        for f in fluxlines:
            file = f"{folder}/data/resonator_flux_sample/fit1_q{q}_f{f}.csv"
            if os.path.exists(file):
                fits += [f]
    if len(fits) == len(fluxlines) ** 2:
        mat = np.zeros((len(fluxlines), len(fluxlines)))
        offset = np.zeros(len(fluxlines))
        for i, q in enumerate(fluxlines):
            for j, f in enumerate(fluxlines):
                data_fit = Data.load_data(
                    folder, "data", "resonator_flux_sample", "csv", f"fit1_q{q}_f{f}"
                )
                if q == f:
                    element = "C_ii"
                    offset[i] = data_fit.get_values("f_offset")[0]
                else:
                    element = "popt0"
                mat[i, j] = data_fit.get_values(element)[0]
        m = np.linalg.inv(mat)
        offset_c = -m @ offset
        data = Data(name=f"flux_matrix")
        data.df = DataFrame(m)
        data.df.insert(len(fluxlines), "offset_c", offset_c, True)
        # [m, offset_c] freq = M*curr + offset --> curr = m*freq + offset_c  m = M^-1, offset_c = -M^-1 * offset
        data.to_csv(f"{folder}/data/resonator_flux_sample/")
    else:
        data = Data(name=f"flux_matrix")
    return data


def spin_echo_fit(data, x, y, qubits, resonator_type, labels):
    data_fit = Data(
        name=f"fits",
        quantities=[
            "popt0",
            "popt1",
            "popt2",
            labels[0],
        ],
    )

    parameter_keys = parse(x)
    voltages_keys = parse(y)
    for qubit in qubits:
        qubit_data = (
            data.df[data.df["qubit"] == qubit]
            .drop(columns=["qubit", "iteration"])
            .groupby(parameter_keys[0], as_index=False)
            .mean()
        )
        times = qubit_data[parameter_keys[0]].pint.to(parameter_keys[1]).pint.magnitude
        voltages = qubit_data[voltages_keys[0]].pint.to(voltages_keys[1]).pint.magnitude

        if resonator_type == "3D":
            pguess = [
                max(voltages.values),
                (max(voltages.values) - min(voltages.values)),
                1 / 250,
            ]
        else:
            pguess = [
                min(voltages.values),
                (max(voltages.values) - min(voltages.values)),
                1 / 250,
            ]

        try:
            popt, pcov = curve_fit(
                exp, times.values, voltages.values, p0=pguess, maxfev=2000000
            )
            t2 = abs(1 / popt[2])

            data_fit.add(
                {
                    "popt0": popt[0],
                    "popt1": popt[1],
                    "popt2": popt[2],
                    labels[0]: t2,
                    "qubit": qubit,
                }
            )
        except:
            log.warning("spin_echo_fit: the fitting was not succesful")
            data_fit.add(
                {key: 0 if key != "qubit" else qubit for key in data_fit.df.columns}
            )

    return data_fit


def calibrate_qubit_states_fit(data, x, y, nshots, qubits, degree=True):
    parameters = Data(
        name=f"parameters",
        quantities={
            "rotation_angle",  # in degrees
            "threshold",
            "fidelity",
            "assignment_fidelity",
            "average_state0",
            "average_state1",
            "qubit",
        },
    )

    i_keys = parse(x)
    q_keys = parse(y)

    for qubit in qubits:
        qubit_data = data.df[data.df["qubit"] == qubit]

        iq_state0 = (
            qubit_data[qubit_data["state"] == 0][i_keys[0]]
            .pint.to(i_keys[1])
            .pint.magnitude
            + 1.0j
            * qubit_data[qubit_data["state"] == 0][q_keys[0]]
            .pint.to(q_keys[1])
            .pint.magnitude
        )
        iq_state1 = (
            qubit_data[qubit_data["state"] == 1][i_keys[0]]
            .pint.to(i_keys[1])
            .pint.magnitude
            + 1.0j
            * qubit_data[qubit_data["state"] == 1][q_keys[0]]
            .pint.to(q_keys[1])
            .pint.magnitude
        )

        iq_state1 = np.array(iq_state1)
        iq_state0 = np.array(iq_state0)

        iq_mean_state1 = np.mean(iq_state1)
        iq_mean_state0 = np.mean(iq_state0)

        rotation_angle = np.angle(iq_mean_state1 - iq_mean_state0)

        iq_state1_rotated = iq_state1 * np.exp(-1j * rotation_angle)
        iq_state0_rotated = iq_state0 * np.exp(-1j * rotation_angle)

        real_values_state1 = iq_state1_rotated.real
        real_values_state0 = iq_state0_rotated.real

        real_values_combined = np.concatenate((real_values_state1, real_values_state0))
        real_values_combined.sort()

        cum_distribution_state1 = cumulative(real_values_combined, real_values_state1)
        cum_distribution_state0 = cumulative(real_values_combined, real_values_state0)

        cum_distribution_diff = np.abs(
            np.array(cum_distribution_state1) - np.array(cum_distribution_state0)
        )
        argmax = np.argmax(cum_distribution_diff)
        threshold = real_values_combined[argmax]
        errors_state1 = nshots - cum_distribution_state1[argmax]
        errors_state0 = cum_distribution_state0[argmax]
        fidelity = cum_distribution_diff[argmax] / nshots
        assignment_fidelity = 1 - (errors_state1 + errors_state0) / nshots / 2
        # assignment_fidelity = 1/2 + (cum_distribution_state1[argmax] - cum_distribution_state0[argmax])/nshots/2
        if degree:
            rotation_angle = (-rotation_angle * 360 / (2 * np.pi)) % 360

        results = {
            "rotation_angle": rotation_angle,
            "threshold": threshold,
            "fidelity": fidelity,
            "assignment_fidelity": assignment_fidelity,
            "average_state0": iq_mean_state0,
            "average_state1": iq_mean_state1,
            "qubit": qubit,
        }
        parameters.add(results)
    return parameters


<<<<<<< HEAD
def resonator_spectroscopy_flux_fit(
    data, x, y, qubits, fluxlines, resonator_type, params_fit
):
    """Fit frequency as a function of current for the flux resonator spectroscopy
        Args:
        data (DataUnits): data file with information on the feature response at each current point.
        x (str): column of the data file associated to x-axis.
        y (str): column of the data file associated to y-axis.
        qubits (list): qubits coupled to the resonator that we are probing.
        fluxlines (list): List of flux lines to use to perform the experiment.
        resonator_type (str): the type of readout resonator ['3D', '2D'].
        params_fit (dict): Dictionary of parameters for the fit. {"f_rh":f_rh, "g":g, "Ec":Ec, "Ej":Ej}.
                          freq_rh is the resonator frequency at high power and g in the readout coupling.
                          If Ec and Ej are missing, the fit is valid in the transmon limit and if they are indicated,
                          contains the next-order correction.

    Returns:
        data_fit (Data): Data file with labels and fit parameters.

    """

    quantities = [
        "curr_sp",
        "xi",
        "d",
        "g",
        "f_rh",
        "f_qs",
        "f_rs",
        "f_offset",
        "C_ii",
        "qubit",
        "fluxline",
        "popt0",
        "popt1",
        "type",
    ]
    if len(params_fit) == 2:
        # First order approximation params_fit={"f_rh":f_rh, "g":g}
        quantities.append("f_q/f_rh")
    else:
        # Second order approximation params_fit={"f_rh":f_rh, "g":g, "Ec":Ec, "Ej":Ej}
        quantities.extend(
            (
                "Ec",
                "Ej",
            )
        )

    data_fit = Data(
        name=f"fits",
        quantities=quantities,
    )

    bias_keys = parse(x)
    frequency_keys = parse(y)
    for qubit in qubits:
        qubit_data = (
            data.df[data.df["qubit"] == qubit]
            .drop(columns=["qubit", "iteration"])
            .groupby([frequency_keys[0], bias_keys[0]], as_index=False)
            .mean()
        )
        for fluxline in fluxlines:
            qubit_data = qubit_data[qubit_data["fluxline"] == fluxline]
            qubit_data[bias_keys[0]] = (
                qubit_data[bias_keys[0]].pint.to(bias_keys[1]).pint.magnitude
            )
            qubit_data[frequency_keys[0]] = (
                qubit_data[frequency_keys[0]].pint.to(frequency_keys[1]).pint.magnitude
            )
            if resonator_type == "2D":
                qubit_data["MSR"] = -qubit_data["MSR"]

            biases = qubit_data[bias_keys[0]]
            frequencies = qubit_data[frequency_keys[0]]
            msr = qubit_data["MSR"] * 1e6

            frequencies, biases = image_to_curve(frequencies, biases, msr)

            if fluxline == qubit:
                try:
                    f_rh = params_fit["f_rh"][
                        str(qubit)
                    ]  # Resonator frequency at high power.
                    g = params_fit["g"][str(qubit)]  # Readout coupling.
                    max_c = biases[np.argmax(frequencies)]
                    min_c = biases[np.argmin(frequencies)]
                    xi = 1 / (2 * abs(max_c - min_c))  # Convert bias to flux.
                    if len(params_fit) == 2:
                        f_r_0 = np.max(
                            frequencies
                        )  # Initial estimation for resonator frequency at sweet spot.
                        f_q_0 = f_rh - g**2 / (
                            f_r_0 - f_rh
                        )  # Initial estimation for qubit frequency at sweet spot.
                        popt = curve_fit(
                            freq_r_transmon,
                            biases,
                            frequencies,
                            p0=[max_c, xi, 0, f_q_0 / f_rh, g, f_rh],
                        )[0]
                        f_qs = popt[3] * popt[5]  # Qubit frequency at sweet spot.
                        f_rs = freq_r_transmon(
                            popt[0], *popt
                        )  # Resonator frequency at sweet spot.
                        f_r_offset = freq_r_transmon(
                            0, *popt
                        )  # Resonator frequenct at zero current.
                        C_ii = (f_rs - f_r_offset) / popt[
                            0
                        ]  # Corresponding flux matrix element.
                        data_fit.add(
                            {
                                "curr_sp": popt[0],
                                "xi": popt[1],
                                "d": abs(popt[2]),
                                "f_q/f_rh": popt[3],
                                "g": popt[4],
                                "f_rh": popt[5],
                                "f_qs": f_qs,
                                "f_rs": f_rs,
                                "f_offset": f_r_offset,
                                "C_ii": C_ii,
                                "qubit": qubit,
                                "fluxline": fluxline,
                                "type": 1,
                            }
                        )
                    else:
                        Ec = params_fit["Ec"][str(qubit)]  # Charge energy.
                        Ej = params_fit["Ej"][str(qubit)]  # Josephson energy
                        freq_r_mathieu1 = partial(freq_r_mathieu, p7=0.4999)
                        popt = curve_fit(
                            freq_r_mathieu1,
                            biases,
                            frequencies,
                            p0=[f_rh, g, max_c, xi, 0, Ec, Ej],
                            method="dogbox",
                        )[0]
                        f_qs = freq_q_mathieu(
                            popt[2], *popt[2::]
                        )  # Qubit frequency at sweet spot.
                        f_rs = freq_r_mathieu(
                            popt[2], *popt
                        )  # Resonator frequency at sweet spot.
                        f_r_offset = freq_r_mathieu(
                            0, *popt
                        )  # Resonator frequenct at zero current.
                        C_ii = (f_rs - f_r_offset) / popt[
                            2
                        ]  # Corresponding flux matrix element.
                        data_fit.add(
                            {
                                "curr_sp": popt[2],
                                "xi": popt[3],
                                "d": abs(popt[4]),
                                "g": popt[1],
                                "Ec": popt[5],
                                "Ej": popt[6],
                                "f_rh": popt[0],
                                "f_qs": f_qs,
                                "f_rs": f_rs,
                                "f_offset": f_r_offset,
                                "C_ii": C_ii,
                                "qubit": qubit,
                                "fluxline": fluxline,
                                "type": 2,
                            }
                        )
                except:
                    log.warning("The fitting was not successful")
                    data_fit.add({key: 0 for key in data_fit.df.columns})
                    return data_fit
            else:
                try:
                    freq_min = np.min(frequencies)
                    freq_max = np.max(frequencies)
                    freq_norm = (frequencies - freq_min) / (freq_max - freq_min)
                    popt = curve_fit(line, biases, freq_norm)[0]
                    popt[0] = popt[0] * (freq_max - freq_min)
                    popt[1] = popt[1] * (freq_max - freq_min) + freq_min
                    data_fit.add(
                        {
                            "qubit": qubit,
                            "fluxline": fluxline,
                            "popt0": popt[0],  # C_ij
                            "popt1": popt[1],
                            "type": 3,
                        }
                    )
                except:
                    log.warning("The fitting was not successful")
                    data_fit.add({key: 0 for key in data_fit.df.columns})
                    return data_fit
    return data_fit


def qubit_spectroscopy_flux_fit(
    data, x, y, qubits, fluxlines, resonator_type, params_fit
):
    """Fit frequency as a function of current for the flux qubit spectroscopy
        Args:
        data (DataUnits): data file with information on the feature response at each current point.
        x (str): column of the data file associated to x-axis.
        y (str): column of the data file associated to y-axis.
        qubits (list): qubits coupled to the resonator that we are probing.
        fluxlines (list): List of flux lines to use to perform the experiment.
        resonator_type (str): the type of readout resonator ['3D', '2D'].
        params_fit (dict): Dictionary of parameters for the fit. {"Ec":Ec, "Ej":Ej}.
                          If Ec and Ej are missing, the fit is valid in the transmon limit and if they are indicated,
                          contains the next-order correction.

    Returns:
        data_fit (Data): Data file with labels and fit parameters.

    """

    quantities = [
        "curr_sp",
        "xi",
        "d",
        "f_qs",
        "f_offset",
        "C_ii",
        "qubit",
        "fluxline",
        "popt0",
        "popt1",
        "type",
    ]
    if len(params_fit) == 2:
        # Second order approximation params_fit={"Ec":Ec, "Ej":Ej}
        quantities.extend(
            (
                "Ec",
                "Ej",
            )
        )

    data_fit = Data(
        name=f"fits",
        quantities=quantities,
    )

    bias_keys = parse(x)
    frequency_keys = parse(y)
    for qubit in qubits:
        qubit_data = (
            data.df[data.df["qubit"] == qubit]
            .drop(columns=["qubit", "iteration"])
            .groupby([frequency_keys[0], bias_keys[0]], as_index=False)
            .mean()
        )

        for fluxline in fluxlines:
            qubit_data = qubit_data[qubit_data["fluxline"] == fluxline]
            qubit_data[bias_keys[0]] = (
                qubit_data[bias_keys[0]].pint.to(bias_keys[1]).pint.magnitude
            )
            qubit_data[frequency_keys[0]] = (
                qubit_data[frequency_keys[0]].pint.to(frequency_keys[1]).pint.magnitude
            )
            if resonator_type == "2D":
                qubit_data["MSR"] = -qubit_data["MSR"]

            biases = qubit_data[bias_keys[0]]
            frequencies = qubit_data[frequency_keys[0]]
            msr = qubit_data["MSR"] * 1e6

            frequencies, biases = image_to_curve(frequencies, biases, msr)
            if fluxline == qubit:
                try:
                    max_c = biases[np.argmax(frequencies)]
                    min_c = biases[np.argmin(frequencies)]
                    xi = 1 / (2 * abs(max_c - min_c))  # Convert bias to flux.
                    if len(params_fit) == 0:
                        f_q_0 = np.max(
                            frequencies
                        )  # Initial estimation for qubit frequency at sweet spot.
                        popt = curve_fit(
                            freq_q_transmon,
                            biases,
                            frequencies,
                            p0=[max_c, xi, 0, f_q_0],
                        )[0]
                        f_qs = popt[3]  # Qubit frequency at sweet spot.
                        f_q_offset = freq_q_transmon(
                            0, *popt
                        )  # Qubit frequenct at zero current.
                        C_ii = (f_qs - f_q_offset) / popt[
                            0
                        ]  # Corresponding flux matrix element.
                        data_fit.add(
                            {
                                "curr_sp": popt[0],
                                "xi": popt[1],
                                "d": abs(popt[2]),
                                "f_qs": f_qs,
                                "f_offset": f_q_offset,
                                "C_ii": C_ii,
                                "qubit": qubit,
                                "fluxline": fluxline,
                                "type": 1,
                            }
                        )
                    elif len(params_fit) == 2:
                        Ec = params_fit["Ec"][str(qubit)]  # Charge energy.
                        Ej = params_fit["Ej"][str(qubit)]  # Josephson energy
                        freq_q_mathieu1 = partial(freq_q_mathieu, p7=0.4999)
                        popt = curve_fit(
                            freq_q_mathieu1,
                            biases,
                            frequencies,
                            p0=[max_c, xi, 0, Ec, Ej],
                            method="dogbox",
                        )[0]
                        f_qs = freq_q_mathieu(
                            popt[0], *popt
                        )  # Qubit frequency at sweet spot.
                        f_q_offset = freq_q_mathieu(
                            0, *popt
                        )  # Qubit frequenct at zero current.
                        C_ii = (f_qs - f_q_offset) / popt[
                            0
                        ]  # Corresponding flux matrix element.
                        data_fit.add(
                            {
                                "curr_sp": popt[0],
                                "xi": popt[1],
                                "d": abs(popt[2]),
                                "Ec": popt[3],
                                "Ej": popt[4],
                                "f_qs": f_qs,
                                "f_offset": f_q_offset,
                                "C_ii": C_ii,
                                "qubit": qubit,
                                "fluxline": fluxline,
                                "type": 2,
                            }
                        )
                except:
                    log.warning("The fitting was not successful")
                    data_fit.add({key: 0 for key in data_fit.df.columns})
                    return data_fit
            else:
                try:
                    freq_min = np.min(frequencies)
                    freq_max = np.max(frequencies)
                    freq_norm = (frequencies - freq_min) / (freq_max - freq_min)
                    popt = curve_fit(line, biases, freq_norm)[0]
                    popt[0] = popt[0] * (freq_max - freq_min)
                    popt[1] = popt[1] * (freq_max - freq_min) + freq_min
                    data_fit.add(
                        {
                            "qubit": qubit,
                            "fluxline": fluxline,
                            "popt0": popt[0],  # C_ij
                            "popt1": popt[1],
                            "type": 3,
                        }
                    )
                except:
                    log.warning("The fitting was not successful")
                    data_fit.add({key: 0 for key in data_fit.df.columns})
                    return data_fit
    return data_fit
=======
def ro_optimization_fit(data, *labels, debug=False):
    """
    Fit the fidelities from parameters swept as labels, and extract rotation angle and threshold

    Args:
        data (Data): data to fit
        labels (str): variable used in the routine with format "variable_name"

    Returns:
        Data: data with the fit results
    """
    quantities = [
        *labels,
        "rotation_angle",
        "threshold",
        "fidelity",
        "assignment_fidelity",
        "average_state0",
        "average_state1",
    ]
    data_fit = Data(
        name="fit",
        quantities=quantities,
    )

    # Create a ndarray for i and q shots for all labels
    # shape=(i + j*q, qubit, state, label1, label2, ...)

    shape = (*[len(data.df[label].unique()) for label in labels],)
    nb_shots = len(data.df["iteration"].unique())

    iq_complex = data.df["i"].pint.magnitude.to_numpy().reshape(shape) + 1j * data.df[
        "q"
    ].pint.magnitude.to_numpy().reshape(shape)

    # Move state to 0, and iteration to -1
    labels = list(labels)
    iq_complex = np.moveaxis(
        iq_complex, [labels.index("state"), labels.index("iteration")], [0, -1]
    )
    labels.remove("state")
    labels.remove("iteration")
    labels = ["state"] + labels + ["iteration"]

    # Take the mean ground state
    mean_gnd_state = np.mean(iq_complex[0, ...], axis=-1, keepdims=True)
    mean_exc_state = np.mean(iq_complex[1, ...], axis=-1, keepdims=True)
    angle = np.angle(mean_exc_state - mean_gnd_state)

    # Rotate the data
    iq_complex = iq_complex * np.exp(-1j * angle)

    # Take the cumulative distribution of the real part of the data
    iq_complex_sorted = np.sort(iq_complex.real, axis=-1)

    def cum_dist(complex_row):
        state0 = complex_row.real
        state1 = complex_row.imag
        combined = np.sort(np.concatenate((state0, state1)))

        # Compute the indices where elements in state0 and state1 would be inserted in combined
        idx_state0 = np.searchsorted(combined, state0, side="left")
        idx_state1 = np.searchsorted(combined, state1, side="left")

        # Create a combined histogram for state0 and state1
        hist_combined = np.bincount(
            idx_state0, minlength=len(combined)
        ) + 1j * np.bincount(idx_state1, minlength=len(combined))

        return hist_combined.cumsum()

    cum_dist = (
        np.apply_along_axis(
            func1d=cum_dist,
            axis=-1,
            arr=iq_complex_sorted[0, ...] + 1j * iq_complex_sorted[1, ...],
        )
        / nb_shots
    )

    # Find the threshold for which the difference between the cumulative distribution of the two states is maximum
    argmax = np.argmax(np.abs(cum_dist.real - cum_dist.imag), axis=-1, keepdims=True)

    # Use np.take_along_axis to get the correct indices for the threshold calculation
    threshold = np.take_along_axis(
        np.concatenate((iq_complex_sorted[0, ...], iq_complex_sorted[1, ...]), axis=-1),
        argmax,
        axis=-1,
    )

    # Calculate the fidelity
    fidelity = np.take_along_axis(
        np.abs(cum_dist.real - cum_dist.imag), argmax, axis=-1
    )
    assignment_fidelity = (
        1
        - (
            1
            - np.take_along_axis(cum_dist.real, argmax, axis=-1)
            + np.take_along_axis(cum_dist.imag, argmax, axis=-1)
        )
        / 2
    )

    # Add all the results to the data with labels as subnet without "state", "iteration"
    data_fit.df = (
        data.df.drop_duplicates(
            subset=[i for i in labels if i not in ["state", "iteration"]]
        )
        .reset_index(drop=True)
        .apply(pint_to_float)
    )
    data_fit.df["rotation_angle"] = angle.flatten()
    data_fit.df["threshold"] = threshold.flatten()
    data_fit.df["fidelity"] = fidelity.flatten()
    data_fit.df["assignment_fidelity"] = assignment_fidelity.flatten()
    data_fit.df["average_state0"] = mean_gnd_state.flatten()
    data_fit.df["average_state1"] = mean_exc_state.flatten()

    if debug:
        return data_fit, cum_dist, iq_complex
    else:
        return data_fit
>>>>>>> a10751ef
<|MERGE_RESOLUTION|>--- conflicted
+++ resolved
@@ -1075,7 +1075,6 @@
     return parameters
 
 
-<<<<<<< HEAD
 def resonator_spectroscopy_flux_fit(
     data, x, y, qubits, fluxlines, resonator_type, params_fit
 ):
@@ -1443,7 +1442,8 @@
                     data_fit.add({key: 0 for key in data_fit.df.columns})
                     return data_fit
     return data_fit
-=======
+
+
 def ro_optimization_fit(data, *labels, debug=False):
     """
     Fit the fidelities from parameters swept as labels, and extract rotation angle and threshold
@@ -1566,5 +1566,4 @@
     if debug:
         return data_fit, cum_dist, iq_complex
     else:
-        return data_fit
->>>>>>> a10751ef
+        return data_fit
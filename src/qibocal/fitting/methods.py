--- conflicted
+++ resolved
@@ -1039,20 +1039,8 @@
         real_values_combined = np.concatenate((real_values_state1, real_values_state0))
         real_values_combined.sort()
 
-<<<<<<< HEAD
-        # Fix too slow cum dist pandas
-        cum_distribution_state1 = [
-            sum(map(lambda x: x.real >= real_value, real_values_state1))
-            for real_value in real_values_combined
-        ]
-        cum_distribution_state0 = [
-            sum(map(lambda x: x.real >= real_value, real_values_state0))
-            for real_value in real_values_combined
-        ]
-=======
         cum_distribution_state1 = cumulative(real_values_combined, real_values_state1)
         cum_distribution_state0 = cumulative(real_values_combined, real_values_state0)
->>>>>>> bf92d924
 
         cum_distribution_diff = np.abs(
             np.array(cum_distribution_state1) - np.array(cum_distribution_state0)
@@ -1078,9 +1066,6 @@
             "qubit": qubit,
         }
         parameters.add(results)
-<<<<<<< HEAD
-    return parameters
-=======
     return parameters
 
 
@@ -1206,5 +1191,4 @@
     if debug:
         return data_fit, cum_dist, iq_complex
     else:
-        return data_fit
->>>>>>> bf92d924
+        return data_fit
--- conflicted
+++ resolved
@@ -132,14 +132,13 @@
     return f_r
 
 
-<<<<<<< HEAD
 def landscape(x, p0, p1, p2):
     #
     # Amplitude                     : p[0]
     # Offset                        : p[1]
     # Phase offset                  : p[2]
     return np.sin(x + p2) * p0 + p1
-=======
+
 def pint_to_float(x):
     if isinstance(x, pd.Series):
         return x.apply(pint_to_float)
@@ -147,7 +146,6 @@
         return x.to(x.units).magnitude
     else:
         return x
->>>>>>> bf92d924
 
 
 def cumulative(input_data, points):

--- conflicted
+++ resolved
@@ -132,7 +132,6 @@
     return f_r
 
 
-<<<<<<< HEAD
 def pint_to_float(x):
     if isinstance(x, pd.Series):
         return x.apply(pint_to_float)
@@ -140,7 +139,8 @@
         return x.to(x.units).magnitude
     else:
         return x
-=======
+
+
 def cumulative(input_data, points):
     r"""Evaluates in `input_data` the cumulative distribution
     function of `points`.
@@ -155,5 +155,4 @@
         app += np.max(np.searchsorted(points_sort[app::], val), 0)
         prob.append(app)
 
-    return np.array(prob)
->>>>>>> 866dd1eb
+    return np.array(prob)
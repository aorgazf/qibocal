import datetime
import importlib
import inspect
import os
import shutil

import yaml

from qibocal import calibrations
from qibocal.config import log, raise_error
from qibocal.data import Data


def load_yaml(path):
    """Load yaml file from disk."""
    with open(path) as file:
        data = yaml.safe_load(file)
    return data


class singleActionParser:
    def __init__(self, runcard, folder, name):
        self.runcard = runcard
        self.folder = folder
        self.func = None
        self.single_qubit = None
        self.params = None
        self.name = name
        self.path = os.path.join(self.folder, f"data/{self.name}/")

        # FIXME: dummy fix
        self.__name__ = name

    def build(self):

        if not os.path.exists(self.path):
            os.makedirs(self.path)
        # collect function from module
        self.func = getattr(calibrations, self.name)

        sig = inspect.signature(self.func)
        self.params = self.runcard["actions"][self.name]
        for param in list(sig.parameters)[2:-1]:
            if param not in self.params:
                raise_error(AttributeError, f"Missing parameter {param} in runcard.")
        if self.func.__annotations__["qubit"] == int:
            self.single_qubit = True
        else:
            self.single_qubit = False

    def execute(self, data_format, platform):
        """Method to execute a single action and retrieving the results."""
        if data_format is None:
            raise_error(ValueError, f"Cannot store data using {data_format} format.")
        if self.single_qubit:
            for qubit in self.runcard["qubits"]:
                results = self.func(platform, qubit, **self.params)

                for data in results:
                    getattr(data, f"to_{data_format}")(self.path)

                # if platform is not None:
                #     self.update_platform_runcard(qubit, routine.__name__)
        else:
            results = self.func(platform, self.runcard["qubits"], **self.params)

            for data in results:
                getattr(data, f"to_{data_format}")(self.path)


class niGSCactionParser(singleActionParser):
    """ni = non interactive
    GSC = gate set characterization
    """

    def __init__(self, runcard, folder, name):
        super().__init__(runcard, folder, name)

        self.module = None
        self.experiment = None
        self.factory = None
        self.fitting = None
        self.plots = []

        self.nqubits = self.runcard["actions"][self.name]["nqubits"]
        self.depths = self.runcard["actions"][self.name]["depths"]
        self.runs = self.runcard["actions"][self.name]["runs"]
        self.nshots = self.runcard["actions"][self.name]["nshots"]

        from qibocal.calibrations.niGSC.basics import noisemodels

        try:
            self.noise_params = self.runcard["actions"][self.name]["noise_params"]
        except KeyError:
            self.noise_params = None
        try:
            self.noise_model = getattr(
                noisemodels, self.runcard["actions"][self.name]["noise_model"]
            )(*self.noise_params)
        except:
            self.noise_model = None

    def build(self):
        from qibocal.calibrations.niGSC.basics.plot import plot_qq

        if not os.path.exists(self.path):
            os.makedirs(self.path)

        self.module = importlib.import_module(
            f"qibocal.calibrations.protocols.{self.name}"
        )
        self.plots.append((f"{self.name} protocol", plot_qq))

    def execute(self, data_format, platform):

        data_experiment = Data("experiment_data")
        if data_format is None:
            raise_error(ValueError, f"Cannot store data using {data_format} format.")

        factory = self.module.moduleFactory(
            self.nqubits, self.depths, self.runs, qubits=self.runcard["qubits"]
        )
        experiment = self.module.moduleExperiment(
            factory, self.nshots, noisemodel=self.noise_model
        )
        # Execute the experiment.
        experiment.perform(experiment.execute)
        # Run the row by row postprocessing.
        self.module.post_processing_sequential(experiment)
        # Take the data from the experiment and but it in the ``Data`` format.
        data_experiment.df = experiment.dataframe
        getattr(data_experiment, f"to_{data_format}")(self.path)

        data_fit_df = self.module.get_aggregational_data(experiment)
        data_fit = Data("fit_plot")
        data_fit.df = data_fit_df
        getattr(data_fit, f"to_{data_format}")(self.path)


class ActionBuilder:
    """Class for parsing and executing runcards.
    Args:
        runcard (path): path containing the runcard.
        folder (path): path for the output folder.
        force (bool): option to overwrite the output folder if it exists already.
    """

    def __init__(self, runcard, folder=None, force=False):
        path, self.folder = self._generate_output_folder(folder, force)
        self.runcard = load_yaml(runcard)
        # Qibolab default backend if not provided in runcard.
        backend_name = self.runcard.get("backend", "qibolab")
        platform_name = self.runcard.get("platform", "dummy")
        platform_runcard = self.runcard.get("runcard", None)
        self.backend, self.platform = self._allocate_backend(
            backend_name, platform_name, path, platform_runcard
        )
        self.qubits = {
            q: self.platform.qubits[q]
            for q in self.runcard["qubits"]
            if q in self.platform.qubits
        }
        self.format = self.runcard["format"]

        # Saving runcard
        shutil.copy(runcard, f"{path}/runcard.yml")
        self.save_meta(path, self.folder)

    @staticmethod
    def _generate_output_folder(folder, force):
        """Static method for generating the output folder.
        Args:
            folder (path): path for the output folder. If None it will be created a folder automatically
            force (bool): option to overwrite the output folder if it exists already.
        """
        if folder is None:
            import getpass

            e = datetime.datetime.now()
            user = getpass.getuser().replace(".", "-")
            date = e.strftime("%Y-%m-%d")
            folder = f"{date}-{'000'}-{user}"
            num = 0
            while os.path.exists(folder):
                log.info(f"Directory {folder} already exists.")
                num += 1
                folder = f"{date}-{str(num).rjust(3, '0')}-{user}"
                log.info(f"Trying to create directory {folder}")
        elif os.path.exists(folder) and not force:
            raise_error(RuntimeError, f"Directory {folder} already exists.")
        elif os.path.exists(folder) and force:
            log.warning(f"Deleting previous directory {folder}.")
            shutil.rmtree(os.path.join(os.getcwd(), folder))

        path = os.path.join(os.getcwd(), folder)
        log.info(f"Creating directory {folder}.")
        os.makedirs(path)
        return path, folder

    def _allocate_backend(self, backend_name, platform_name, path, platform_runcard):
        """Allocate the platform using Qibolab."""
        from qibo.backends import GlobalBackend, set_backend

        if backend_name == "qibolab":
            if platform_runcard is None:
                from qibolab.paths import qibolab_folder

                original_runcard = qibolab_folder / "runcards" / f"{platform_name}.yml"
            else:
                original_runcard = platform_runcard
            # copy of the original runcard that will stay unmodified
            shutil.copy(original_runcard, f"{path}/platform.yml")
            # copy of the original runcard that will be modified during calibration
            updated_runcard = f"{self.folder}/new_platform.yml"
            shutil.copy(original_runcard, updated_runcard)
            # allocate backend with updated_runcard
            set_backend(
                backend=backend_name, platform=platform_name, runcard=updated_runcard
            )
            backend = GlobalBackend()
            return backend, backend.platform
        else:
            set_backend(backend=backend_name, platform=platform_name)
            backend = GlobalBackend()
            return backend, None

    def save_meta(self, path, folder):
        import qibocal

        e = datetime.datetime.now(datetime.timezone.utc)
        meta = {}
        meta["title"] = folder
        meta["backend"] = str(self.backend)
        meta["platform"] = str(self.backend.platform)
        meta["date"] = e.strftime("%Y-%m-%d")
        meta["start-time"] = e.strftime("%H:%M:%S")
        meta["end-time"] = e.strftime("%H:%M:%S")
        meta["versions"] = self.backend.versions  # pylint: disable=E1101
        meta["versions"]["qibocal"] = qibocal.__version__

        with open(f"{path}/meta.yml", "w") as file:
            yaml.dump(meta, file)

<<<<<<< HEAD
=======
    def _build_single_action(self, name):
        """Helper method to parse the actions in the runcard."""
        f = getattr(calibrations, name)
        path = os.path.join(self.folder, f"data/{name}/")
        os.makedirs(path)
        sig = inspect.signature(f)
        params = self.runcard["actions"][name]
        for param in list(sig.parameters)[2:-1]:
            if param not in params:
                raise_error(AttributeError, f"Missing parameter {param} in runcard.")

        return f, params, path

>>>>>>> 6287cab6
    def execute(self):
        """Method to execute sequentially all the actions in the runcard."""
        if self.platform is not None:
            self.platform.connect()
            self.platform.setup()
            self.platform.start()

        for action in self.runcard["actions"]:
<<<<<<< HEAD
            try:
                parser = niGSCactionParser(self.runcard, self.folder, action)
                parser.build()
                parser.execute(self.format, self.platform)
            # TODO: find a better way to choose between the two parsers
            except (ModuleNotFoundError, KeyError):
                parser = singleActionParser(self.runcard, self.folder, action)
                parser.build()
                parser.execute(self.format, self.platform)
=======
            routine, args, path = self._build_single_action(action)
            self._execute_single_action(routine, args, path)
            for qubit in self.qubits:
                if self.platform is not None:
                    self.update_platform_runcard(qubit, action)
>>>>>>> 6287cab6

        if self.platform is not None:
            self.platform.stop()
            self.platform.disconnect()

<<<<<<< HEAD
=======
    def _execute_single_action(self, routine, arguments, path):
        """Method to execute a single action and retrieving the results."""
        if self.format is None:
            raise_error(ValueError, f"Cannot store data using {self.format} format.")

        results = routine(self.platform, self.qubits, **arguments)

        for data in results:
            getattr(data, f"to_{self.format}")(path)

>>>>>>> 6287cab6
    def update_platform_runcard(self, qubit, routine):
        try:
            data_fit = Data.load_data(self.folder, "data", routine, self.format, "fits")
            data_fit.df = data_fit.df[data_fit.df["qubit"] == qubit]
        except FileNotFoundError:
            return None

        params = data_fit.df.to_dict("index")[qubit if qubit == 0 else qubit - 1]
        settings = load_yaml(f"{self.folder}/new_platform.yml")
        for param in params:
            if param in list(self.qubits[qubit].__annotations__.keys()):
                setattr(self.qubits[qubit], param, params[param])
                settings["characterization"]["single_qubit"][qubit][param] = int(
                    data_fit.get_values(param)
                )

        with open(f"{self.folder}/new_platform.yml", "w") as file:
            yaml.dump(
                settings, file, sort_keys=False, indent=4, default_flow_style=None
            )

    def dump_report(self):
        from qibocal.web.report import create_report

        # update end time
        meta = load_yaml(f"{self.folder}/meta.yml")
        e = datetime.datetime.now(datetime.timezone.utc)
        meta["end-time"] = e.strftime("%H:%M:%S")
        with open(f"{self.folder}/meta.yml", "w") as file:
            yaml.dump(meta, file)

        create_report(self.folder)


class ReportBuilder:
    """Parses routines and plots to report and live plotting page.

    Args:
        path (str): Path to the data folder to generate report for.
    """

    def __init__(self, path):
        self.path = path
        self.metadata = load_yaml(os.path.join(path, "meta.yml"))

        # find proper path title
        base, self.title = os.path.join(os.getcwd(), path), ""
        while self.title in ("", "."):
            base, self.title = os.path.split(base)

        self.runcard = load_yaml(os.path.join(path, "runcard.yml"))
        self.format = self.runcard.get("format")
        self.qubits = self.runcard.get("qubits")

        # create calibration routine objects
        # (could be incorporated to :meth:`qibocal.cli.builders.ActionBuilder._build_single_action`)
        self.routines = []

        for action in self.runcard.get("actions"):
            if hasattr(calibrations, action):
                routine = getattr(calibrations, action)
            elif hasattr(calibrations.protocols, action):
                routine = niGSCactionParser(self.runcard, self.path, action)
                routine.build()
            else:
                raise_error(ValueError, f"Undefined action {action} in report.")

            if not hasattr(routine, "plots"):
                routine.plots = []
            self.routines.append(routine)

    def get_routine_name(self, routine):
        """Prettify routine's name for report headers."""
        return routine.__name__.replace("_", " ").title()

    def get_figure(self, routine, method, qubit):
        """Get html figure for report.

        Args:
            routine (Callable): Calibration method.
            method (Callable): Plot method.
            qubit (int): Qubit id.
        """
        import tempfile

        figures = method(self.path, routine.__name__, qubit, self.format)
        with tempfile.NamedTemporaryFile() as temp:
            for figure in figures:
                figure.write_html(temp.name, include_plotlyjs=False, full_html=False)
                fightml = temp.read().decode("utf-8")
        return fightml

    def get_live_figure(self, routine, method, qubit):
        """Get url to dash page for live plotting.

        This url is used by :meth:`qibocal.web.app.get_graph`.

        Args:
            routine (Callable): Calibration method.
            method (Callable): Plot method.
            qubit (int): Qubit id.
        """
        return os.path.join(
            method.__name__,
            self.path,
            routine.__name__,
            str(qubit),
            self.format,
        )<|MERGE_RESOLUTION|>--- conflicted
+++ resolved
@@ -32,7 +32,6 @@
         self.__name__ = name
 
     def build(self):
-
         if not os.path.exists(self.path):
             os.makedirs(self.path)
         # collect function from module
@@ -112,7 +111,6 @@
         self.plots.append((f"{self.name} protocol", plot_qq))
 
     def execute(self, data_format, platform):
-
         data_experiment = Data("experiment_data")
         if data_format is None:
             raise_error(ValueError, f"Cannot store data using {data_format} format.")
@@ -241,8 +239,6 @@
         with open(f"{path}/meta.yml", "w") as file:
             yaml.dump(meta, file)
 
-<<<<<<< HEAD
-=======
     def _build_single_action(self, name):
         """Helper method to parse the actions in the runcard."""
         f = getattr(calibrations, name)
@@ -256,7 +252,6 @@
 
         return f, params, path
 
->>>>>>> 6287cab6
     def execute(self):
         """Method to execute sequentially all the actions in the runcard."""
         if self.platform is not None:
@@ -265,7 +260,6 @@
             self.platform.start()
 
         for action in self.runcard["actions"]:
-<<<<<<< HEAD
             try:
                 parser = niGSCactionParser(self.runcard, self.folder, action)
                 parser.build()
@@ -275,20 +269,16 @@
                 parser = singleActionParser(self.runcard, self.folder, action)
                 parser.build()
                 parser.execute(self.format, self.platform)
-=======
             routine, args, path = self._build_single_action(action)
             self._execute_single_action(routine, args, path)
             for qubit in self.qubits:
                 if self.platform is not None:
                     self.update_platform_runcard(qubit, action)
->>>>>>> 6287cab6
 
         if self.platform is not None:
             self.platform.stop()
             self.platform.disconnect()
 
-<<<<<<< HEAD
-=======
     def _execute_single_action(self, routine, arguments, path):
         """Method to execute a single action and retrieving the results."""
         if self.format is None:
@@ -299,7 +289,6 @@
         for data in results:
             getattr(data, f"to_{self.format}")(path)
 
->>>>>>> 6287cab6
     def update_platform_runcard(self, qubit, routine):
         try:
             data_fit = Data.load_data(self.folder, "data", routine, self.format, "fits")

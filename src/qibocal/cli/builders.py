import datetime
import json
import tempfile
from enum import Enum
from functools import cached_property
from pathlib import Path

import yaml
from qibolab.qubits import QubitId
from qibolab.serialize import dump_runcard

from qibocal.auto.execute import Executor
from qibocal.auto.runcard import Runcard
from qibocal.auto.task import TaskId
from qibocal.cli.utils import generate_output_folder
from qibocal.utils import allocate_qubits_pairs, allocate_single_qubits

META = "meta.json"
RUNCARD = "runcard.yml"
UPDATED_PLATFORM = "new_platform.yml"
PLATFORM = "platform.yml"


class ExecutionMode(Enum):
    acquire = "acquire"
    fit = "fit"
    autocalibration = "auto"
    report = "report"


class PostProcessingBuilder:
    """Generic builder for performing post-processing operations."""

    def __init__(self, path: Path):
        self.path = path
        self.metadata = yaml.safe_load((path / META).read_text())
        self.runcard = Runcard.load(yaml.safe_load((path / RUNCARD).read_text()))
        self.executor = Executor.load(
            self.runcard,
            self.path,
        )
        self.qubits = self.runcard.qubits

    def run(self, mode: ExecutionMode = None):
        """PostProcessing task."""
        self.executor.run(mode=mode)


class FitBuilder(PostProcessingBuilder):
    """Builder to run fitting on output folder"""

    def run(self, mode: ExecutionMode = ExecutionMode.fit):
        super().run(mode=mode)

        # update time in meta.yml
        e = datetime.datetime.now(datetime.timezone.utc)
        self.metadata["end-time"] = e.strftime("%H:%M:%S")
        with open(self.path / META, "w") as file:
            yaml.dump(self.metadata, file)


class ReportBuilder(PostProcessingBuilder):
    """Builder to produce html report."""

    def __init__(self, path: Path):
        super().__init__(path)
        self.qubits = self.runcard.qubits

    @cached_property
    def history(self):
        self.executor.run(mode=ExecutionMode.report)
        return self.executor.history

    def routine_name(self, routine, iteration):
        """Prettify routine's name for report headers."""
        name = routine.replace("_", " ").title()
        return f"{name} - {iteration}"

    def routine_qubits(self, task_id: TaskId):
        """Get local qubits parameter from Task if available otherwise use global one."""
        local_qubits = self.history[task_id].task.qubits
        return local_qubits if len(local_qubits) > 0 else self.qubits

    def single_qubit_plot(self, task_id: TaskId, qubit: QubitId):
        """Generate single qubit plot."""
        node = self.history[task_id]
        figures, fitting_report = node.task.operation.report(
            node.data, qubit, node.results
        )
        with tempfile.NamedTemporaryFile(delete=False) as temp:
            html_list = []
            for figure in figures:
                figure.write_html(temp.name, include_plotlyjs=False, full_html=False)
                temp.seek(0)
                fightml = temp.read().decode("utf-8")
                html_list.append(fightml)

        all_html = "".join(html_list)
        return all_html, fitting_report

    def run(self):
        """Generation of html report."""
        from qibocal.web.report import create_report

        create_report(self.path)


class Builder:
    """Generic builder accepting a runcard."""

    def __init__(self, runcard, folder, force):
        self.folder = generate_output_folder(folder, force)
        self.runcard = Runcard.load(runcard)
<<<<<<< HEAD
        self._prepare_output(runcard)
        self.update = None
=======
        # store update option
        self.update = update
        # prepare output
        self.meta = self._prepare_output(runcard)
        # allocate executor
>>>>>>> 11e91986
        self.executor = Executor.load(
            self.runcard, self.folder, self.platform, self.qubits, self.update
        )

    def run(self, mode: ExecutionMode):
        """Execute protocols in runcard."""

        if self.platform is not None:
            self.platform.connect()
            self.platform.setup()
            self.platform.start()

        self.executor.run(mode=mode)

        if self.platform is not None:
            self.platform.stop()
            self.platform.disconnect()

    @property
    def platform(self):
        """Qibolab's platform object."""
        return self.runcard.platform_obj

    @property
    def backend(self):
        """ "Qibo's backend object."""
        return self.runcard.backend_obj

    @property
    def qubits(self):
        """Qubits dictionary."""
        if self.platform is not None:
            if any(isinstance(i, list) for i in self.runcard.qubits):
                return allocate_qubits_pairs(self.platform, self.runcard.qubits)

            return allocate_single_qubits(self.platform, self.runcard.qubits)

        return self.runcard.qubits

    def _prepare_output(self, runcard):
        """Methods that takes care of:
        - dumping original platform
        - storing qq runcard
        - generating meta.yml
        """
        if self.backend.name == "qibolab":
            dump_runcard(self.platform, self.folder / PLATFORM)

        (self.folder / RUNCARD).write_text(yaml.dump(runcard))

        import qibocal

        e = datetime.datetime.now(datetime.timezone.utc)
        meta = {}
        meta["title"] = self.folder.name
        meta["backend"] = str(self.backend)
        meta["platform"] = str(self.backend.platform)
        meta["date"] = e.strftime("%Y-%m-%d")
        meta["start-time"] = e.strftime("%H:%M:%S")
        meta["end-time"] = e.strftime("%H:%M:%S")
        meta["versions"] = self.backend.versions  # pylint: disable=E1101
        meta["versions"]["qibocal"] = qibocal.__version__

<<<<<<< HEAD
        (self.folder / META).write_text(yaml.dump(meta))


class AcquisitionBuilder(Builder):
    """Builder for perfoming only data acquisition."""
=======
        (self.folder / META).write_text(json.dumps(meta, indent=4))

        return meta

    def run(self):
        """Execute protocols in runcard."""
        if self.platform is not None:
            self.platform.connect()
            self.platform.setup()
            self.platform.start()

        for data_time, result_time, task_id in self.executor.run():
            timing_task = {}
            timing_task["acquisition"] = data_time
            timing_task["fit"] = result_time
            timing_task["tot"] = data_time + result_time
            self.meta[task_id] = timing_task

            self.dump_report()
>>>>>>> 11e91986


class ActionBuilder(Builder):
    """Class for parsing and executing runcards.
    Args:
        runcard (path): path containing the runcard.
        folder (path): path for the output folder.
        force (bool): option to overwrite the output folder if it exists already.
        update (bool): option to update platform after each routine.
    """

<<<<<<< HEAD
    def __init__(self, runcard, folder, force, update):
        super().__init__(runcard, folder, force)
        self.update = update
=======
        # update end time
        e = datetime.datetime.now(datetime.timezone.utc)
        self.meta["end-time"] = e.strftime("%H:%M:%S")
        (self.folder / META).write_text(json.dumps(self.meta, indent=4))
>>>>>>> 11e91986

    def dump_report(self):
        report = ReportBuilder(self.folder)
        report.run()

    def dump_platform_runcard(self):
        """Dump platform runcard."""
        if self.platform is not None:
<<<<<<< HEAD
            self.platform.dump(self.folder / UPDATED_PLATFORM)
=======
            dump_runcard(self.platform, self.folder / UPDATED_PLATFORM)


class ReportBuilder:
    def __init__(self, path: Path, history: History):
        """Helper class to generate html report."""
        # FIXME: currently the title of the report is the output folder
        self.path = self.title = path
        self.metadata = json.loads((path / META).read_text())
        self.runcard = Runcard.load(yaml.safe_load((path / RUNCARD).read_text()))
        self.qubits = self.runcard.qubits

        self.history = history

    def routine_name(self, routine, iteration):
        """Prettify routine's name for report headers."""
        name = routine.replace("_", " ").title()
        return f"{name} - {iteration}"

    def routine_qubits(self, task_id: TaskId):
        """Get local qubits parameter from Task if available otherwise use global one."""
        local_qubits = self.history[task_id].task.qubits
        return local_qubits if len(local_qubits) > 0 else self.qubits

    def single_qubit_plot(self, task_id: TaskId, qubit: QubitId):
        """Generate single qubit plot."""
        node = self.history[task_id]
        figures, fitting_report = node.task.operation.report(
            node.data, node.results, qubit
        )
        with tempfile.NamedTemporaryFile(delete=False) as temp:
            html_list = []
            for figure in figures:
                figure.write_html(temp.name, include_plotlyjs=False, full_html=False)
                temp.seek(0)
                fightml = temp.read().decode("utf-8")
                html_list.append(fightml)

        all_html = "".join(html_list)
        return all_html, fitting_report

    def plot(self, task_id: TaskId):
        """ "Generate plot when only acquisition data are provided."""
        node = self.history[task_id]
        data = node.task.data
        figures, fitting_report = node.task.operation.report(data)
        with tempfile.NamedTemporaryFile(delete=False) as temp:
            html_list = []
            for figure in figures:
                figure.write_html(temp.name, include_plotlyjs=False, full_html=False)
                temp.seek(0)
                fightml = temp.read().decode("utf-8")
                html_list.append(fightml)

        all_html = "".join(html_list)
        return all_html, fitting_report
>>>>>>> 11e91986
<|MERGE_RESOLUTION|>--- conflicted
+++ resolved
@@ -41,16 +41,16 @@
         )
         self.qubits = self.runcard.qubits
 
-    def run(self, mode: ExecutionMode = None):
-        """PostProcessing task."""
-        self.executor.run(mode=mode)
-
 
 class FitBuilder(PostProcessingBuilder):
     """Builder to run fitting on output folder"""
 
     def run(self, mode: ExecutionMode = ExecutionMode.fit):
-        super().run(mode=mode)
+        for _, result_time, task_id in self.executor.run(mode=mode):
+            timing_task = {}
+            timing_task["fit"] = result_time
+            timing_task["tot"] = timing_task["acquisition"] + result_time
+            self.meta[task_id] = timing_task
 
         # update time in meta.yml
         e = datetime.datetime.now(datetime.timezone.utc)
@@ -68,7 +68,8 @@
 
     @cached_property
     def history(self):
-        self.executor.run(mode=ExecutionMode.report)
+        for _, _, _ in self.executor.run(mode=ExecutionMode.report):
+            pass
         return self.executor.history
 
     def routine_name(self, routine, iteration):
@@ -85,193 +86,7 @@
         """Generate single qubit plot."""
         node = self.history[task_id]
         figures, fitting_report = node.task.operation.report(
-            node.data, qubit, node.results
-        )
-        with tempfile.NamedTemporaryFile(delete=False) as temp:
-            html_list = []
-            for figure in figures:
-                figure.write_html(temp.name, include_plotlyjs=False, full_html=False)
-                temp.seek(0)
-                fightml = temp.read().decode("utf-8")
-                html_list.append(fightml)
-
-        all_html = "".join(html_list)
-        return all_html, fitting_report
-
-    def run(self):
-        """Generation of html report."""
-        from qibocal.web.report import create_report
-
-        create_report(self.path)
-
-
-class Builder:
-    """Generic builder accepting a runcard."""
-
-    def __init__(self, runcard, folder, force):
-        self.folder = generate_output_folder(folder, force)
-        self.runcard = Runcard.load(runcard)
-<<<<<<< HEAD
-        self._prepare_output(runcard)
-        self.update = None
-=======
-        # store update option
-        self.update = update
-        # prepare output
-        self.meta = self._prepare_output(runcard)
-        # allocate executor
->>>>>>> 11e91986
-        self.executor = Executor.load(
-            self.runcard, self.folder, self.platform, self.qubits, self.update
-        )
-
-    def run(self, mode: ExecutionMode):
-        """Execute protocols in runcard."""
-
-        if self.platform is not None:
-            self.platform.connect()
-            self.platform.setup()
-            self.platform.start()
-
-        self.executor.run(mode=mode)
-
-        if self.platform is not None:
-            self.platform.stop()
-            self.platform.disconnect()
-
-    @property
-    def platform(self):
-        """Qibolab's platform object."""
-        return self.runcard.platform_obj
-
-    @property
-    def backend(self):
-        """ "Qibo's backend object."""
-        return self.runcard.backend_obj
-
-    @property
-    def qubits(self):
-        """Qubits dictionary."""
-        if self.platform is not None:
-            if any(isinstance(i, list) for i in self.runcard.qubits):
-                return allocate_qubits_pairs(self.platform, self.runcard.qubits)
-
-            return allocate_single_qubits(self.platform, self.runcard.qubits)
-
-        return self.runcard.qubits
-
-    def _prepare_output(self, runcard):
-        """Methods that takes care of:
-        - dumping original platform
-        - storing qq runcard
-        - generating meta.yml
-        """
-        if self.backend.name == "qibolab":
-            dump_runcard(self.platform, self.folder / PLATFORM)
-
-        (self.folder / RUNCARD).write_text(yaml.dump(runcard))
-
-        import qibocal
-
-        e = datetime.datetime.now(datetime.timezone.utc)
-        meta = {}
-        meta["title"] = self.folder.name
-        meta["backend"] = str(self.backend)
-        meta["platform"] = str(self.backend.platform)
-        meta["date"] = e.strftime("%Y-%m-%d")
-        meta["start-time"] = e.strftime("%H:%M:%S")
-        meta["end-time"] = e.strftime("%H:%M:%S")
-        meta["versions"] = self.backend.versions  # pylint: disable=E1101
-        meta["versions"]["qibocal"] = qibocal.__version__
-
-<<<<<<< HEAD
-        (self.folder / META).write_text(yaml.dump(meta))
-
-
-class AcquisitionBuilder(Builder):
-    """Builder for perfoming only data acquisition."""
-=======
-        (self.folder / META).write_text(json.dumps(meta, indent=4))
-
-        return meta
-
-    def run(self):
-        """Execute protocols in runcard."""
-        if self.platform is not None:
-            self.platform.connect()
-            self.platform.setup()
-            self.platform.start()
-
-        for data_time, result_time, task_id in self.executor.run():
-            timing_task = {}
-            timing_task["acquisition"] = data_time
-            timing_task["fit"] = result_time
-            timing_task["tot"] = data_time + result_time
-            self.meta[task_id] = timing_task
-
-            self.dump_report()
->>>>>>> 11e91986
-
-
-class ActionBuilder(Builder):
-    """Class for parsing and executing runcards.
-    Args:
-        runcard (path): path containing the runcard.
-        folder (path): path for the output folder.
-        force (bool): option to overwrite the output folder if it exists already.
-        update (bool): option to update platform after each routine.
-    """
-
-<<<<<<< HEAD
-    def __init__(self, runcard, folder, force, update):
-        super().__init__(runcard, folder, force)
-        self.update = update
-=======
-        # update end time
-        e = datetime.datetime.now(datetime.timezone.utc)
-        self.meta["end-time"] = e.strftime("%H:%M:%S")
-        (self.folder / META).write_text(json.dumps(self.meta, indent=4))
->>>>>>> 11e91986
-
-    def dump_report(self):
-        report = ReportBuilder(self.folder)
-        report.run()
-
-    def dump_platform_runcard(self):
-        """Dump platform runcard."""
-        if self.platform is not None:
-<<<<<<< HEAD
-            self.platform.dump(self.folder / UPDATED_PLATFORM)
-=======
-            dump_runcard(self.platform, self.folder / UPDATED_PLATFORM)
-
-
-class ReportBuilder:
-    def __init__(self, path: Path, history: History):
-        """Helper class to generate html report."""
-        # FIXME: currently the title of the report is the output folder
-        self.path = self.title = path
-        self.metadata = json.loads((path / META).read_text())
-        self.runcard = Runcard.load(yaml.safe_load((path / RUNCARD).read_text()))
-        self.qubits = self.runcard.qubits
-
-        self.history = history
-
-    def routine_name(self, routine, iteration):
-        """Prettify routine's name for report headers."""
-        name = routine.replace("_", " ").title()
-        return f"{name} - {iteration}"
-
-    def routine_qubits(self, task_id: TaskId):
-        """Get local qubits parameter from Task if available otherwise use global one."""
-        local_qubits = self.history[task_id].task.qubits
-        return local_qubits if len(local_qubits) > 0 else self.qubits
-
-    def single_qubit_plot(self, task_id: TaskId, qubit: QubitId):
-        """Generate single qubit plot."""
-        node = self.history[task_id]
-        figures, fitting_report = node.task.operation.report(
-            node.data, node.results, qubit
+            data=node.data, fit=node.results, qubit=qubit
         )
         with tempfile.NamedTemporaryFile(delete=False) as temp:
             html_list = []
@@ -299,4 +114,138 @@
 
         all_html = "".join(html_list)
         return all_html, fitting_report
->>>>>>> 11e91986
+
+    def run(self):
+        """Generation of html report."""
+        from qibocal.web.report import create_report
+
+        create_report(self.path)
+
+
+class Builder:
+    """Generic builder accepting a runcard."""
+
+    def __init__(self, runcard, folder, force):
+        self.folder = generate_output_folder(folder, force)
+        self.runcard = Runcard.load(runcard)
+        # store update option
+        self.update = None
+        # prepare output
+        self.meta = self._prepare_output(runcard)
+        # allocate executor
+        self.executor = Executor.load(
+            self.runcard, self.folder, self.platform, self.qubits, self.update
+        )
+
+    def run(self, mode: ExecutionMode):
+        """Execute protocols in runcard."""
+
+        if self.platform is not None:
+            self.platform.connect()
+            self.platform.setup()
+            self.platform.start()
+
+        self._run(mode=mode)
+
+        if self.platform is not None:
+            self.platform.stop()
+            self.platform.disconnect()
+
+    @property
+    def platform(self):
+        """Qibolab's platform object."""
+        return self.runcard.platform_obj
+
+    @property
+    def backend(self):
+        """ "Qibo's backend object."""
+        return self.runcard.backend_obj
+
+    @property
+    def qubits(self):
+        """Qubits dictionary."""
+        if self.platform is not None:
+            if any(isinstance(i, list) for i in self.runcard.qubits):
+                return allocate_qubits_pairs(self.platform, self.runcard.qubits)
+
+            return allocate_single_qubits(self.platform, self.runcard.qubits)
+
+        return self.runcard.qubits
+
+    def _prepare_output(self, runcard):
+        """Methods that takes care of:
+        - dumping original platform
+        - storing qq runcard
+        - generating meta.yml
+        """
+        if self.backend.name == "qibolab":
+            dump_runcard(self.platform, self.folder / PLATFORM)
+
+        (self.folder / RUNCARD).write_text(yaml.dump(runcard))
+
+        import qibocal
+
+        e = datetime.datetime.now(datetime.timezone.utc)
+        meta = {}
+        meta["title"] = self.folder.name
+        meta["backend"] = str(self.backend)
+        meta["platform"] = str(self.backend.platform)
+        meta["date"] = e.strftime("%Y-%m-%d")
+        meta["start-time"] = e.strftime("%H:%M:%S")
+        meta["end-time"] = e.strftime("%H:%M:%S")
+        meta["versions"] = self.backend.versions  # pylint: disable=E1101
+        meta["versions"]["qibocal"] = qibocal.__version__
+
+        (self.folder / META).write_text(json.dumps(meta, indent=4))
+
+        return meta
+
+
+class AcquisitionBuilder(Builder):
+    """Builder for perfoming only data acquisition."""
+
+    def _run(self, mode: ExecutionMode):
+        for data_time, _, task_id in self.executor.run(mode=mode):
+            timing_task = {}
+            timing_task["acquisition"] = data_time
+            timing_task["tot"] = data_time
+            self.meta[task_id] = timing_task
+
+        e = datetime.datetime.now(datetime.timezone.utc)
+        self.meta["end-time"] = e.strftime("%H:%M:%S")
+        (self.folder / META).write_text(json.dumps(self.meta, indent=4))
+
+
+class ActionBuilder(Builder):
+    """Class for parsing and executing runcards.
+    Args:
+        runcard (path): path containing the runcard.
+        folder (path): path for the output folder.
+        force (bool): option to overwrite the output folder if it exists already.
+        update (bool): option to update platform after each routine.
+    """
+
+    def __init__(self, runcard, folder, force, update):
+        super().__init__(runcard, folder, force)
+        self.update = update
+
+    def _run(self, mode: ExecutionMode):
+        for data_time, _, task_id in self.executor.run(mode=mode):
+            timing_task = {}
+            timing_task["acquisition"] = data_time
+            timing_task["tot"] = data_time
+            self.meta[task_id] = timing_task
+            self.dump_report()
+
+    def dump_report(self):
+        # update end time
+        e = datetime.datetime.now(datetime.timezone.utc)
+        self.meta["end-time"] = e.strftime("%H:%M:%S")
+        (self.folder / META).write_text(json.dumps(self.meta, indent=4))
+        report = ReportBuilder(self.folder)
+        report.run()
+
+    def dump_platform_runcard(self):
+        """Dump platform runcard."""
+        if self.platform is not None:
+            dump_runcard(self.platform, self.folder / UPDATED_PLATFORM)
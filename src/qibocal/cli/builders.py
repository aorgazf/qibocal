--- conflicted
+++ resolved
@@ -57,17 +57,10 @@
             folder = f"{date}-{'000'}-{user}"
             num = 0
             while os.path.exists(folder):
-<<<<<<< HEAD
                 # log.warning(f"Directory {folder} already exists.")
                 num += 1
                 folder = f"{date}-{str(num).rjust(3, '0')}-{user}"
                 # log.warning(f"Trying to create directory {folder}")
-=======
-                log.info(f"Directory {folder} already exists.")
-                num += 1
-                folder = f"{date}-{str(num).rjust(3, '0')}-{user}"
-                log.info(f"Trying to create directory {folder}")
->>>>>>> 17263dab
         elif os.path.exists(folder) and not force:
             raise_error(RuntimeError, f"Directory {folder} already exists.")
         elif os.path.exists(folder) and force:

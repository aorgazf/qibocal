import datetime
import tempfile
from pathlib import Path

import yaml
from qibolab.qubits import QubitId

<<<<<<< HEAD
from qibocal import calibrations
from qibocal.cli.utils import generate_output_folder, load_yaml
from qibocal.config import raise_error
from qibocal.utils import allocate_qubits_pairs, allocate_single_qubits
=======
from qibocal.auto.execute import Executor, History
from qibocal.auto.runcard import Runcard
from qibocal.auto.task import TaskId
from qibocal.cli.utils import generate_output_folder
from qibocal.utils import allocate_qubits
>>>>>>> cae85be1

META = "meta.yml"
RUNCARD = "runcard.yml"
UPDATED_PLATFORM = "new_platform.yml"
PLATFORM = "platform.yml"


class ActionBuilder:
    """Class for parsing and executing runcards.
    Args:
        runcard (path): path containing the runcard.
        folder (path): path for the output folder.
        force (bool): option to overwrite the output folder if it exists already.
        update (bool): option to update platform after each routine.
    """

    def __init__(self, runcard, folder, force, update):
        # setting output folder
        self.folder = generate_output_folder(folder, force)
        # parse runcard
        self.runcard = Runcard.load(runcard)
        # store update option
        self.update = update
        # prepare output
        self._prepare_output(runcard)
        # allocate executor
        self.executor = Executor.load(
            self.runcard,
            self.folder,
            self.platform,
            self.qubits,
            self.update,
        )
<<<<<<< HEAD
        qubits_ids = self.runcard.get("qubits", [])

        if self.platform is not None:
            if any(isinstance(i, list) for i in qubits_ids):
                self.qubits = allocate_qubits_pairs(self.platform, qubits_ids)
            else:
                self.qubits = allocate_single_qubits(self.platform, qubits_ids)
        else:
            self.qubits = qubits_ids

        # Setting format. If absent csv is used.
        self.format = self.runcard.get("format", "csv")
        # Saving runcard
        shutil.copy(runcard, f"{self.folder}/runcard.yml")
        self.save_meta()

    def _allocate_backend(self, backend_name, platform_name, platform_runcard, update):
        """Allocate the platform using Qibolab."""
        from qibo.backends import GlobalBackend, set_backend
        from qibolab import dummy

        if backend_name == "qibolab":
            if platform_name == dummy.NAME:
                platform = dummy.create_dummy()
                platform.dump(f"{self.folder}/platform.yml")
                if update:
                    updated_runcard = f"{self.folder}/new_platform.yml"
                    platform.dump(updated_runcard)
                if platform_runcard is not None:
                    raise_error(
                        ValueError, "Dummy platform doesn't support custom runcards."
                    )
            else:
                if platform_runcard is None:
                    from qibolab import get_platforms_path

                    original_runcard = get_platforms_path() / f"{platform_name}.yml"
                else:
                    original_runcard = platform_runcard
                # copy of the original runcard that will stay unmodified
                shutil.copy(original_runcard, f"{self.folder}/platform.yml")
                if update:
                    # copy of the original runcard that will be modified during calibration
                    updated_runcard = f"{self.folder}/new_platform.yml"
                    shutil.copy(original_runcard, updated_runcard)
                else:
                    updated_runcard = original_runcard

        # allocate backend with updated_runcard
        set_backend(
            backend=backend_name,
            platform=platform_name,
            runcard=updated_runcard if update else None,
        )
        backend = GlobalBackend()
        return backend, backend.platform
=======

    @property
    def platform(self):
        """Qibolab's platform object."""
        return self.runcard.platform_obj

    @property
    def backend(self):
        """ "Qibo's backend object."""
        return self.runcard.backend_obj

    @property
    def qubits(self):
        """Qubits dictionary."""
        if self.platform is not None:
            return allocate_qubits(self.platform, self.runcard.qubits)

        return self.runcard.qubits

    def _prepare_output(self, runcard):
        """Methods that takes care of:
        - dumping original platform
        - storing qq runcard
        - generating meta.yml
        """
        if self.backend.name == "qibolab":
            self.platform.dump(self.folder / PLATFORM)

        with open(self.folder / RUNCARD, "w") as file:
            yaml.dump(runcard, file)
>>>>>>> cae85be1

        import qibocal

        e = datetime.datetime.now(datetime.timezone.utc)
        meta = {}
        meta["title"] = self.folder.name
        meta["backend"] = str(self.backend)
        meta["platform"] = str(self.backend.platform)
        meta["date"] = e.strftime("%Y-%m-%d")
        meta["start-time"] = e.strftime("%H:%M:%S")
        meta["end-time"] = e.strftime("%H:%M:%S")
        meta["versions"] = self.backend.versions  # pylint: disable=E1101
        meta["versions"]["qibocal"] = qibocal.__version__

        with open(self.folder / META, "w") as file:
            yaml.dump(meta, file)

    def run(self):
        """Execute protocols in runcard."""

        if self.platform is not None:
            self.platform.connect()
            self.platform.setup()
            self.platform.start()

        self.executor.run()

        if self.platform is not None:
            self.platform.stop()
            self.platform.disconnect()

    def dump_report(self):
        """Generate report as html."""
        from qibocal.web.report import create_report

        # update end time
        meta = yaml.safe_load((self.folder / META).read_text())
        e = datetime.datetime.now(datetime.timezone.utc)
        meta["end-time"] = e.strftime("%H:%M:%S")
        with open(self.folder / META, "w") as file:
            yaml.dump(meta, file)

        create_report(self.folder, self.executor.history)

    def dump_platform_runcard(self):
        """Dump platform runcard."""
        if self.platform is not None:
            self.platform.dump(self.folder / UPDATED_PLATFORM)


class ReportBuilder:
    def __init__(self, path: Path, history: History):
        """Helper class to generate html report."""
        # FIXME: currently the title of the report is the output folder
        self.path = self.title = path
        self.metadata = yaml.safe_load((path / META).read_text())
        self.runcard = Runcard.load(yaml.safe_load((path / RUNCARD).read_text()))
        self.qubits = self.runcard.qubits

        self.history = history

    def routine_name(self, routine, iteration):
        """Prettify routine's name for report headers."""
        name = routine.replace("_", " ").title()
        return f"{name} - {iteration}"

    def routine_qubits(self, task_id: TaskId):
        """Get local qubits parameter from Task if available otherwise use global one."""
        local_qubits = self.history[task_id].task.qubits
        return local_qubits if len(local_qubits) > 0 else self.qubits

    def single_qubit_plot(self, task_id: TaskId, qubit: QubitId):
        """Generate single qubit plot."""
        node = self.history[task_id]
        data = node.task.data
        figures, fitting_report = node.task.operation.report(data, node.res, qubit)
        with tempfile.NamedTemporaryFile(delete=False) as temp:
            html_list = []
            for figure in figures:
                figure.write_html(temp.name, include_plotlyjs=False, full_html=False)
                temp.seek(0)
                fightml = temp.read().decode("utf-8")
                html_list.append(fightml)

        all_html = "".join(html_list)
        return all_html, fitting_report

    def plot(self, task_id: TaskId):
        """ "Generate plot when only acquisition data are provided."""
        node = self.history[task_id]
        data = node.task.data
        figures, fitting_report = node.task.operation.report(data)
        with tempfile.NamedTemporaryFile(delete=False) as temp:
            html_list = []
            for figure in figures:
                figure.write_html(temp.name, include_plotlyjs=False, full_html=False)
                temp.seek(0)
                fightml = temp.read().decode("utf-8")
                html_list.append(fightml)

        all_html = "".join(html_list)
        return all_html, fitting_report<|MERGE_RESOLUTION|>--- conflicted
+++ resolved
@@ -5,18 +5,11 @@
 import yaml
 from qibolab.qubits import QubitId
 
-<<<<<<< HEAD
-from qibocal import calibrations
-from qibocal.cli.utils import generate_output_folder, load_yaml
-from qibocal.config import raise_error
-from qibocal.utils import allocate_qubits_pairs, allocate_single_qubits
-=======
 from qibocal.auto.execute import Executor, History
 from qibocal.auto.runcard import Runcard
 from qibocal.auto.task import TaskId
 from qibocal.cli.utils import generate_output_folder
-from qibocal.utils import allocate_qubits
->>>>>>> cae85be1
+from qibocal.utils import allocate_qubits_pairs, allocate_single_qubits
 
 META = "meta.yml"
 RUNCARD = "runcard.yml"
@@ -50,64 +43,6 @@
             self.qubits,
             self.update,
         )
-<<<<<<< HEAD
-        qubits_ids = self.runcard.get("qubits", [])
-
-        if self.platform is not None:
-            if any(isinstance(i, list) for i in qubits_ids):
-                self.qubits = allocate_qubits_pairs(self.platform, qubits_ids)
-            else:
-                self.qubits = allocate_single_qubits(self.platform, qubits_ids)
-        else:
-            self.qubits = qubits_ids
-
-        # Setting format. If absent csv is used.
-        self.format = self.runcard.get("format", "csv")
-        # Saving runcard
-        shutil.copy(runcard, f"{self.folder}/runcard.yml")
-        self.save_meta()
-
-    def _allocate_backend(self, backend_name, platform_name, platform_runcard, update):
-        """Allocate the platform using Qibolab."""
-        from qibo.backends import GlobalBackend, set_backend
-        from qibolab import dummy
-
-        if backend_name == "qibolab":
-            if platform_name == dummy.NAME:
-                platform = dummy.create_dummy()
-                platform.dump(f"{self.folder}/platform.yml")
-                if update:
-                    updated_runcard = f"{self.folder}/new_platform.yml"
-                    platform.dump(updated_runcard)
-                if platform_runcard is not None:
-                    raise_error(
-                        ValueError, "Dummy platform doesn't support custom runcards."
-                    )
-            else:
-                if platform_runcard is None:
-                    from qibolab import get_platforms_path
-
-                    original_runcard = get_platforms_path() / f"{platform_name}.yml"
-                else:
-                    original_runcard = platform_runcard
-                # copy of the original runcard that will stay unmodified
-                shutil.copy(original_runcard, f"{self.folder}/platform.yml")
-                if update:
-                    # copy of the original runcard that will be modified during calibration
-                    updated_runcard = f"{self.folder}/new_platform.yml"
-                    shutil.copy(original_runcard, updated_runcard)
-                else:
-                    updated_runcard = original_runcard
-
-        # allocate backend with updated_runcard
-        set_backend(
-            backend=backend_name,
-            platform=platform_name,
-            runcard=updated_runcard if update else None,
-        )
-        backend = GlobalBackend()
-        return backend, backend.platform
-=======
 
     @property
     def platform(self):
@@ -123,9 +58,13 @@
     def qubits(self):
         """Qubits dictionary."""
         if self.platform is not None:
-            return allocate_qubits(self.platform, self.runcard.qubits)
-
-        return self.runcard.qubits
+            if any(isinstance(i, list) for i in self.runcard.qubits):
+                return allocate_qubits_pairs(self.platform, self.runcard.qubits)
+            else:
+                return allocate_single_qubits(self.platform, self.runcard.qubits)
+        # TODO: check if this is needed
+        else:
+            return self.runcard.qubits
 
     def _prepare_output(self, runcard):
         """Methods that takes care of:
@@ -138,7 +77,6 @@
 
         with open(self.folder / RUNCARD, "w") as file:
             yaml.dump(runcard, file)
->>>>>>> cae85be1
 
         import qibocal
 

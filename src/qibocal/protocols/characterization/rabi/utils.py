--- conflicted
+++ resolved
@@ -26,11 +26,8 @@
 
 
 def plot(data, qubit, fit):
-<<<<<<< HEAD
-    if data.__class__.__name__ == "RabiAmplitudeVoltData":
-=======
+  
     if "RabiAmplitude" in data.__class__.__name__:
->>>>>>> 6d003900
         quantity = "amp"
         title = "Amplitude (dimensionless)"
         fitting = rabi_amplitude_fit

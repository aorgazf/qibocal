import numpy as np
import plotly.graph_objects as go
from plotly.subplots import make_subplots

from ..utils import V_TO_UV


def rabi_amplitude_fit(x, p0, p1, p2, p3):
    # A fit to Superconducting Qubit Rabi Oscillation
    #   Offset                       : p[0]
    #   Oscillation amplitude        : p[1]
    #   Period    T                  : 1/p[2]
    #   Phase                        : p[3]
    #   Arbitrary parameter T_2      : 1/p[4]
    return p0 + p1 * np.sin(2 * np.pi * x * p2 + p3)


def rabi_length_fit(x, p0, p1, p2, p3, p4):
    # A fit to Superconducting Qubit Rabi Oscillation
    #   Offset                       : p[0]
    #   Oscillation amplitude        : p[1]
    #   Period    T                  : 1/p[2]
    #   Phase                        : p[3]
    #   Arbitrary parameter T_2      : 1/p[4]
    return p0 + p1 * np.sin(2 * np.pi * x * p2 + p3) * np.exp(-x * p4)


def plot(data, qubit, fit):
    if data.__class__.__name__ == "RabiAmplitudeData":
        quantity = "amp"
        title = "Amplitude (dimensionless)"
        fitting = rabi_amplitude_fit
    elif data.__class__.__name__ == "RabiLengthData":
        quantity = "length"
        title = "Time (ns)"
        fitting = rabi_length_fit

    figures = []
    fitting_report = ""

    fig = make_subplots(
        rows=1,
        cols=2,
        horizontal_spacing=0.1,
        vertical_spacing=0.1,
        subplot_titles=(
            "MSR (V)",
            "phase (rad)",
        ),
    )

    qubit_data = data[qubit]

    rabi_parameters = getattr(qubit_data, quantity)
    fig.add_trace(
        go.Scatter(
            x=rabi_parameters,
            y=qubit_data.msr * V_TO_UV,
            opacity=1,
            name="Voltage",
            showlegend=True,
            legendgroup="Voltage",
        ),
        row=1,
        col=1,
    )
    fig.add_trace(
        go.Scatter(
            x=rabi_parameters,
            y=qubit_data.phase,
            opacity=1,
            name="Phase",
            showlegend=True,
            legendgroup="Phase",
        ),
        row=1,
        col=2,
    )

<<<<<<< HEAD
    if fit is not None:
        rabi_parameter_range = np.linspace(
            min(rabi_parameters),
            max(rabi_parameters),
            2 * len(rabi_parameters),
        )
        params = fit.fitted_parameters[qubit]
        fig.add_trace(
            go.Scatter(
                x=rabi_parameter_range,
                y=fitting(rabi_parameter_range, *params) * 1e6,
                name="Fit",
                line=go.scatter.Line(dash="dot"),
                marker_color="rgb(255, 130, 67)",
            ),
            row=1,
            col=1,
        )
=======
    rabi_parameter_range = np.linspace(
        min(rabi_parameters),
        max(rabi_parameters),
        2 * len(rabi_parameters),
    )
    params = fit.fitted_parameters[qubit]
    fig.add_trace(
        go.Scatter(
            x=rabi_parameter_range,
            y=fitting(rabi_parameter_range, *params) * V_TO_UV,
            name="Fit",
            line=go.scatter.Line(dash="dot"),
            marker_color="rgb(255, 130, 67)",
        ),
        row=1,
        col=1,
    )
>>>>>>> e251c804

        fitting_report += (
            f"{qubit} | pi_pulse_amplitude: {float(fit.amplitude[qubit]):.3f}<br>"
        )
        fitting_report += (
            f"{qubit} | pi_pulse_length: {float(fit.length[qubit]):.3f}<br>"
        )

        fig.update_layout(
            showlegend=True,
            uirevision="0",  # ``uirevision`` allows zooming while live plotting
            xaxis_title=title,
            yaxis_title="MSR (uV)",
            xaxis2_title=title,
            yaxis2_title="Phase (rad)",
        )

    figures.append(fig)

    return figures, fitting_report<|MERGE_RESOLUTION|>--- conflicted
+++ resolved
@@ -77,7 +77,6 @@
         col=2,
     )
 
-<<<<<<< HEAD
     if fit is not None:
         rabi_parameter_range = np.linspace(
             min(rabi_parameters),
@@ -88,7 +87,7 @@
         fig.add_trace(
             go.Scatter(
                 x=rabi_parameter_range,
-                y=fitting(rabi_parameter_range, *params) * 1e6,
+                y=fitting(rabi_parameter_range, *params) * V_TO_UV,
                 name="Fit",
                 line=go.scatter.Line(dash="dot"),
                 marker_color="rgb(255, 130, 67)",
@@ -96,25 +95,6 @@
             row=1,
             col=1,
         )
-=======
-    rabi_parameter_range = np.linspace(
-        min(rabi_parameters),
-        max(rabi_parameters),
-        2 * len(rabi_parameters),
-    )
-    params = fit.fitted_parameters[qubit]
-    fig.add_trace(
-        go.Scatter(
-            x=rabi_parameter_range,
-            y=fitting(rabi_parameter_range, *params) * V_TO_UV,
-            name="Fit",
-            line=go.scatter.Line(dash="dot"),
-            marker_color="rgb(255, 130, 67)",
-        ),
-        row=1,
-        col=1,
-    )
->>>>>>> e251c804
 
         fitting_report += (
             f"{qubit} | pi_pulse_amplitude: {float(fit.amplitude[qubit]):.3f}<br>"

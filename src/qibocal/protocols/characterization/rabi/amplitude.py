--- conflicted
+++ resolved
@@ -1,9 +1,5 @@
 from dataclasses import dataclass, field
-<<<<<<< HEAD
-from typing import Dict, List, Optional, Tuple
-=======
 from typing import Dict, Optional, Union
->>>>>>> bdd4f5da
 
 import numpy as np
 from qibolab import AcquisitionType, AveragingMode, ExecutionParameters
@@ -30,19 +26,11 @@
     step_amp_factor: float
     """Step amplitude multiplicative factor."""
     pulse_length: float
-<<<<<<< HEAD
     """RX pulse duration (ns)."""
     nshots: Optional[int] = None
     """Number of shots."""
     relaxation_time: Optional[int] = None
     """Relaxation time (ns)."""
-=======
-    """RX pulse duration [ns]."""
-    nshots: int
-    """Number of shots."""
-    relaxation_time: float
-    """Relaxation time [ns]."""
->>>>>>> bdd4f5da
 
 
 @dataclass

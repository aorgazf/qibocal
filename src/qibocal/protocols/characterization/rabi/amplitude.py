from dataclasses import dataclass, field
from typing import Optional

import numpy as np
import numpy.typing as npt
from qibolab import AcquisitionType, AveragingMode, ExecutionParameters
from qibolab.platform import Platform
from qibolab.pulses import PulseSequence
from qibolab.qubits import QubitId
from qibolab.sweeper import Parameter, Sweeper, SweeperType
from scipy.optimize import curve_fit
from scipy.signal import find_peaks

from qibocal import update
from qibocal.auto.operation import Data, Parameters, Qubits, Results, Routine
from qibocal.config import log

from ..utils import chi2_reduced
from . import utils


@dataclass
class RabiAmplitudeParameters(Parameters):
    """RabiAmplitude runcard inputs."""

    min_amp_factor: float
    """Minimum amplitude multiplicative factor."""
    max_amp_factor: float
    """Maximum amplitude multiplicative factor."""
    step_amp_factor: float
    """Step amplitude multiplicative factor."""
    pulse_length: Optional[float]
    """RX pulse duration (ns)."""


@dataclass
class RabiAmplitudeResults(Results):
    """RabiAmplitude outputs."""

    amplitude: dict[QubitId, tuple[float, Optional[float]]] = field(
        metadata=dict(update="drive_amplitude")
    )
    """Drive amplitude for each qubit."""
    length: dict[QubitId, tuple[float, Optional[float]]] = field(
        metadata=dict(update="drive_length")
    )
    """Drive pulse duration. Same for all qubits."""
    fitted_parameters: dict[QubitId, dict[str, float]]
    """Raw fitted parameters."""
    chi2: dict[QubitId, tuple[float, Optional[float]]] = field(default_factory=dict)


RabiAmpType = np.dtype(
    [("amp", np.float64), ("prob", np.float64), ("error", np.float64)]
)
"""Custom dtype for rabi amplitude."""


@dataclass
class RabiAmplitudeData(Data):
    """RabiAmplitude data acquisition."""

    durations: dict[QubitId, float] = field(default_factory=dict)
    """Pulse durations provided by the user."""
    data: dict[QubitId, npt.NDArray[RabiAmpType]] = field(default_factory=dict)
    """Raw data acquired."""

<<<<<<< HEAD
    def register_qubit(self, qubit, amp, prob, error):
        """Store output for single qubit."""
        ar = np.empty(amp.shape, dtype=RabiAmpType)
        ar["amp"] = amp
        ar["prob"] = prob
        ar["error"] = error
        self.data[qubit] = np.rec.array(ar)

=======
>>>>>>> e322b4e9

def _acquisition(
    params: RabiAmplitudeParameters, platform: Platform, qubits: Qubits
) -> RabiAmplitudeData:
    r"""
    Data acquisition for Rabi experiment sweeping amplitude.
    In the Rabi experiment we apply a pulse at the frequency of the qubit and scan the drive pulse amplitude
    to find the drive pulse amplitude that creates a rotation of a desired angle.
    """

    # create a sequence of pulses for the experiment
    sequence = PulseSequence()
    qd_pulses = {}
    ro_pulses = {}
    durations = {}
    for qubit in qubits:
        qd_pulses[qubit] = platform.create_RX_pulse(qubit, start=0)
        if params.pulse_length is not None:
            qd_pulses[qubit].duration = params.pulse_length

        durations[qubit] = qd_pulses[qubit].duration
        ro_pulses[qubit] = platform.create_qubit_readout_pulse(
            qubit, start=qd_pulses[qubit].finish
        )
        sequence.add(qd_pulses[qubit])
        sequence.add(ro_pulses[qubit])

    # define the parameter to sweep and its range:
    # qubit drive pulse amplitude
    qd_pulse_amplitude_range = np.arange(
        params.min_amp_factor,
        params.max_amp_factor,
        params.step_amp_factor,
    )
    sweeper = Sweeper(
        Parameter.amplitude,
        qd_pulse_amplitude_range,
        [qd_pulses[qubit] for qubit in qubits],
        type=SweeperType.FACTOR,
    )

    # create a DataUnits object to store the results,
    # DataUnits stores by default MSR, phase, i, q
    # additionally include qubit drive pulse amplitude
    data = RabiAmplitudeData(durations=durations)

    # sweep the parameter
    results = platform.sweep(
        sequence,
        ExecutionParameters(
            nshots=params.nshots,
            relaxation_time=params.relaxation_time,
            acquisition_type=AcquisitionType.DISCRIMINATION,
            averaging_mode=AveragingMode.SINGLESHOT,
        ),
        sweeper,
    )
    for qubit in qubits:
        # average msr, phase, i and q over the number of shots defined in the runcard
        prob = results[qubit].probability(state=1)
        data.register_qubit(
<<<<<<< HEAD
            qubit,
            amp=qd_pulses[qubit].amplitude * qd_pulse_amplitude_range,
            prob=prob.tolist(),
            error=np.sqrt(prob * (1 - prob) / params.nshots).tolist(),
=======
            RabiAmpType,
            (qubit),
            dict(
                amp=qd_pulses[qubit].amplitude * qd_pulse_amplitude_range,
                msr=result.magnitude,
                phase=result.phase,
            ),
>>>>>>> e322b4e9
        )
    return data


def _fit(data: RabiAmplitudeData) -> RabiAmplitudeResults:
    """Post-processing for RabiAmplitude."""
    qubits = data.qubits

    pi_pulse_amplitudes = {}
    fitted_parameters = {}
    chi2 = {}

    for qubit in qubits:
        qubit_data = data[qubit]

        x = qubit_data.amp
        y = qubit_data.prob

        # Guessing period using fourier transform
        ft = np.fft.rfft(y)
        mags = abs(ft)
        local_maxima = find_peaks(mags, threshold=10)[0]
        index = local_maxima[0] if len(local_maxima) > 0 else None
        # 0.5 hardcoded guess for less than one oscillation
        f = x[index] / (x[1] - x[0]) if index is not None else 0.5
        pguess = [0.5, 0.5, np.max(x) / f, np.pi / 2]
        try:
            popt, perr = curve_fit(
                utils.rabi_amplitude_fit,
                x,
                y,
                p0=pguess,
                maxfev=100000,
                bounds=(
                    [0, 0, 0, -np.pi],
                    [1, 1, np.inf, np.pi],
                ),
                sigma=qubit_data.error,
            )
            perr = np.sqrt(np.diag(perr))
            pi_pulse_parameter = np.abs(1 / popt[2] / 2)

        except:
            log.warning("rabi_fit: the fitting was not succesful")
            pi_pulse_parameter = 0
            popt = [0] * 4
            perr = [1] * 4

        pi_pulse_amplitudes[qubit] = (pi_pulse_parameter, perr[2] / 2)
        fitted_parameters[qubit] = popt.tolist()
        durations = {key: (value, 0) for key, value in data.durations.items()}
        chi2[qubit] = (
            chi2_reduced(
                y,
                utils.rabi_amplitude_fit(x, *popt),
                qubit_data.error,
            ),
            np.sqrt(2 / len(y)),
        )
    return RabiAmplitudeResults(pi_pulse_amplitudes, durations, fitted_parameters, chi2)


def _plot(data: RabiAmplitudeData, qubit, fit: RabiAmplitudeResults = None):
    """Plotting function for RabiAmplitude."""
    return utils.plot_proba(data, qubit, fit)


def _update(results: RabiAmplitudeResults, platform: Platform, qubit: QubitId):
    update.drive_amplitude(results.amplitude[qubit], platform, qubit)


rabi_amplitude = Routine(_acquisition, _fit, _plot, _update)
"""RabiAmplitude Routine object."""<|MERGE_RESOLUTION|>--- conflicted
+++ resolved
@@ -65,17 +65,6 @@
     data: dict[QubitId, npt.NDArray[RabiAmpType]] = field(default_factory=dict)
     """Raw data acquired."""
 
-<<<<<<< HEAD
-    def register_qubit(self, qubit, amp, prob, error):
-        """Store output for single qubit."""
-        ar = np.empty(amp.shape, dtype=RabiAmpType)
-        ar["amp"] = amp
-        ar["prob"] = prob
-        ar["error"] = error
-        self.data[qubit] = np.rec.array(ar)
-
-=======
->>>>>>> e322b4e9
 
 def _acquisition(
     params: RabiAmplitudeParameters, platform: Platform, qubits: Qubits
@@ -137,20 +126,13 @@
         # average msr, phase, i and q over the number of shots defined in the runcard
         prob = results[qubit].probability(state=1)
         data.register_qubit(
-<<<<<<< HEAD
-            qubit,
-            amp=qd_pulses[qubit].amplitude * qd_pulse_amplitude_range,
-            prob=prob.tolist(),
-            error=np.sqrt(prob * (1 - prob) / params.nshots).tolist(),
-=======
             RabiAmpType,
             (qubit),
             dict(
                 amp=qd_pulses[qubit].amplitude * qd_pulse_amplitude_range,
-                msr=result.magnitude,
-                phase=result.phase,
+                prob=prob.tolist(),
+                error=np.sqrt(prob * (1 - prob) / params.nshots).tolist(),
             ),
->>>>>>> e322b4e9
         )
     return data
 

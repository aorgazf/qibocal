from dataclasses import dataclass, field
from typing import Optional

import numpy as np
import numpy.typing as npt
import plotly.graph_objects as go
from plotly.subplots import make_subplots
from qibolab import AcquisitionType, AveragingMode, ExecutionParameters
from qibolab.platform import Platform
from qibolab.pulses import PulseSequence
from qibolab.qubits import QubitId
from qibolab.sweeper import Parameter, Sweeper, SweeperType

from qibocal.auto.operation import Data, Parameters, Qubits, Results, Routine
from qibocal.protocols.characterization.utils import (
    HZ_TO_GHZ,
    V_TO_UV,
    lorentzian,
    lorentzian_fit,
)


@dataclass
class DispersiveShiftParameters(Parameters):
    """Dispersive shift inputs."""

    freq_width: int
    """Width [Hz] for frequency sweep relative to the readout frequency (Hz)."""
    freq_step: int
    """Frequency step for sweep (Hz)."""
    nshots: Optional[int] = None
    """Number of shots."""
    relaxation_time: Optional[int] = None
    """Relaxation time (ns)."""


@dataclass
class StateResults(Results):
    """Resonator spectroscopy outputs."""

    frequency: dict[QubitId, float]
    """Readout frequency for each qubit."""
    fitted_parameters: dict[QubitId, dict[str, float]]
    """Raw fitted parameters."""


@dataclass
class DispersiveShiftResults(Results):
    """Dispersive shift outputs."""

    results_0: StateResults
    """Resonator spectroscopy outputs in the ground state."""
    results_1: StateResults
    """Resonator spectroscopy outputs in the excited state"""
    best_freq: dict[QubitId, float] = field(metadata=dict(update="readout_frequency"))
    """Readout frequency that maximizes the distance of ground and excited states in iq-plane"""
<<<<<<< HEAD
    best_iqs: Dict[QubitId, list]
=======
    best_iqs: dict[QubitId, npt.NDArray[np.float64]]
>>>>>>> c2d15e87
    """iq-couples of ground and excited states with best frequency"""


DispersiveShiftType = np.dtype(
    [
        ("freq", np.float64),
        ("i", np.float64),
        ("q", np.float64),
        ("msr", np.float64),
        ("phase", np.float64),
    ]
)
"""Custom dtype for rabi amplitude."""


@dataclass
class DispersiveShiftData(Data):
    """Dipsersive shift acquisition outputs."""

    resonator_type: str
    """Resonator type."""
    data: dict[tuple[QubitId, int], npt.NDArray[DispersiveShiftType]] = field(
        default_factory=dict
    )

    def register_qubit(self, qubit, state, freq, msr, phase, i, q):
        """Store output for single qubit."""
        ar = np.empty(i.shape, dtype=DispersiveShiftType)
        ar["freq"] = freq
        ar["msr"] = msr
        ar["phase"] = phase
        ar["i"] = i
        ar["q"] = q
        self.data[qubit, state] = np.rec.array(ar)


def _acquisition(
    params: DispersiveShiftParameters, platform: Platform, qubits: Qubits
) -> DispersiveShiftData:
    r"""
    Data acquisition for dispersive shift experiment.
    Perform spectroscopy on the readout resonator, with the qubit in ground and excited state, showing
    the resonator shift produced by the coupling between the resonator and the qubit.

    Args:
        params (DispersiveShiftParameters): experiment's parameters
        platform (Platform): Qibolab platform object
        qubits (dict): list of target qubits to perform the action

    """

    # create 2 sequences of pulses for the experiment:
    # sequence_0: I  - MZ
    # sequence_1: RX - MZ

    # taking advantage of multiplexing, apply the same set of gates to all qubits in parallel
    sequence_0 = PulseSequence()
    sequence_1 = PulseSequence()
    ro_pulses = {}
    qd_pulses = {}
    for qubit in qubits:
        qd_pulses[qubit] = platform.create_RX_pulse(qubit, start=0)
        ro_pulses[qubit] = platform.create_qubit_readout_pulse(
            qubit, start=qd_pulses[qubit].duration
        )
        sequence_0.add(ro_pulses[qubit])
        sequence_1.add(qd_pulses[qubit])
        sequence_1.add(ro_pulses[qubit])

    # define the parameter to sweep and its range:
    delta_frequency_range = np.arange(
        -params.freq_width // 2, params.freq_width // 2, params.freq_step
    )

    # create a DataUnits objects to store the results
    data = DispersiveShiftData(platform.resonator_type)
    sweeper = Sweeper(
        Parameter.frequency,
        delta_frequency_range,
        pulses=[ro_pulses[qubit] for qubit in qubits],
        type=SweeperType.OFFSET,
    )

    results_0 = platform.sweep(
        sequence_0,
        ExecutionParameters(
            nshots=params.nshots,
            relaxation_time=params.relaxation_time,
            acquisition_type=AcquisitionType.INTEGRATION,
            averaging_mode=AveragingMode.CYCLIC,
        ),
        sweeper,
    )

    results_1 = platform.sweep(
        sequence_1,
        ExecutionParameters(
            nshots=params.nshots,
            relaxation_time=params.relaxation_time,
            acquisition_type=AcquisitionType.INTEGRATION,
            averaging_mode=AveragingMode.CYCLIC,
        ),
        sweeper,
    )

    # retrieve the results for every qubit
    for qubit in qubits:
        # average msr, phase, i and q over the number of shots defined in the runcard
        for i, results in enumerate([results_0, results_1]):
            result = results[ro_pulses[qubit].serial]
            # store the results
            data.register_qubit(
                qubit=qubit,
                state=i,
                freq=ro_pulses[qubit].frequency + delta_frequency_range,
                msr=result.magnitude,
                phase=result.phase,
                i=result.voltage_i,
                q=result.voltage_q,
            )
    return data


def _fit(data: DispersiveShiftData) -> DispersiveShiftResults:
    """Post-Processing for dispersive shift"""
    qubits = data.qubits
    results = []
    iq_couples = [[], []]  # axis 0: states, axis 1: qubit
    for i in range(2):
        frequency = {}
        fitted_parameters = {}
        for qubit in qubits:
            data_i = data[qubit, i]
            freq, fitted_params = lorentzian_fit(
                data_i, resonator_type=data.resonator_type, fit="resonator"
            )
            frequency[qubit] = freq
            fitted_parameters[qubit] = fitted_params
            i_measures = data_i.i
            q_measures = data_i.q

            iq_couples[i].append(np.stack((i_measures, q_measures), axis=-1))
            results.append(StateResults(frequency, fitted_parameters))

    # for each qubit find the iq couple of 0-1 states that maximize the distance
    iq_couples = np.array(iq_couples)
    best_freqs = {}
    best_iqs = {}
    for qubit in qubits:
        frequencies = data[qubit, 0].freq

        max_index = np.argmax(
            np.linalg.norm(iq_couples[0][qubit] - iq_couples[1][qubit], axis=-1)
        )
        best_freqs[qubit] = frequencies[max_index]
        best_iqs[qubit] = iq_couples[:, qubit, max_index].tolist()

    return DispersiveShiftResults(
        results_0=results[0],
        results_1=results[1],
        best_freq=best_freqs,
        best_iqs=best_iqs,
    )


def _plot(data: DispersiveShiftData, fit: DispersiveShiftResults, qubit):
    """Plotting function for dispersive shift."""
    figures = []

    fig = make_subplots(
        rows=1,
        cols=2,
        horizontal_spacing=0.1,
        vertical_spacing=0.1,
        subplot_titles=(
            "MSR (V)",
            "phase (rad)",
        ),
    )
    # iterate over multiple data folders

    fitting_report = ""

    data_0 = data[qubit, 0]
    data_1 = data[qubit, 1]

    fit_data_0 = fit.results_0
    fit_data_1 = fit.results_1

    for i, label, q_data, data_fit in list(
        zip(
            (0, 1),
            ("State 0", "State 1"),
            (data_0, data_1),
            (fit_data_0, fit_data_1),
        )
    ):
        opacity = 1
        frequencies = q_data.freq * HZ_TO_GHZ

        fig.add_trace(
            go.Scatter(
                x=frequencies,
                y=q_data.msr * V_TO_UV,
                opacity=opacity,
                name=f"q{qubit}: {label}",
                showlegend=True,
                legendgroup=f"q{qubit}: {label}",
            ),
            row=1,
            col=1,
        )
        fig.add_trace(
            go.Scatter(
                x=frequencies,
                y=q_data.phase,
                opacity=opacity,
                showlegend=False,
                legendgroup=f"q{qubit}: {label}",
            ),
            row=1,
            col=2,
        )

        freqrange = np.linspace(
            min(frequencies),
            max(frequencies),
            2 * len(q_data),
        )

        params = data_fit.fitted_parameters[qubit]
        fig.add_trace(
            go.Scatter(
                x=freqrange,
                y=lorentzian(freqrange, **params),
                name=f"q{qubit}: {label} Fit",
                line=go.scatter.Line(dash="dot"),
            ),
            row=1,
            col=1,
        )

    fig.add_trace(
        go.Scatter(
            x=[fit.best_freq[qubit] * HZ_TO_GHZ, fit.best_freq[qubit] * HZ_TO_GHZ],
            y=[
                np.min(np.concatenate((data_0.msr, data_1.msr))),
                np.max(np.concatenate((data_0.msr, data_1.msr))),
            ],
            mode="lines",
            line=go.scatter.Line(color="orange", width=3, dash="dash"),
            name="Best frequency",
        ),
        row=1,
        col=1,
    )

    fig.add_vline(
        x=fit.best_freq[qubit] * HZ_TO_GHZ,
        line=dict(color="orange", width=3, dash="dash"),
        row=1,
        col=1,
    )

    fitting_report = fitting_report + (
        f"{qubit} | State zero freq : {fit_data_0.frequency[qubit]:,.0f} Hz.<br>"
    )
    fitting_report = fitting_report + (
        f"{qubit} | State one freq : {fit_data_1.frequency[qubit]:,.0f} Hz.<br>"
    )
    fitting_report = fitting_report + (
        f"{qubit} | Frequency shift : {(fit_data_1.frequency[qubit] - fit_data_0.frequency[qubit]):,.0f} Hz.<br>"
    )
    fitting_report = fitting_report + (
        f"{qubit} | Best frequency : {fit.best_freq[qubit]:,.0f} Hz.<br>"
    )
    fig.update_layout(
        showlegend=True,
        uirevision="0",  # ``uirevision`` allows zooming while live plotting
        xaxis_title="Frequency (GHz)",
        yaxis_title="MSR (uV)",
        xaxis2_title="Frequency (GHz)",
        yaxis2_title="Phase (rad)",
    )

    figures.append(fig)

    return figures, fitting_report


dispersive_shift = Routine(_acquisition, _fit, _plot)
"""Dispersive shift Routine object."""<|MERGE_RESOLUTION|>--- conflicted
+++ resolved
@@ -54,11 +54,7 @@
     """Resonator spectroscopy outputs in the excited state"""
     best_freq: dict[QubitId, float] = field(metadata=dict(update="readout_frequency"))
     """Readout frequency that maximizes the distance of ground and excited states in iq-plane"""
-<<<<<<< HEAD
-    best_iqs: Dict[QubitId, list]
-=======
     best_iqs: dict[QubitId, npt.NDArray[np.float64]]
->>>>>>> c2d15e87
     """iq-couples of ground and excited states with best frequency"""
 
 

--- conflicted
+++ resolved
@@ -301,7 +301,7 @@
     if fit is not None:
         fig.add_trace(
             go.Scatter(
-                x=[fit.best_freq[qubit] / 1e9, fit.best_freq[qubit] / 1e9],
+                x=[fit.best_freq[qubit] * HZ_TO_GHZ, fit.best_freq[qubit] * HZ_TO_GHZ],
                 y=[
                     np.min(np.concatenate((data_0.msr, data_1.msr))),
                     np.max(np.concatenate((data_0.msr, data_1.msr))),
@@ -314,36 +314,12 @@
             col=1,
         )
 
-<<<<<<< HEAD
         fig.add_vline(
-            x=fit.best_freq[qubit] / 1e9,
+            x=fit.best_freq[qubit] * HZ_TO_GHZ,
             line=dict(color="orange", width=3, dash="dash"),
             row=1,
             col=1,
         )
-=======
-    fig.add_trace(
-        go.Scatter(
-            x=[fit.best_freq[qubit] * HZ_TO_GHZ, fit.best_freq[qubit] * HZ_TO_GHZ],
-            y=[
-                np.min(np.concatenate((data_0.msr, data_1.msr))),
-                np.max(np.concatenate((data_0.msr, data_1.msr))),
-            ],
-            mode="lines",
-            line=go.scatter.Line(color="orange", width=3, dash="dash"),
-            name="Best frequency",
-        ),
-        row=1,
-        col=1,
-    )
-
-    fig.add_vline(
-        x=fit.best_freq[qubit] * HZ_TO_GHZ,
-        line=dict(color="orange", width=3, dash="dash"),
-        row=1,
-        col=1,
-    )
->>>>>>> e251c804
 
         fitting_report = fitting_report + (
             f"{qubit} | State zero freq : {fit_data_0.frequency[qubit]:,.0f} Hz.<br>"
@@ -357,6 +333,7 @@
         fitting_report = fitting_report + (
             f"{qubit} | Best frequency : {fit.best_freq[qubit]:,.0f} Hz.<br>"
         )
+
     fig.update_layout(
         showlegend=True,
         uirevision="0",  # ``uirevision`` allows zooming while live plotting

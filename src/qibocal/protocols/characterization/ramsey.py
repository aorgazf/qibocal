--- conflicted
+++ resolved
@@ -124,7 +124,6 @@
     data = RamseyData(params.n_osc, params.delay_between_pulses_end)
 
     # sweep the parameter
-<<<<<<< HEAD
     for wait in waits:
         for qubit in qubits:
             RX90_pulses2[qubit].start = RX90_pulses1[qubit].finish + wait
@@ -144,40 +143,6 @@
                 acquisition_type=AcquisitionType.INTEGRATION,
                 averaging_mode=AveragingMode.CYCLIC,
             ),
-=======
-    if params.n_osc != 0:
-        raise ValueError(f"Not implemented n_osc > 1.")
-        # RX90_pulses2[qubit].start = RX90_pulses1[qubit].finish + wait
-        # ro_pulses[qubit].start = RX90_pulses2[qubit].finish
-        # if params.n_osc != 0:
-        #     RX90_pulses2[qubit].relative_phase = (
-        #         RX90_pulses2[qubit].start
-        #         * (-2 * np.pi)
-        #         * (params.n_osc)
-        #         / params.delay_between_pulses_end
-        #     )
-
-    # execute the sweep
-    results = platform.sweep(
-        sequence,
-        ExecutionParameters(
-            nshots=params.nshots,
-            relaxation_time=params.relaxation_time,
-            acquisition_type=AcquisitionType.INTEGRATION,
-            averaging_mode=AveragingMode.CYCLIC,
-        ),
-        sweeper,
-    )
-    for qubit in qubits:
-        # average msr, phase, i and q over the number of shots defined in the runcard
-        r = results[ro_pulses[qubit].serial].serialize
-        r.update(
-            {
-                "wait[ns]": waits,
-                "qubit_freqs[Hz]": len(waits) * [qubits[qubit].drive_frequency],
-                "qubit": len(waits) * [qubit],
-            }
->>>>>>> 1cab86b6
         )
         data.add_data_from_dict(r)
     return data

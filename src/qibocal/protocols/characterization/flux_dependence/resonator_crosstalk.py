--- conflicted
+++ resolved
@@ -20,13 +20,10 @@
     ResFluxType,
     ResonatorFluxData,
     ResonatorFluxParameters,
-<<<<<<< HEAD
     ResonatorFluxResults,
-=======
-    create_flux_pulse_sweepers,
->>>>>>> ebd19c8c
 )
 from .resonator_flux_dependence import _fit as diagonal_fit
+from .resonator_flux_dependence import create_flux_pulse_sweepers
 
 
 @dataclass
@@ -90,6 +87,7 @@
     def diagonal(self) -> Optional[ResonatorFluxData]:
         instance = ResonatorFluxData(
             resonator_type=self.resonator_type,
+            flux_pulses=self.flux_pulses,
             qubit_frequency=self.qubit_frequency,
             bare_resonator_frequency=self.bare_resonator_frequency,
         )
@@ -104,7 +102,9 @@
         if len(instance.data) > 0:
             return instance
         return ResonatorFluxData(
-            resonator_type=self.resonator_type, qubit_frequency=self.qubit_frequency
+            resonator_type=self.resonator_type,
+            flux_pulses=self.flux_pulses,
+            qubit_frequency=self.qubit_frequency,
         )
 
 

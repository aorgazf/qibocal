--- conflicted
+++ resolved
@@ -67,22 +67,12 @@
     sequence = PulseSequence()
     ro_pulses = {}
     bare_resonator_frequency = {}
-<<<<<<< HEAD
+    qubit_frequency = {}
     for qubit in targets:
-        Ec[qubit] = platform.qubits[qubit].Ec
-        Ej[qubit] = platform.qubits[qubit].Ej
-        g[qubit] = platform.qubits[qubit].g
-        bare_resonator_frequency[qubit] = platform.qubits[
-            qubit
-        ].bare_resonator_frequency
-=======
-    qubit_frequency = {}
-    for qubit in qubits:
         bare_resonator_frequency[qubit] = platform.qubits[
             qubit
         ].bare_resonator_frequency
         qubit_frequency[qubit] = platform.qubits[qubit].drive_frequency
->>>>>>> ff4e2f53
 
         ro_pulses[qubit] = platform.create_qubit_readout_pulse(qubit, start=0)
         sequence.add(ro_pulses[qubit])

from dataclasses import dataclass, field
from typing import Optional

import numpy as np
import numpy.typing as npt
from qibolab import AcquisitionType, AveragingMode, ExecutionParameters
from qibolab.platform import Platform
from qibolab.pulses import PulseSequence
from qibolab.qubits import QubitId
from qibolab.sweeper import Parameter, Sweeper, SweeperType
from scipy.optimize import curve_fit

from qibocal import update
from qibocal.auto.operation import Routine
from qibocal.config import log

from ..qubit_spectroscopy_ef import DEFAULT_ANHARMONICITY
from ..utils import HZ_TO_GHZ, extract_feature, table_dict, table_html
from . import utils
from .qubit_flux_dependence import (
    QubitFluxData,
    QubitFluxParameters,
    QubitFluxResults,
    QubitFluxType,
)
from .qubit_flux_dependence import _fit as diagonal_fit
from .resonator_flux_dependence import create_flux_pulse_sweepers


@dataclass
class QubitCrosstalkParameters(QubitFluxParameters):
    """Crosstalk runcard inputs."""

    flux_qubits: Optional[list[QubitId]] = None
    """IDs of the qubits that we will sweep the flux on.
    If ``None`` flux will be swept on all qubits that we are running the routine on in a multiplex fashion.
    If given flux will be swept on the given qubits in a sequential fashion (n qubits will result to n different executions).
    Multiple qubits may be measured in each execution as specified by the ``qubits`` option in the runcard.
    """
    # TODO: add voltage parameters to bias qubits off sweetspot (absolute)


@dataclass
class QubitCrosstalkData(QubitFluxData):
    """Crosstalk acquisition outputs when ``flux_qubits`` are given."""

    sweetspot: dict[QubitId, float] = field(default_factory=dict)
    """Sweetspot for each qubit."""
    d: dict[QubitId, float] = field(default_factory=dict)
    """Asymmetry for each qubit."""
    voltage: dict[QubitId, float] = field(default_factory=dict)
    """Voltage applied to each flux line."""
    matrix_element: dict[QubitId, float] = field(default_factory=dict)
    """Diagonal crosstalk matrix element."""
    qubit_frequency: dict[QubitId, float] = field(default_factory=dict)
    """Qubit frequency for each qubit."""
    data: dict[tuple[QubitId, QubitId], npt.NDArray[QubitFluxType]] = field(
        default_factory=dict
    )
    """Raw data acquired for (qubit, qubit_flux) pairs saved in nested dictionaries."""

    def register_qubit(self, qubit, flux_qubit, freq, bias, signal, phase):
        """Store output for single qubit."""
        ar = utils.create_data_array(freq, bias, signal, phase, dtype=QubitFluxType)
        if (qubit, flux_qubit) in self.data:
            self.data[qubit, flux_qubit] = np.rec.array(
                np.concatenate((self.data[qubit, flux_qubit], ar))
            )
        else:
            self.data[qubit, flux_qubit] = ar

    @property
    def diagonal(self) -> Optional[QubitFluxData]:
        instance = QubitFluxData(
            resonator_type=self.resonator_type,
            flux_pulses=self.flux_pulses,
            qubit_frequency=self.qubit_frequency,
        )
        for qubit in self.qubits:
            try:
                instance.data[qubit] = self.data[qubit, qubit]
            except KeyError:
                log.info(
                    f"Diagonal acquisition not found for qubit {qubit}. Runcard values will be used to perform the off-diagonal fit."
                )

        if len(instance.data) > 0:
            return instance
        return QubitFluxData(
            resonator_type=self.resonator_type,
            flux_pulses=self.flux_pulses,
            qubit_frequency=self.qubit_frequency,
        )


@dataclass
class QubitCrosstalkResults(QubitFluxResults):
    """
    Qubit Crosstalk outputs.
    """

    crosstalk_matrix: dict[QubitId, dict[QubitId, float]]
    """Crosstalk matrix element."""
    fitted_parameters: dict[tuple[QubitId, QubitId], dict]
    """Fitted parameters for each couple target-flux qubit."""

    def __contains__(self, key: QubitId):
        """Checking if qubit is in crosstalk_matrix attribute."""
        return key in self.crosstalk_matrix


def _acquisition(
    params: QubitCrosstalkParameters,
    platform: Platform,
    targets: list[QubitId],
) -> QubitCrosstalkData:
    """Data acquisition for Crosstalk Experiment."""

    # TODO: pass voltage as parameter
    sequence = PulseSequence()
    ro_pulses = {}
    qd_pulses = {}
    sweetspots = {}
    d = {}
    voltage = {}
    matrix_element = {}
    qubit_frequency = {}
    for qubit in targets:
        qubit_frequency[qubit] = platform.qubits[qubit].drive_frequency
        qd_pulses[qubit] = platform.create_qubit_drive_pulse(
            qubit, start=0, duration=params.drive_duration
        )
        try:
            d[qubit] = platform.qubits[qubit].asymmetry
            matrix_element[qubit] = platform.qubits[qubit].crosstalk_matrix[qubit]
            sweetspots[qubit] = voltage[qubit] = platform.qubits[qubit].sweetspot
        except KeyError:
            log.warning(f"Missing flux parameters for qubit {qubit}.")

        if params.transition == "02":
            if platform.qubits[qubit].anharmonicity:
                qd_pulses[qubit].frequency -= platform.qubits[qubit].anharmonicity / 2
            else:
                qd_pulses[qubit].frequency -= DEFAULT_ANHARMONICITY / 2

        if params.drive_amplitude is not None:
            qd_pulses[qubit].amplitude = params.drive_amplitude

        ro_pulses[qubit] = platform.create_qubit_readout_pulse(
            qubit, start=qd_pulses[qubit].finish
        )
        sequence.add(qd_pulses[qubit])
        sequence.add(ro_pulses[qubit])

    # define the parameters to sweep and their range:
    delta_frequency_range = np.arange(
        -params.freq_width // 2, params.freq_width // 2, params.freq_step
    )
    freq_sweeper = Sweeper(
        Parameter.frequency,
        delta_frequency_range,
        pulses=[qd_pulses[qubit] for qubit in targets],
        type=SweeperType.OFFSET,
    )
    # TODO : abstract common lines with qubit flux dep routine
    if params.flux_qubits is None:
        flux_qubits = list(platform.qubits)
    else:
        flux_qubits = params.flux_qubits
    if params.flux_pulses:
        delta_bias_flux_range, sweepers, sequences = create_flux_pulse_sweepers(
            params, platform, flux_qubits, sequence, crosstalk=True
        )
    else:
        delta_bias_flux_range = np.arange(
            -params.bias_width / 2, params.bias_width / 2, params.bias_step
        )
        sequences = [sequence] * len(flux_qubits)
        sweepers = [
            Sweeper(
                Parameter.bias,
                delta_bias_flux_range,
                qubits=[platform.qubits[flux_qubit]],
                type=SweeperType.OFFSET,
            )
            for flux_qubit in flux_qubits
        ]
    data = QubitCrosstalkData(
        resonator_type=platform.resonator_type,
        sweetspot=sweetspots,
        voltage=voltage,
        matrix_element=matrix_element,
        d=d,
        qubit_frequency=qubit_frequency,
        flux_pulses=params.flux_pulses,
    )

    options = ExecutionParameters(
        nshots=params.nshots,
        relaxation_time=params.relaxation_time,
        acquisition_type=AcquisitionType.INTEGRATION,
        averaging_mode=AveragingMode.CYCLIC,
    )
    for flux_qubit, bias_sweeper, sequence in zip(flux_qubits, sweepers, sequences):
        results = platform.sweep(sequence, options, bias_sweeper, freq_sweeper)
        # retrieve the results for every qubit
        for qubit in targets:
            result = results[ro_pulses[qubit].serial]
            if flux_qubit is None:
                sweetspot = platform.qubits[qubit].sweetspot
            else:
                sweetspot = platform.qubits[flux_qubit].sweetspot
            data.register_qubit(
                qubit,
                flux_qubit,
                signal=result.magnitude,
                phase=result.phase,
                freq=delta_frequency_range + qd_pulses[qubit].frequency,
                bias=delta_bias_flux_range + sweetspot,
            )

    return data


def _fit(data: QubitCrosstalkData) -> QubitCrosstalkResults:

    crosstalk_matrix = {qubit: {} for qubit in data.qubit_frequency}
    fitted_parameters = {}

    voltage = {}
    asymmetry = {}
    sweetspot = {}
    matrix_element = {}
    qubit_frequency = {}

    diagonal = diagonal_fit(data.diagonal)

    for qubit in data.qubits:
        condition = qubit in diagonal
        voltage[qubit] = diagonal.sweetspot[qubit] if condition else data.voltage[qubit]
        asymmetry[qubit] = diagonal.asymmetry[qubit] if condition else data.d[qubit]
        sweetspot[qubit] = (
            diagonal.sweetspot[qubit] if condition else data.sweetspot[qubit]
        )
        matrix_element[qubit] = (
            diagonal.matrix_element[qubit] if condition else data.matrix_element[qubit]
        )
        qubit_frequency[qubit] = (
            diagonal.frequency[qubit] if condition else data.matrix_element[qubit]
        )

    for target_flux_qubit, qubit_data in data.data.items():

<<<<<<< HEAD
        frequencies, biases = extract_feature(
=======
        frequencies, biases = utils.extract_feature(
>>>>>>> c889c26c
            qubit_data.freq,
            qubit_data.bias,
            qubit_data.signal,
            "max",
        )
        target_qubit, flux_qubit = target_flux_qubit

        if target_qubit != flux_qubit:
            # fit function needs to be defined here to pass correct parameters
            # at runtime
            def fit_function(x, crosstalk_element):
                return utils.transmon_frequency(
                    xi=voltage[target_qubit],
                    xj=x,
                    w_max=qubit_frequency[target_qubit] * HZ_TO_GHZ,
                    d=asymmetry[target_qubit],
                    sweetspot=sweetspot[target_qubit],
                    matrix_element=matrix_element[target_qubit],
                    crosstalk_element=crosstalk_element,
                )

            try:
                popt, _ = curve_fit(
                    fit_function,
                    biases,
                    frequencies * HZ_TO_GHZ,
                    bounds=(-np.inf, np.inf),
                )

                fitted_parameters[target_qubit, flux_qubit] = dict(
                    xi=voltage[target_qubit],
                    w_max=qubit_frequency[target_qubit],
                    d=asymmetry[target_qubit],
                    sweetspot=sweetspot[target_qubit],
                    matrix_element=matrix_element[target_qubit],
                    crosstalk_element=float(popt),
                )
                crosstalk_matrix[target_qubit][flux_qubit] = float(popt)
            except ValueError as e:
                log.error(
                    f"Off-diagonal flux fit failed for qubit {flux_qubit} due to {e}."
                )

        else:
            fitted_parameters[target_qubit, flux_qubit] = diagonal.fitted_parameters[
                target_qubit
            ]
            crosstalk_matrix[target_qubit][flux_qubit] = matrix_element[target_qubit]

    return QubitCrosstalkResults(
        frequency=qubit_frequency,
        sweetspot=sweetspot,
        asymmetry=asymmetry,
        matrix_element=matrix_element,
        crosstalk_matrix=crosstalk_matrix,
        fitted_parameters=fitted_parameters,
    )


def _plot(data: QubitCrosstalkData, fit: QubitCrosstalkResults, target: QubitId):
    """Plotting function for Crosstalk Experiment."""
    figures, fitting_report = utils.flux_crosstalk_plot(
        data, target, fit, fit_function=utils.transmon_frequency
    )
    if fit is not None:
        labels = ["Sweetspot [V]", "Qubit Frequency at Sweetspot [Hz]", "Asymmetry d"]
        values = [
            np.round(fit.sweetspot[target], 4),
            np.round(fit.frequency[target], 4),
            np.round(fit.asymmetry[target], 4),
        ]
        for flux_qubit in fit.crosstalk_matrix[target]:
            if flux_qubit != target:
                labels.append(f"Crosstalk with qubit {flux_qubit}")
            else:
                labels.append(f"Flux dependence")
            values.append(np.round(fit.crosstalk_matrix[target][flux_qubit], 4))
        fitting_report = table_html(
            table_dict(
                target,
                labels,
                values,
            )
        )
    return figures, fitting_report


def _update(results: QubitCrosstalkResults, platform: Platform, qubit: QubitId):
    """Update crosstalk matrix."""
    update.drive_frequency(results.frequency[qubit], platform, qubit)
    update.sweetspot(results.sweetspot[qubit], platform, qubit)
    update.asymmetry(results.asymmetry[qubit], platform, qubit)
    for flux_qubit, element in results.crosstalk_matrix[qubit].items():
        update.crosstalk_matrix(element, platform, qubit, flux_qubit)


qubit_crosstalk = Routine(_acquisition, _fit, _plot, _update)
"""Qubit crosstalk Routine object"""<|MERGE_RESOLUTION|>--- conflicted
+++ resolved
@@ -15,7 +15,7 @@
 from qibocal.config import log
 
 from ..qubit_spectroscopy_ef import DEFAULT_ANHARMONICITY
-from ..utils import HZ_TO_GHZ, extract_feature, table_dict, table_html
+from ..utils import HZ_TO_GHZ, table_dict, table_html
 from . import utils
 from .qubit_flux_dependence import (
     QubitFluxData,
@@ -251,11 +251,7 @@
 
     for target_flux_qubit, qubit_data in data.data.items():
 
-<<<<<<< HEAD
-        frequencies, biases = extract_feature(
-=======
         frequencies, biases = utils.extract_feature(
->>>>>>> c889c26c
             qubit_data.freq,
             qubit_data.bias,
             qubit_data.signal,

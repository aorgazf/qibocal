from dataclasses import dataclass, field
from typing import Optional

import numpy as np
import numpy.typing as npt
from qibolab import AcquisitionType, AveragingMode, ExecutionParameters
from qibolab.platform import Platform
from qibolab.pulses import PulseSequence
from qibolab.qubits import QubitId
from qibolab.sweeper import Parameter, Sweeper, SweeperType

from qibocal.auto.operation import Results, Routine

from ..qubit_spectroscopy_ef import DEFAULT_ANHARMONICITY
from . import utils
from .qubit_flux_dependence import (
    QubitFluxData,
    QubitFluxParameters,
    QubitFluxResults,
    QubitFluxType,
)


@dataclass
class QubitCrosstalkParameters(QubitFluxParameters):
    """Crosstalk runcard inputs."""

    flux_qubits: Optional[list[QubitId]] = None
    """IDs of the qubits that we will sweep the flux on.
    If ``None`` flux will be swept on all qubits that we are running the routine on in a multiplex fashion.
    If given flux will be swept on the given qubits in a sequential fashion (n qubits will result to n different executions).
    Multiple qubits may be measured in each execution as specified by the ``qubits`` option in the runcard.
    """


@dataclass
class QubitCrosstalkData(QubitFluxData):
    """Crosstalk acquisition outputs when ``flux_qubits`` are given."""

    data: dict[QubitId, dict[QubitId, npt.NDArray[QubitFluxType]]] = field(
        default_factory=dict
    )
    """Raw data acquired for (qubit, qubit_flux) pairs saved in nested dictionaries."""

    def register_qubit(self, qubit, flux_qubit, freq, bias, signal, phase):
        """Store output for single qubit."""
        ar = utils.create_data_array(freq, bias, signal, phase, dtype=QubitFluxType)
        if (qubit, flux_qubit) in self.data:
            self.data[qubit, flux_qubit] = np.rec.array(
                np.concatenate((self.data[qubit, flux_qubit], ar))
            )
        else:
            self.data[qubit, flux_qubit] = ar


@dataclass
class QubitCrosstalkResult(Results):
    """
    Qubit Crosstalk outputs.
    """


def _acquisition(
    params: QubitCrosstalkParameters,
    platform: Platform,
    targets: list[QubitId],
) -> QubitCrosstalkData:
    """Data acquisition for Crosstalk Experiment."""

    # taking advantage of multiplexing, apply the same set of gates to all qubits in parallel
    sequence = PulseSequence()
    ro_pulses = {}
    qd_pulses = {}
<<<<<<< HEAD
    Ec = {}
    Ej = {}
    for qubit in targets:
        Ec[qubit] = platform.qubits[qubit].Ec
        Ej[qubit] = platform.qubits[qubit].Ej

=======
    for qubit in qubits:
>>>>>>> ff4e2f53
        qd_pulses[qubit] = platform.create_qubit_drive_pulse(
            qubit, start=0, duration=params.drive_duration
        )

        if params.transition == "02":
            if platform.qubits[qubit].anharmonicity:
                qd_pulses[qubit].frequency -= platform.qubits[qubit].anharmonicity / 2
            else:
                qd_pulses[qubit].frequency -= DEFAULT_ANHARMONICITY / 2

        if params.drive_amplitude is not None:
            qd_pulses[qubit].amplitude = params.drive_amplitude

        ro_pulses[qubit] = platform.create_qubit_readout_pulse(
            qubit, start=qd_pulses[qubit].finish
        )
        sequence.add(qd_pulses[qubit])
        sequence.add(ro_pulses[qubit])

    # define the parameters to sweep and their range:
    delta_frequency_range = np.arange(
        -params.freq_width // 2, params.freq_width // 2, params.freq_step
    )
    freq_sweeper = Sweeper(
        Parameter.frequency,
        delta_frequency_range,
        pulses=[qd_pulses[qubit] for qubit in targets],
        type=SweeperType.OFFSET,
    )

    delta_bias_range = np.arange(
        -params.bias_width / 2, params.bias_width / 2, params.bias_step
    )
    # TODO : abstract common lines with qubit flux dep routine
    if params.flux_qubits is None:
        flux_qubits = list(platform.qubits.keys())
    else:
        flux_qubits = params.flux_qubits
    bias_sweepers = [
        Sweeper(
            Parameter.bias,
            delta_bias_range,
            qubits=[platform.qubits[flux_qubit]],
            type=SweeperType.OFFSET,
        )
        for flux_qubit in flux_qubits
    ]
    data = QubitCrosstalkData(resonator_type=platform.resonator_type)

    options = ExecutionParameters(
        nshots=params.nshots,
        relaxation_time=params.relaxation_time,
        acquisition_type=AcquisitionType.INTEGRATION,
        averaging_mode=AveragingMode.CYCLIC,
    )
    for flux_qubit, bias_sweeper in zip(flux_qubits, bias_sweepers):
        results = platform.sweep(sequence, options, bias_sweeper, freq_sweeper)
        # retrieve the results for every qubit
        for qubit in targets:
            result = results[ro_pulses[qubit].serial]
            if flux_qubit is None:
                sweetspot = platform.qubits[qubit].sweetspot
            else:
                sweetspot = platform.qubits[flux_qubit].sweetspot
            data.register_qubit(
                qubit,
                flux_qubit,
                signal=result.magnitude,
                phase=result.phase,
                freq=delta_frequency_range + qd_pulses[qubit].frequency,
                bias=delta_bias_range + sweetspot,
            )

    return data


def _fit(data: QubitCrosstalkData) -> QubitCrosstalkResult:
    return QubitCrosstalkResult()


def _plot(data: QubitFluxData, fit: QubitFluxResults, target: QubitId):
    """Plotting function for Crosstalk Experiment."""
    return utils.flux_crosstalk_plot(data, target)


qubit_crosstalk = Routine(_acquisition, _fit, _plot)
"""Qubit crosstalk Routine object"""<|MERGE_RESOLUTION|>--- conflicted
+++ resolved
@@ -71,16 +71,7 @@
     sequence = PulseSequence()
     ro_pulses = {}
     qd_pulses = {}
-<<<<<<< HEAD
-    Ec = {}
-    Ej = {}
     for qubit in targets:
-        Ec[qubit] = platform.qubits[qubit].Ec
-        Ej[qubit] = platform.qubits[qubit].Ej
-
-=======
-    for qubit in qubits:
->>>>>>> ff4e2f53
         qd_pulses[qubit] = platform.create_qubit_drive_pulse(
             qubit, start=0, duration=params.drive_duration
         )

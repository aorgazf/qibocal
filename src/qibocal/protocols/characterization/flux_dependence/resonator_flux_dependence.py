from dataclasses import dataclass, field
from typing import List, Optional, Union

import numpy as np
import numpy.typing as npt
from qibolab import AcquisitionType, AveragingMode, ExecutionParameters
from qibolab.platform import Platform
from qibolab.pulses import PulseSequence
from qibolab.qubits import QubitId
from qibolab.sweeper import Parameter, Sweeper, SweeperType
from scipy.optimize import curve_fit

from qibocal import update
from qibocal.auto.operation import Data, Parameters, Qubits, Results, Routine
from qibocal.config import log

from ..utils import GHZ_TO_HZ, HZ_TO_GHZ, table_dict, table_html
from . import utils


@dataclass
class ResonatorFluxParameters(Parameters):
    """ResonatorFlux runcard inputs."""

    freq_width: int
    """Width for frequency sweep relative to the readout frequency [Hz]."""
    freq_step: int
    """Frequency step for sweep [Hz]."""
    bias_width: Optional[float] = None
    """Width for bias sweep [V]."""
    bias_step: Optional[float] = None
    """Bias step for sweep [a.u.]."""
    flux_amplitude_start: Optional[Union[int, float, List[float]]] = None
    """Amplitude start value(s) for flux pulses sweep relative to the qubit sweetspot [a.u.]."""
    flux_amplitude_end: Optional[Union[int, float, List[float]]] = None
    """Amplitude end value(s) for flux pulses sweep relative to the qubit sweetspot [a.u.]."""
    flux_amplitude_step: Optional[Union[int, float, List[float]]] = None
    """Amplitude step(s) for flux pulses sweep [a.u.]."""

    def __post_init__(self):
        if not self.has_bias_params:
            if self.has_flux_params:
                self.check_flux_params()
                return
        if not self.has_flux_params:
            if self.has_bias_params:
                return
        raise ValueError(
            "Too many arguments provided. Provide either bias_width "
            "and bias_step or flux_amplitude_width and flux_amplitude_step."
        )

    def check_flux_params(self):
        """All flux params must be either all float or all lists with the same length.

        This function does not check if the lenght of the lists is equal to the number
        of qubits in the experiment.
        """
        flux_params = (
            self.flux_amplitude_start,
            self.flux_amplitude_end,
            self.flux_amplitude_step,
        )
        if all(isinstance(param, (int, float)) for param in flux_params):
            return

        if all(isinstance(param, list) for param in flux_params):
            if all(len(param) == len(flux_params[0]) for param in flux_params):
                return
            raise ValueError("Flux lists do not have the same length.")
        raise ValueError(
            "flux parameters have the wrong type. Expected one of (int, float, list)."
        )

    @property
    def has_bias_params(self):
        """True if both bias_width and bias_step are set."""
        return self.bias_width is not None and self.bias_step is not None

    @property
    def has_flux_params(self):
        """True if both all flux amplitude parameters are set."""
        return (
            self.flux_amplitude_start is not None
            and self.flux_amplitude_end is not None
            and self.flux_amplitude_step is not None
        )

    @property
    def flux_pulses(self):
        """True if sweeping flux pulses, False if sweeping bias."""
        if self.has_flux_params:
            return True
        return False


@dataclass
class ResonatorFluxResults(Results):
    """ResonatoFlux outputs."""

    frequency: dict[QubitId, float] = field(default_factory=dict)
    """Readout frequency for each qubit."""
    sweetspot: dict[QubitId, float] = field(default_factory=dict)
    """Sweetspot for each qubit."""
    asymmetry: dict[QubitId, float] = field(default_factory=dict)
    """Asymmetry between junctions."""
    bare_frequency: dict[QubitId, float] = field(default_factory=dict)
    """Resonator bare frequency."""
    drive_frequency: dict[QubitId, float] = field(default_factory=dict)
    """Qubit frequency at sweetspot."""
    fitted_parameters: dict[QubitId, dict[str, float]] = field(default_factory=dict)
    """Raw fitting output."""
    coupling: dict[QubitId, float] = field(default_factory=dict)
    """Qubit-resonator coupling."""
    matrix_element: dict[QubitId, float] = field(default_factory=dict)
    """C_ii coefficient."""


ResFluxType = np.dtype(
    [
        ("freq", np.float64),
        ("bias", np.float64),
        ("signal", np.float64),
        ("phase", np.float64),
    ]
)
"""Custom dtype for resonator flux dependence."""


@dataclass
class ResonatorFluxData(Data):
    """ResonatorFlux acquisition outputs."""

    resonator_type: str
    """Resonator type."""
<<<<<<< HEAD
=======

    flux_pulses: bool
    """True if sweeping flux pulses, False if sweeping bias."""

>>>>>>> ebd19c8c
    qubit_frequency: dict[QubitId, float] = field(default_factory=dict)
    """Qubit frequencies."""
    bare_resonator_frequency: dict[QubitId, int] = field(default_factory=dict)
    """Qubit bare resonator frequency power provided by the user."""

    data: dict[QubitId, npt.NDArray[ResFluxType]] = field(default_factory=dict)
    """Raw data acquired."""

    def register_qubit(self, qubit, freq, bias, signal, phase):
        """Store output for single qubit."""
        self.data[qubit] = utils.create_data_array(
            freq, bias, signal, phase, dtype=ResFluxType
        )


def create_flux_pulse_sweepers(
    params: ResonatorFluxParameters,
    platform: Platform,
    qubits: Qubits,
    sequence: PulseSequence,
) -> tuple[np.ndarray, list[Sweeper]]:
    """Create a list of sweepers containing flux pulses.

    Args:
        params (ResonatorFluxParameters): parameters of the experiment (here flux amplitude is used).
        platform (Platform): platform on which to run the experiment.
        qubits (Qubits): qubits on which to run the experiment.
        sequence (PulseSequence): pulse sequence of the experiment (updated with flux pulses).
    """
    qf_pulses = {}
    for i, qubit in enumerate(qubits):
        if isinstance(params.flux_amplitude_start, list):
            flux_amplitude_start = params.flux_amplitude_start[i]
            flux_amplitude_end = params.flux_amplitude_end[i]
            flux_amplitude_step = params.flux_amplitude_step[i]
        else:
            flux_amplitude_start = params.flux_amplitude_start
            flux_amplitude_end = params.flux_amplitude_end
            flux_amplitude_step = params.flux_amplitude_step
        delta_bias_flux_range = np.arange(
            flux_amplitude_start,
            flux_amplitude_end,
            flux_amplitude_step,
        )
        pulse = platform.create_qubit_flux_pulse(
            qubit, start=0, duration=sequence.duration
        )
        qf_pulses[qubit] = pulse
        sequence.add(pulse)
    sweepers = [
        Sweeper(
            Parameter.amplitude,
            delta_bias_flux_range,
            pulses=[qf_pulses[qubit] for qubit in qubits],
            type=SweeperType.ABSOLUTE,
        )
    ]
    return delta_bias_flux_range, sweepers


def _acquisition(
    params: ResonatorFluxParameters, platform: Platform, targets: list[QubitId]
) -> ResonatorFluxData:
    """Data acquisition for ResonatorFlux experiment."""
    # create a sequence of pulses for the experiment:
    # MZ

    # taking advantage of multiplexing, apply the same set of gates to all qubits in parallel
    sequence = PulseSequence()
    ro_pulses = {}
    qubit_frequency = {}
    bare_resonator_frequency = {}
    for qubit in targets:
        qubit_frequency[qubit] = platform.qubits[qubit].drive_frequency
        bare_resonator_frequency[qubit] = platform.qubits[
            qubit
        ].bare_resonator_frequency

        ro_pulses[qubit] = platform.create_qubit_readout_pulse(qubit, start=0)
        sequence.add(ro_pulses[qubit])

    # define the parameters to sweep and their range:
    delta_frequency_range = np.arange(
        -params.freq_width // 2, params.freq_width // 2, params.freq_step
    )
    freq_sweeper = Sweeper(
        Parameter.frequency,
        delta_frequency_range,
        [ro_pulses[qubit] for qubit in targets],
        type=SweeperType.OFFSET,
    )
    if params.flux_pulses:
        delta_bias_flux_range, sweepers = create_flux_pulse_sweepers(
            params, platform, targets, sequence
        )
    else:
        delta_bias_flux_range = np.arange(
            -params.bias_width / 2, params.bias_width / 2, params.bias_step
        )
        sweepers = [
            Sweeper(
                Parameter.bias,
                delta_bias_flux_range,
                qubits=[platform.qubits[qubit] for qubit in targets],
                type=SweeperType.OFFSET,
            )
        ]

    data = ResonatorFluxData(
        resonator_type=platform.resonator_type,
        flux_pulses=params.flux_pulses,
        qubit_frequency=qubit_frequency,
        bare_resonator_frequency=bare_resonator_frequency,
    )

    options = ExecutionParameters(
        nshots=params.nshots,
        relaxation_time=params.relaxation_time,
        acquisition_type=AcquisitionType.INTEGRATION,
        averaging_mode=AveragingMode.CYCLIC,
    )
    for bias_sweeper in sweepers:
        results = platform.sweep(sequence, options, bias_sweeper, freq_sweeper)
        # retrieve the results for every qubit
        for qubit in targets:
            result = results[ro_pulses[qubit].serial]
            sweetspot = platform.qubits[qubit].sweetspot
            data.register_qubit(
                qubit,
                signal=result.magnitude,
                phase=result.phase,
                freq=delta_frequency_range + ro_pulses[qubit].frequency,
                bias=delta_bias_flux_range + sweetspot,
            )
    return data


def _fit(data: ResonatorFluxData) -> ResonatorFluxResults:
    """
    Post-processing for QubitFlux Experiment. See arxiv:0703002
    Fit frequency as a function of current for the flux qubit spectroscopy
    data (QubitFluxData): data object with information on the feature response at each current point.
    """

    qubits = data.qubits
    frequency = {}
    sweetspot = {}
    asymmetry = {}
    bare_frequency = {}
    drive_frequency = {}
    fitted_parameters = {}
    matrix_element = {}
    coupling = {}

    for qubit in qubits:
        qubit_data = data[qubit]

        biases = qubit_data.bias
        frequencies = qubit_data.freq
        signal = qubit_data.signal

        if data.resonator_type == "3D":
            frequencies, biases = utils.extract_max_feature(
                frequencies,
                biases,
                signal,
            )
        else:
            frequencies, biases = utils.extract_min_feature(
                frequencies,
                biases,
                signal,
            )

        try:
            popt = curve_fit(
                utils.transmon_readout_frequency_diagonal,
                biases,
                frequencies * HZ_TO_GHZ,
                bounds=utils.resonator_flux_dependence_fit_bounds(
                    data.qubit_frequency[qubit],
                    qubit_data.bias,
                    data.bare_resonator_frequency[qubit],
                ),
                maxfev=100000,
            )[0]
            fitted_parameters[qubit] = popt.tolist()

            # frequency corresponds to transmon readout frequency
            # at the sweetspot popt[3]
            frequency[qubit] = (
                utils.transmon_readout_frequency_diagonal(popt[3], *popt) * GHZ_TO_HZ
            )
            sweetspot[qubit] = popt[3]
            asymmetry[qubit] = popt[1]
            bare_frequency[qubit] = popt[4] * GHZ_TO_HZ
            drive_frequency[qubit] = popt[0] * GHZ_TO_HZ
            coupling[qubit] = popt[5]
            matrix_element[qubit] = popt[2]
        except ValueError as e:
            log.error(
                f"Error in resonator_flux protocol fit: {e} "
                "The threshold for the SNR mask is probably too high. "
                "Lowering the value of `threshold` in `extract_*_feature`"
                "should fix the problem."
            )

    return ResonatorFluxResults(
        frequency=frequency,
        sweetspot=sweetspot,
        asymmetry=asymmetry,
        bare_frequency=bare_frequency,
        drive_frequency=drive_frequency,
        coupling=coupling,
        matrix_element=matrix_element,
        fitted_parameters=fitted_parameters,
    )


def _plot(data: ResonatorFluxData, fit: ResonatorFluxResults, target: QubitId):
    """Plotting function for ResonatorFlux Experiment."""
    figures = utils.flux_dependence_plot(
        data, fit, target, utils.transmon_readout_frequency_diagonal
    )
    if data.flux_pulses:
        bias_flux_unit = "a.u."
    else:
        bias_flux_unit = "V"
    if fit is not None:
        fitting_report = table_html(
            table_dict(
                target,
                [
                    f"Sweetspot [{bias_flux_unit}]",
                    "Bare Resonator Frequency [Hz]",
                    "Readout Frequency [Hz]",
                    "Qubit Frequency at Sweetspot [Hz]",
                    "Asymmetry d",
                    "Coupling g",
                    "V_ii [V]",
                ],
                [
                    np.round(fit.sweetspot[target], 4),
                    np.round(fit.bare_frequency[target], 4),
                    np.round(fit.frequency[target], 4),
                    np.round(fit.drive_frequency[target], 4),
                    np.round(fit.asymmetry[target], 4),
                    np.round(fit.coupling[target], 4),
                    np.round(fit.matrix_element[target], 4),
                ],
            )
        )
        return figures, fitting_report
    return figures, ""


def _update(results: ResonatorFluxResults, platform: Platform, qubit: QubitId):
    update.bare_resonator_frequency(results.bare_frequency[qubit], platform, qubit)
    update.readout_frequency(results.frequency[qubit], platform, qubit)
    update.drive_frequency(results.drive_frequency[qubit], platform, qubit)
    update.asymmetry(results.asymmetry[qubit], platform, qubit)
    update.coupling(results.coupling[qubit], platform, qubit)


resonator_flux = Routine(_acquisition, _fit, _plot, _update)
"""ResonatorFlux Routine object."""<|MERGE_RESOLUTION|>--- conflicted
+++ resolved
@@ -133,13 +133,8 @@
 
     resonator_type: str
     """Resonator type."""
-<<<<<<< HEAD
-=======
-
     flux_pulses: bool
     """True if sweeping flux pulses, False if sweeping bias."""
-
->>>>>>> ebd19c8c
     qubit_frequency: dict[QubitId, float] = field(default_factory=dict)
     """Qubit frequencies."""
     bare_resonator_frequency: dict[QubitId, int] = field(default_factory=dict)

--- conflicted
+++ resolved
@@ -11,12 +11,8 @@
 from scipy.optimize import curve_fit
 
 from qibocal import update
-<<<<<<< HEAD
-from qibocal.auto.operation import Data, Qubits, Results, Routine
-=======
 from qibocal.auto.operation import Data, Parameters, Results, Routine
 from qibocal.config import log
->>>>>>> 0e26ff9c
 from qibocal.protocols.characterization.qubit_spectroscopy_ef import (
     DEFAULT_ANHARMONICITY,
 )
@@ -132,25 +128,12 @@
         pulses=[qd_pulses[qubit] for qubit in targets],
         type=SweeperType.OFFSET,
     )
-<<<<<<< HEAD
     if params.flux_pulses:
         (
             delta_bias_flux_range,
             sweepers,
         ) = resonator_flux_dependence.create_flux_pulse_sweepers(
             params, platform, qubits, sequence
-=======
-
-    delta_bias_range = np.arange(
-        -params.bias_width / 2, params.bias_width / 2, params.bias_step
-    )
-    bias_sweepers = [
-        Sweeper(
-            Parameter.bias,
-            delta_bias_range,
-            qubits=[platform.qubits[qubit] for qubit in targets],
-            type=SweeperType.OFFSET,
->>>>>>> 0e26ff9c
         )
     else:
         delta_bias_flux_range = np.arange(

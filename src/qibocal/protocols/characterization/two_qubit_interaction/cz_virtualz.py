--- conflicted
+++ resolved
@@ -62,14 +62,8 @@
 
     data: dict[tuple, npt.NDArray[CZVirtualZType]] = field(default_factory=dict)
     thetas: list = field(default_factory=list)
-<<<<<<< HEAD
-    vphases: dict[tuple[QubitId, QubitId], dict[QubitId, float]] = field(
-        default_factory=dict
-    )
+    vphases: dict[QubitPairId, dict[QubitId, float]] = field(default_factory=dict)
     amplitudes: dict[tuple[QubitId, QubitId], float] = field(default_factory=dict)
-=======
-    vphases: dict[QubitPairId, dict[QubitId, float]] = field(default_factory=dict)
->>>>>>> aef9c74c
 
     def register_qubit(self, target, control, setup, prob_target, prob_control):
         ar = np.empty(prob_target.shape, dtype=CZVirtualZType)
@@ -407,13 +401,9 @@
     return [fig1, fig2], fitting_report
 
 
-<<<<<<< HEAD
-cz_virtualz = Routine(_acquisition, _fit, _plot, two_qubit_gates=True)
-=======
 def _update(results: CZVirtualZResults, platform: Platform, qubit_pair: QubitPairId):
     update.virtual_phases(results.virtual_phase[qubit_pair], platform, qubit_pair)
 
 
-cz_virtualz = Routine(_acquisition, _fit, _plot, _update)
->>>>>>> aef9c74c
+cz_virtualz = Routine(_acquisition, _fit, _plot, _update, two_qubit_gates=True)
 """CZ virtual Z correction routine."""
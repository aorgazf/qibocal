--- conflicted
+++ resolved
@@ -295,13 +295,8 @@
                         color="black",
                         symbol="cross",
                     ),
-<<<<<<< HEAD
                     name="CZ estimate",  #  Change name from the params
-                    showlegend=True if measured_qubit == qubit[0] else False,
-=======
-                    name="CZ estimate",
                     showlegend=True if measured_qubit == target[0] else False,
->>>>>>> 4a116d31
                     legendgroup="Voltage",
                 ),
                 row=1,
@@ -322,15 +317,9 @@
     if fit is not None:
         fitting_report = table_html(
             table_dict(
-<<<<<<< HEAD
-                qubit[1],
+                target[1],
                 ["CZ amplitude", "CZ duration"],  #  Change name from the params
-                [fit.amplitude[qubit], fit.duration[qubit]],
-=======
-                target[1],
-                ["CZ amplitude", "CZ duration"],
                 [fit.amplitude[target], fit.duration[target]],
->>>>>>> 4a116d31
             )
         )
 

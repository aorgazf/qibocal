import json
import pathlib
from dataclasses import asdict, dataclass, field
from typing import Optional

import numpy as np
import numpy.typing as npt
import pandas as pd
import plotly.graph_objects as go
from qibolab import AcquisitionType, ExecutionParameters
from qibolab.platform import Platform
from qibolab.pulses import PulseSequence
from qibolab.qubits import QubitId
from sklearn.metrics import roc_auc_score, roc_curve

from qibocal import update
from qibocal.auto.operation import (
    RESULTSFILE,
    Data,
    Parameters,
    Qubits,
    Results,
    Routine,
)
from qibocal.auto.serialize import serialize
from qibocal.fitting.classifier import run
from qibocal.protocols.characterization.utils import (
<<<<<<< HEAD
    LEGEND_FONT_SIZE,
    MESH_SIZE,
    TITLE_SIZE,
    evaluate_grid,
    get_color_state0,
    plot_results,
=======
    get_color_state0,
    get_color_state1,
    table_dict,
    table_html,
>>>>>>> 6d003900
)

ROC_LENGHT = 800
ROC_WIDTH = 800
DEFAULT_CLASSIFIER = "qubit_fit"


@dataclass
class SingleShotClassificationParameters(Parameters):
    """SingleShotClassification runcard inputs."""

<<<<<<< HEAD
    nshots: Optional[int] = None
    """Number of shots."""
    relaxation_time: Optional[int] = None
    """Relaxation time (ns)."""
    classifiers_list: Optional[list[str]] = field(
        default_factory=lambda: [DEFAULT_CLASSIFIER]
    )
=======
    classifiers_list: Optional[list[str]] = field(default_factory=lambda: ["qubit_fit"])
>>>>>>> 6d003900
    """List of models to classify the qubit states"""
    savedir: Optional[str] = " "
    """Dumping folder of the classification results"""


ClassificationType = np.dtype([("i", np.float64), ("q", np.float64)])
"""Custom dtype for rabi amplitude."""


@dataclass
class SingleShotClassificationData(Data):
    nshots: int
    """Number of shots."""
    classifiers_hpars: dict[QubitId, dict]
    """Models' hyperparameters"""
    savedir: str
    """Dumping folder of the classification results"""
    data: dict[QubitId, npt.NDArray] = field(default_factory=dict)
    """Raw data acquired."""
    classifiers_list: Optional[list[str]] = field(
        default_factory=lambda: [DEFAULT_CLASSIFIER]
    )
    """List of models to classify the qubit states"""

<<<<<<< HEAD
    def register_qubit(self, qubit, state, i, q):
        """Store output for single qubit."""
        shape = (1,) if np.isscalar(i) else i.shape
        ar = np.empty(shape, dtype=ClassificationType)
        ar["i"] = i
        ar["q"] = q
        ar["state"] = state
        if qubit in self.data:
            self.data[qubit] = np.rec.array(np.concatenate((self.data[qubit], ar)))
        else:
            self.data[qubit] = np.rec.array(ar)

=======
>>>>>>> 6d003900

@dataclass
class SingleShotClassificationResults(Results):
    """SingleShotClassification outputs."""

    names: list
    """List of models name."""
    savedir: str
    """Dumping folder of the classification results."""
    y_preds: dict[QubitId, list]
    """Models' predictions of the test set."""
    grid_preds: dict[QubitId, list]
    """Models' prediction of the contour grid."""
    threshold: dict[QubitId, float] = field(default_factory=dict)
    """Threshold for classification."""
    rotation_angle: dict[QubitId, float] = field(default_factory=dict)
    """Threshold for classification."""
    mean_gnd_states: dict[QubitId, list[float]] = field(default_factory=dict)
    """Centroid of the ground state blob."""
    mean_exc_states: dict[QubitId, list[float]] = field(default_factory=dict)
    """Centroid of the excited state blob."""
    fidelity: dict[QubitId, float] = field(default_factory=dict)
    """Fidelity evaluated only with the `qubit_fit` model."""
    assignment_fidelity: dict[QubitId, float] = field(default_factory=dict)
    """Assignment fidelity evaluated only with the `qubit_fit` model."""
    models: dict[QubitId, list] = field(default_factory=list)
    """List of trained classification models."""
    benchmark_table: Optional[dict[QubitId, pd.DataFrame]] = field(default_factory=dict)
    """Benchmark tables."""
    classifiers_hpars: Optional[dict[QubitId, dict]] = field(default_factory=dict)
    """Classifiers hyperparameters."""
    x_tests: dict[QubitId, list] = field(default_factory=dict)
    """Test set."""
    y_tests: dict[QubitId, list] = field(default_factory=dict)
    """Test set."""

    def save(self, path):
        classifiers = run.import_classifiers(self.names)
        for qubit in self.models:
            for i, mod in enumerate(classifiers):
                if self.savedir == " ":
                    save_path = pathlib.Path(path)
                else:
                    save_path = pathlib.Path(self.savedir)

                classifier = run.Classifier(mod, save_path / f"qubit{qubit}")
                classifier.savedir.mkdir(parents=True, exist_ok=True)
                dump_dir = classifier.base_dir / classifier.name / classifier.name
                classifier.dump()(self.models[qubit][i], dump_dir)
                classifier.dump_hyper(self.classifiers_hpars[qubit][classifier.name])
        asdict_class = asdict(self)
        asdict_class.pop("models")
        asdict_class.pop("classifiers_hpars")
        (path / RESULTSFILE).write_text(json.dumps(serialize(asdict_class)))


def _acquisition(
    params: SingleShotClassificationParameters,
    platform: Platform,
    qubits: Qubits,
) -> SingleShotClassificationData:
    """
    Args:
        nshots (int): number of times the pulse sequence will be repeated.
        classifiers (list): list of classifiers, the available ones are:
            - linear_svm
            - ada_boost
            - gaussian_process
            - naive_bayes
            - nn
            - qubit_fit
            - random_forest
            - rbf_svm
            - qblox_fit.
        The default value is `["qubit_fit"]`.
        savedir (str): Dumping folder of the classification results.
        If not given the dumping folder will be the report one.
        relaxation_time (float): Relaxation time.

        Example:
        .. code-block:: yaml

            - id: single_shot_classification_1
                priority: 0
                operation: single_shot_classification
                parameters:
                nshots: 5000
                savedir: "single_shot"
                classifiers_list: ["qubit_fit","naive_bayes", "linear_svm"]

    """

    # create two sequences of pulses:
    # state0_sequence: I  - MZ
    # state1_sequence: RX - MZ

    # taking advantage of multiplexing, apply the same set of gates to all qubits in parallel
    state0_sequence = PulseSequence()
    state1_sequence = PulseSequence()

    RX_pulses = {}
    ro_pulses = {}
    hpars = {}
    for qubit in qubits:
        RX_pulses[qubit] = platform.create_RX_pulse(qubit, start=0)
        ro_pulses[qubit] = platform.create_qubit_readout_pulse(
            qubit, start=RX_pulses[qubit].finish
        )

        state0_sequence.add(ro_pulses[qubit])
        state1_sequence.add(RX_pulses[qubit])
        state1_sequence.add(ro_pulses[qubit])
        hpars[qubit] = qubits[qubit].classifiers_hpars
    # create a DataUnits object to store the results
    data = SingleShotClassificationData(
        nshots=params.nshots,
        classifiers_list=params.classifiers_list,
        classifiers_hpars=hpars,
        savedir=params.savedir,
    )

    # execute the first pulse sequence
    state0_results = platform.execute_pulse_sequence(
        state0_sequence,
        ExecutionParameters(
            nshots=params.nshots,
            relaxation_time=params.relaxation_time,
            acquisition_type=AcquisitionType.INTEGRATION,
        ),
    )

    # retrieve and store the results for every qubit
    for qubit in qubits:
        result = state0_results[ro_pulses[qubit].serial]
        data.register_qubit(
            ClassificationType, (qubit, 0), dict(i=result.voltage_i, q=result.voltage_q)
        )
    # execute the second pulse sequence
    state1_results = platform.execute_pulse_sequence(
        state1_sequence,
        ExecutionParameters(
            nshots=params.nshots,
            relaxation_time=params.relaxation_time,
            acquisition_type=AcquisitionType.INTEGRATION,
        ),
    )
    # retrieve and store the results for every qubit
    for qubit in qubits:
        result = state1_results[ro_pulses[qubit].serial]
        data.register_qubit(
<<<<<<< HEAD
            qubit=qubit, state=1, i=result.voltage_i, q=result.voltage_q
=======
            ClassificationType, (qubit, 1), dict(i=result.voltage_i, q=result.voltage_q)
>>>>>>> 6d003900
        )

    return data


def _fit(data: SingleShotClassificationData) -> SingleShotClassificationResults:
    qubits = data.qubits

    benchmark_tables = {}
    models_dict = {}
    y_tests = {}
    x_tests = {}
    hpars = {}
    threshold = {}
    rotation_angle = {}
    mean_gnd_states = {}
    mean_exc_states = {}
    fidelity = {}
    assignment_fidelity = {}
    y_test_predict = {}
    grid_preds_dict = {}
    for qubit in qubits:
        benchmark_table, y_test, x_test, models, names, hpars_list = run.train_qubit(
            data, qubit
        )
        benchmark_tables[qubit] = benchmark_table.values.tolist()
        models_dict[qubit] = models
        y_tests[qubit] = y_test.tolist()
        x_tests[qubit] = x_test.tolist()
        hpars[qubit] = {}
        y_preds = []
        grid_preds = []
<<<<<<< HEAD
=======
        state0_data = data.data[qubit, 0]
        state1_data = data.data[qubit, 1]
>>>>>>> 6d003900

        grid = evaluate_grid(qubit_data)
        for i, model_name in enumerate(names):
            hpars[qubit][model_name] = hpars_list[i]
            try:
                y_preds.append(models[i].predict_proba(x_test)[:, 1].tolist())
            except AttributeError:
                y_preds.append(models[i].predict(x_test).tolist())
            grid_preds.append(
                np.round(np.reshape(models[i].predict(grid), (MESH_SIZE, MESH_SIZE)))
                .astype(np.int64)
                .tolist()
            )
            if model_name == "qubit_fit":
                threshold[qubit] = models[i].threshold
                rotation_angle[qubit] = models[i].angle
                mean_gnd_states[qubit] = models[i].iq_mean0.tolist()
                mean_exc_states[qubit] = models[i].iq_mean1.tolist()
                fidelity[qubit] = models[i].fidelity
                assignment_fidelity[qubit] = models[i].assignment_fidelity
        y_test_predict[qubit] = y_preds
        grid_preds_dict[qubit] = grid_preds
    return SingleShotClassificationResults(
        benchmark_table=benchmark_tables,
        y_tests=y_tests,
        x_tests=x_tests,
        names=names,
        classifiers_hpars=hpars,
        models=models_dict,
        threshold=threshold,
        rotation_angle=rotation_angle,
        mean_gnd_states=mean_gnd_states,
        mean_exc_states=mean_exc_states,
        fidelity=fidelity,
        assignment_fidelity=assignment_fidelity,
        savedir=data.savedir,
        y_preds=y_test_predict,
        grid_preds=grid_preds_dict,
    )


def _plot(
    data: SingleShotClassificationData, qubit, fit: SingleShotClassificationResults
):
<<<<<<< HEAD
    fitting_report = None
    models_name = data.classifiers_list
    figures = plot_results(data, qubit, 2, fit)
=======
    figures = []
    fitting_report = ""
    models_name = data.classifiers_list
    state0_data = data.data[qubit, 0]
    state1_data = data.data[qubit, 1]
    grid = evaluate_grid(state0_data, state1_data)

    fig = make_subplots(
        rows=1,
        cols=len(models_name),
        horizontal_spacing=SPACING * 3 / len(models_name) * 3,
        vertical_spacing=SPACING,
        subplot_titles=[run.pretty_name(model) for model in models_name],
        column_width=[COLUMNWIDTH] * len(models_name),
    )

    if len(models_name) != 1 and fit is not None:
        fig_roc = go.Figure()
        fig_roc.add_shape(
            type="line", line=dict(dash="dash"), x0=0.0, x1=1.0, y0=0.0, y1=1.0
        )
        fig_benchmarks = make_subplots(
            rows=1,
            cols=3,
            horizontal_spacing=SPACING,
            vertical_spacing=SPACING,
            subplot_titles=("accuracy", "training time (s)", "testing time (s)"),
            # pylint: disable=E1101
        )

>>>>>>> 6d003900
    if fit is not None:
        y_test = fit.y_tests[qubit]
        y_pred = fit.y_preds[qubit]

        if len(models_name) != 1:
            # Evaluate the ROC curve
            fig_roc = go.Figure()
            fig_roc.add_shape(
                type="line", line=dict(dash="dash"), x0=0.0, x1=1.0, y0=0.0, y1=1.0
            )
            for i, model in enumerate(models_name):
                y_pred = fit.y_preds[qubit][i]
                fpr, tpr, _ = roc_curve(y_test, y_pred)
                auc_score = roc_auc_score(y_test, y_pred)
                name = f"{model} (AUC={auc_score:.2f})"
                fig_roc.add_trace(
                    go.Scatter(
                        x=fpr,
                        y=tpr,
                        name=name,
                        mode="lines",
                        marker=dict(size=3, color=get_color_state0(i)),
                    )
                )
            fig_roc.update_layout(
                width=ROC_WIDTH,
                height=ROC_LENGHT,
                title=dict(text="ROC curves", font=dict(size=TITLE_SIZE)),
                legend=dict(font=dict(size=LEGEND_FONT_SIZE)),
            )
            fig_roc.update_xaxes(
                title_text=f"False Positive Rate",
                range=[0, 1],
            )
            fig_roc.update_yaxes(
                title_text="True Positive Rate",
                range=[0, 1],
            )
            figures.append(fig_roc)

<<<<<<< HEAD
            if model == "qubit_fit":
                fitting_report = ""
                fitting_report += f"{qubit} | average state 0: {np.round(fit.mean_gnd_states[qubit], 3)}<br>"
                fitting_report += f"{qubit} | average state 1: {np.round(fit.mean_exc_states[qubit], 3)}<br>"
                fitting_report += (
                    f"{qubit} | rotation angle: {fit.rotation_angle[qubit]:.3f}<br>"
=======
            if models_name[i] == "qubit_fit":
                fitting_report = table_html(
                    table_dict(
                        qubit,
                        [
                            "Average State 0",
                            "Average State 1",
                            "Rotational Angle",
                            "Threshold",
                            "Readout Fidelity",
                            "Assignment Fidelity",
                        ],
                        [
                            np.round(fit.mean_gnd_states[qubit], 3),
                            np.round(fit.mean_exc_states[qubit], 3),
                            np.round(fit.rotation_angle[qubit], 3),
                            np.round(fit.threshold[qubit], 6),
                            np.round(fit.fidelity[qubit], 3),
                            np.round(fit.assignment_fidelity[qubit], 3),
                        ],
                    )
>>>>>>> 6d003900
                )

    return figures, fitting_report


def _update(
    results: SingleShotClassificationResults, platform: Platform, qubit: QubitId
):
    update.iq_angle(results.rotation_angle[qubit], platform, qubit)
    update.threshold(results.threshold[qubit], platform, qubit)
    update.mean_gnd_states(results.mean_gnd_states[qubit], platform, qubit)
    update.mean_exc_states(results.mean_exc_states[qubit], platform, qubit)
    update.classifiers_hpars(results.classifiers_hpars[qubit], platform, qubit)
    update.readout_fidelity(results.fidelity[qubit], platform, qubit)
    update.assignment_fidelity(results.assignment_fidelity[qubit], platform, qubit)


single_shot_classification = Routine(_acquisition, _fit, _plot, _update)<|MERGE_RESOLUTION|>--- conflicted
+++ resolved
@@ -25,19 +25,12 @@
 from qibocal.auto.serialize import serialize
 from qibocal.fitting.classifier import run
 from qibocal.protocols.characterization.utils import (
-<<<<<<< HEAD
     LEGEND_FONT_SIZE,
     MESH_SIZE,
     TITLE_SIZE,
     evaluate_grid,
     get_color_state0,
     plot_results,
-=======
-    get_color_state0,
-    get_color_state1,
-    table_dict,
-    table_html,
->>>>>>> 6d003900
 )
 
 ROC_LENGHT = 800
@@ -49,23 +42,15 @@
 class SingleShotClassificationParameters(Parameters):
     """SingleShotClassification runcard inputs."""
 
-<<<<<<< HEAD
-    nshots: Optional[int] = None
-    """Number of shots."""
-    relaxation_time: Optional[int] = None
-    """Relaxation time (ns)."""
     classifiers_list: Optional[list[str]] = field(
         default_factory=lambda: [DEFAULT_CLASSIFIER]
     )
-=======
-    classifiers_list: Optional[list[str]] = field(default_factory=lambda: ["qubit_fit"])
->>>>>>> 6d003900
     """List of models to classify the qubit states"""
     savedir: Optional[str] = " "
     """Dumping folder of the classification results"""
 
 
-ClassificationType = np.dtype([("i", np.float64), ("q", np.float64)])
+ClassificationType = np.dtype([("i", np.float64), ("q", np.float64), ("state", int)])
 """Custom dtype for rabi amplitude."""
 
 
@@ -84,21 +69,6 @@
     )
     """List of models to classify the qubit states"""
 
-<<<<<<< HEAD
-    def register_qubit(self, qubit, state, i, q):
-        """Store output for single qubit."""
-        shape = (1,) if np.isscalar(i) else i.shape
-        ar = np.empty(shape, dtype=ClassificationType)
-        ar["i"] = i
-        ar["q"] = q
-        ar["state"] = state
-        if qubit in self.data:
-            self.data[qubit] = np.rec.array(np.concatenate((self.data[qubit], ar)))
-        else:
-            self.data[qubit] = np.rec.array(ar)
-
-=======
->>>>>>> 6d003900
 
 @dataclass
 class SingleShotClassificationResults(Results):
@@ -234,7 +204,9 @@
     for qubit in qubits:
         result = state0_results[ro_pulses[qubit].serial]
         data.register_qubit(
-            ClassificationType, (qubit, 0), dict(i=result.voltage_i, q=result.voltage_q)
+            ClassificationType,
+            (qubit),
+            dict(i=result.voltage_i, q=result.voltage_q, state=[0] * params.nshots),
         )
     # execute the second pulse sequence
     state1_results = platform.execute_pulse_sequence(
@@ -249,11 +221,9 @@
     for qubit in qubits:
         result = state1_results[ro_pulses[qubit].serial]
         data.register_qubit(
-<<<<<<< HEAD
-            qubit=qubit, state=1, i=result.voltage_i, q=result.voltage_q
-=======
-            ClassificationType, (qubit, 1), dict(i=result.voltage_i, q=result.voltage_q)
->>>>>>> 6d003900
+            ClassificationType,
+            (qubit),
+            dict(i=result.voltage_i, q=result.voltage_q, state=[1] * params.nshots),
         )
 
     return data
@@ -276,6 +246,7 @@
     y_test_predict = {}
     grid_preds_dict = {}
     for qubit in qubits:
+        qubit_data = data.data[qubit]
         benchmark_table, y_test, x_test, models, names, hpars_list = run.train_qubit(
             data, qubit
         )
@@ -286,11 +257,6 @@
         hpars[qubit] = {}
         y_preds = []
         grid_preds = []
-<<<<<<< HEAD
-=======
-        state0_data = data.data[qubit, 0]
-        state1_data = data.data[qubit, 1]
->>>>>>> 6d003900
 
         grid = evaluate_grid(qubit_data)
         for i, model_name in enumerate(names):
@@ -335,42 +301,9 @@
 def _plot(
     data: SingleShotClassificationData, qubit, fit: SingleShotClassificationResults
 ):
-<<<<<<< HEAD
     fitting_report = None
     models_name = data.classifiers_list
     figures = plot_results(data, qubit, 2, fit)
-=======
-    figures = []
-    fitting_report = ""
-    models_name = data.classifiers_list
-    state0_data = data.data[qubit, 0]
-    state1_data = data.data[qubit, 1]
-    grid = evaluate_grid(state0_data, state1_data)
-
-    fig = make_subplots(
-        rows=1,
-        cols=len(models_name),
-        horizontal_spacing=SPACING * 3 / len(models_name) * 3,
-        vertical_spacing=SPACING,
-        subplot_titles=[run.pretty_name(model) for model in models_name],
-        column_width=[COLUMNWIDTH] * len(models_name),
-    )
-
-    if len(models_name) != 1 and fit is not None:
-        fig_roc = go.Figure()
-        fig_roc.add_shape(
-            type="line", line=dict(dash="dash"), x0=0.0, x1=1.0, y0=0.0, y1=1.0
-        )
-        fig_benchmarks = make_subplots(
-            rows=1,
-            cols=3,
-            horizontal_spacing=SPACING,
-            vertical_spacing=SPACING,
-            subplot_titles=("accuracy", "training time (s)", "testing time (s)"),
-            # pylint: disable=E1101
-        )
-
->>>>>>> 6d003900
     if fit is not None:
         y_test = fit.y_tests[qubit]
         y_pred = fit.y_preds[qubit]
@@ -411,14 +344,6 @@
             )
             figures.append(fig_roc)
 
-<<<<<<< HEAD
-            if model == "qubit_fit":
-                fitting_report = ""
-                fitting_report += f"{qubit} | average state 0: {np.round(fit.mean_gnd_states[qubit], 3)}<br>"
-                fitting_report += f"{qubit} | average state 1: {np.round(fit.mean_exc_states[qubit], 3)}<br>"
-                fitting_report += (
-                    f"{qubit} | rotation angle: {fit.rotation_angle[qubit]:.3f}<br>"
-=======
             if models_name[i] == "qubit_fit":
                 fitting_report = table_html(
                     table_dict(
@@ -440,7 +365,6 @@
                             np.round(fit.assignment_fidelity[qubit], 3),
                         ],
                     )
->>>>>>> 6d003900
                 )
 
     return figures, fitting_report

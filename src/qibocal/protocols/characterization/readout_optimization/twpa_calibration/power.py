from dataclasses import dataclass, field
from typing import Optional

import numpy as np
import plotly.graph_objects as go
from qibolab.platform import Platform
from qibolab.qubits import QubitId

from qibocal.auto.operation import Parameters, Qubits, Routine
from qibocal.protocols.characterization import classification

from . import frequency


@dataclass
class TwpaPowerParameters(Parameters):
    """TwpaPower runcard inputs."""

    power_width: float
    """Power total width."""
    power_step: float
    """Power step to be probed."""
    nshots: Optional[int] = None
    """Number of shots."""
    relaxation_time: Optional[int] = None
    """Relaxation time (ns)."""


@dataclass
class TwpaPowerData(frequency.TwpaFrequencyData):
    """Data class for twpa power protocol."""

    powers: dict[QubitId, float] = field(default_factory=dict)
    """Frequencies for each qubit."""


@dataclass
class TwpaPowerResults(frequency.TwpaFrequencyResults):
    """Result class for twpa power protocol."""


def _acquisition(
    params: TwpaPowerParameters,
    platform: Platform,
    qubits: Qubits,
) -> TwpaPowerData:
    r"""
    Data acquisition for TWPA power optmization.
    This protocol perform a classification protocol for twpa powers
    in the range [twpa_power - power_width / 2, twpa_power + power_width / 2]
    with step power_step.

    Args:
        params (:class:`TwpaPowerParameters`): input parameters
        platform (:class:`Platform`): Qibolab's platform
        qubits (dict): dict of target :class:`Qubit` objects to be characterized

    Returns:
        data (:class:`TwpaFrequencyData`)
    """

    data = TwpaPowerData()

    power_range = np.arange(
        -params.power_width / 2, params.power_width / 2, params.power_step
    )

    initial_twpa_power = {}
    for qubit in qubits:
        initial_twpa_power[qubit] = platform.qubits[qubit].twpa.local_oscillator.power
        data.powers[qubit] = list(
            platform.qubits[qubit].twpa.local_oscillator.power + power_range
        )

    for power in power_range:
        for qubit in qubits:
            platform.qubits[qubit].twpa.local_oscillator.power = (
                initial_twpa_power[qubit] + power
            )

        classification_data = classification._acquisition(
            classification.SingleShotClassificationParameters(nshots=params.nshots),
            platform,
            qubits,
        )

        for qubit in qubits:
            data.register_freq(
                qubit,
                platform.qubits[qubit].twpa.local_oscillator.power,
                classification_data,
            )

    return data


def _plot(data: TwpaPowerData, fit: TwpaPowerResults, qubit):
    """Plotting function that shows the assignment fidelity
    for different values of the twpa power for a single qubit."""

    figures = []
<<<<<<< HEAD
=======
    fitting_report = "No fitting data"
    fidelities = []
    powers = np.array(data.powers[qubit])
    for qubit_id, power in fit.fidelities:
        if qubit_id == qubit:
            fidelities.append(fit.fidelities[qubit, power])

    fitting_report = f"{qubit} | Best assignment fidelity: {np.max(fidelities):.3f}<br>"
    fitting_report += (
        f"{qubit} | TWPA power: {powers[np.argmax(fidelities)]:.3f} dB <br>"
    )
>>>>>>> c2f5e9ab

    fitting_report = None

    if fit is not None:
        qubit_fit = fit[qubit]
        fidelities = []
        powers = []
        for _, power in qubit_fit:
            fidelities.append(qubit_fit[qubit, power])
            powers.append(power)

        fitting_report = (
            f"{qubit} | Best assignment fidelity: {np.max(fidelities):.3f}<br>"
        )
        fitting_report += (
            f"{qubit} | TWPA power: {powers[np.argmax(fidelities)]:.3f} dB <br>"
        )

        fig = go.Figure([go.Scatter(x=powers, y=fidelities, name="Fidelity")])
        figures.append(fig)

        fig.update_layout(
            showlegend=True,
            uirevision="0",  # ``uirevision`` allows zooming while live plotting
            xaxis_title="TWPA Power [dB]",
            yaxis_title="Assignment Fidelity",
        )

    return figures, fitting_report


twpa_power = Routine(_acquisition, frequency._fit, _plot)
"""Twpa power Routine  object."""<|MERGE_RESOLUTION|>--- conflicted
+++ resolved
@@ -99,30 +99,14 @@
     for different values of the twpa power for a single qubit."""
 
     figures = []
-<<<<<<< HEAD
-=======
-    fitting_report = "No fitting data"
-    fidelities = []
-    powers = np.array(data.powers[qubit])
-    for qubit_id, power in fit.fidelities:
-        if qubit_id == qubit:
-            fidelities.append(fit.fidelities[qubit, power])
-
-    fitting_report = f"{qubit} | Best assignment fidelity: {np.max(fidelities):.3f}<br>"
-    fitting_report += (
-        f"{qubit} | TWPA power: {powers[np.argmax(fidelities)]:.3f} dB <br>"
-    )
->>>>>>> c2f5e9ab
-
     fitting_report = None
 
     if fit is not None:
-        qubit_fit = fit[qubit]
         fidelities = []
-        powers = []
-        for _, power in qubit_fit:
-            fidelities.append(qubit_fit[qubit, power])
-            powers.append(power)
+        powers = np.array(data.powers[qubit])
+        for qubit_id, power in fit.fidelities:
+            if qubit_id == qubit:
+                fidelities.append(fit.fidelities[qubit, power])
 
         fitting_report = (
             f"{qubit} | Best assignment fidelity: {np.max(fidelities):.3f}<br>"

--- conflicted
+++ resolved
@@ -19,11 +19,8 @@
 from .resonator_punchout import resonator_punchout
 from .resonator_punchout_attenuation import resonator_punchout_attenuation
 from .resonator_spectroscopy import resonator_spectroscopy
-<<<<<<< HEAD
+from .resonator_spectroscopy_attenuation import resonator_spectroscopy_attenuation
 from .signal_experiments.tof import tof
-=======
-from .resonator_spectroscopy_attenuation import resonator_spectroscopy_attenuation
->>>>>>> 943684c8
 
 
 class Operation(Enum):
@@ -46,8 +43,5 @@
     drag_pulse_tuning = drag_pulse_tuning
     flipping = flipping
     dispersive_shift = dispersive_shift
-<<<<<<< HEAD
-    tof = tof
-=======
     standard_rb = standard_rb
->>>>>>> 943684c8
+    tof = tof
from enum import Enum

from .allxy.allxy import allxy
from .allxy.allxy_drag_pulse_tuning import allxy_drag_pulse_tuning
from .allxy.drag_pulse_tuning import drag_pulse_tuning
from .classification import single_shot_classification
from .coherence.spin_echo import spin_echo
from .coherence.t1 import t1
from .coherence.t1_sequences import t1_sequences
from .coherence.t2 import t2
from .coherence.t2_sequences import t2_sequences
from .coherence.zeno import zeno
from .dispersive_shift import dispersive_shift
from .fast_reset.fast_reset import fast_reset
from .flipping import flipping
from .flux_dependence.qubit_flux_dependence import qubit_crosstalk, qubit_flux
from .flux_dependence.resonator_flux_dependence import (
    resonator_crosstalk,
    resonator_flux,
)
from .qubit_spectroscopy import qubit_spectroscopy
from .rabi.amplitude import rabi_amplitude
from .rabi.length import rabi_length
from .rabi.length_sequences import rabi_length_sequences
from .ramsey import ramsey
from .ramsey_sequences import ramsey_sequences
from .randomized_benchmarking.standard_rb import standard_rb
from .readout_characterization import readout_characterization
from .readout_mitigation_matrix import readout_mitigation_matrix
from .readout_optimization.resonator_frequency import resonator_frequency
from .readout_optimization.twpa_calibration.frequency import twpa_frequency
from .readout_optimization.twpa_calibration.power import twpa_power
from .resonator_punchout import resonator_punchout
from .resonator_punchout_attenuation import resonator_punchout_attenuation
from .resonator_spectroscopy import resonator_spectroscopy
from .resonator_spectroscopy_attenuation import resonator_spectroscopy_attenuation
from .signal_experiments.time_of_flight_readout import time_of_flight_readout
from .two_qubit_interaction import chevron, chsh_circuits, chsh_pulses, cz_virtualz


class Operation(Enum):
    resonator_spectroscopy = resonator_spectroscopy
    resonator_spectroscopy_attenuation = resonator_spectroscopy_attenuation
    resonator_punchout = resonator_punchout
    resonator_punchout_attenuation = resonator_punchout_attenuation
    resonator_flux = resonator_flux
    resonator_crosstalk = resonator_crosstalk
    qubit_spectroscopy = qubit_spectroscopy
    qubit_flux = qubit_flux
    qubit_crosstalk = qubit_crosstalk
    rabi_amplitude = rabi_amplitude
    rabi_length = rabi_length
    rabi_length_sequences = rabi_length_sequences
    ramsey = ramsey
    ramsey_sequences = ramsey_sequences
    t1 = t1
    t1_sequences = t1_sequences
    t2 = t2
    t2_sequences = t2_sequences
    time_of_flight_readout = time_of_flight_readout
    single_shot_classification = single_shot_classification
    spin_echo = spin_echo
    allxy = allxy
    allxy_drag_pulse_tuning = allxy_drag_pulse_tuning
    drag_pulse_tuning = drag_pulse_tuning
    flipping = flipping
    dispersive_shift = dispersive_shift
    chevron = chevron
    cz_virtualz = cz_virtualz
    standard_rb = standard_rb
    readout_characterization = readout_characterization
    resonator_frequency = resonator_frequency
    fast_reset = fast_reset
    zeno = zeno
<<<<<<< HEAD
    chsh_pulses = chsh_pulses
    chsh_circuits = chsh_circuits
    readout_mitigation_matrix = readout_mitigation_matrix
=======
    twpa_frequency = twpa_frequency
    twpa_power = twpa_power
>>>>>>> aabc7f07
<|MERGE_RESOLUTION|>--- conflicted
+++ resolved
@@ -72,11 +72,8 @@
     resonator_frequency = resonator_frequency
     fast_reset = fast_reset
     zeno = zeno
-<<<<<<< HEAD
     chsh_pulses = chsh_pulses
     chsh_circuits = chsh_circuits
     readout_mitigation_matrix = readout_mitigation_matrix
-=======
     twpa_frequency = twpa_frequency
-    twpa_power = twpa_power
->>>>>>> aabc7f07
+    twpa_power = twpa_power
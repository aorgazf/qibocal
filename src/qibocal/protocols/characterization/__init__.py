from enum import Enum

from .allxy.allxy import allxy
from .allxy.allxy_drag_pulse_tuning import allxy_drag_pulse_tuning
from .allxy.drag_pulse_tuning import drag_pulse_tuning
from .classification import single_shot_classification
from .coherence.spin_echo import spin_echo
from .coherence.t1 import t1
from .coherence.t2 import t2
from .dispersive_shift import dispersive_shift
from .flipping import flipping
from .flux_depedence.qubit_flux_dependence import qubit_flux
from .flux_depedence.resonator_flux_dependence import resonator_flux
from .qubit_spectroscopy import qubit_spectroscopy
from .rabi.amplitude import rabi_amplitude
from .rabi.length import rabi_length
from .ramsey import ramsey
from .randomized_benchmarking.standard_rb import standard_rb
from .resonator_punchout import resonator_punchout
from .resonator_punchout_attenuation import resonator_punchout_attenuation
from .resonator_spectroscopy import resonator_spectroscopy
from .resonator_spectroscopy_attenuation import resonator_spectroscopy_attenuation
from .two_qubit_interaction.snz_tuning import snz_tuning

class Operation(Enum):
    resonator_spectroscopy = resonator_spectroscopy
    resonator_spectroscopy_attenuation = resonator_spectroscopy_attenuation
    resonator_punchout = resonator_punchout
    resonator_punchout_attenuation = resonator_punchout_attenuation
    resonator_flux = resonator_flux
    qubit_spectroscopy = qubit_spectroscopy
    qubit_flux = qubit_flux
    rabi_amplitude = rabi_amplitude
    rabi_length = rabi_length
    ramsey = ramsey
    t1 = t1
    t2 = t2
    single_shot_classification = single_shot_classification
    spin_echo = spin_echo
    allxy = allxy
    allxy_drag_pulse_tuning = allxy_drag_pulse_tuning
    drag_pulse_tuning = drag_pulse_tuning
    flipping = flipping
    dispersive_shift = dispersive_shift
<<<<<<< HEAD
    snz_tuning = snz_tuning
=======
    standard_rb = standard_rb
>>>>>>> 943684c8
<|MERGE_RESOLUTION|>--- conflicted
+++ resolved
@@ -22,6 +22,7 @@
 from .resonator_spectroscopy_attenuation import resonator_spectroscopy_attenuation
 from .two_qubit_interaction.snz_tuning import snz_tuning
 
+
 class Operation(Enum):
     resonator_spectroscopy = resonator_spectroscopy
     resonator_spectroscopy_attenuation = resonator_spectroscopy_attenuation
@@ -42,8 +43,5 @@
     drag_pulse_tuning = drag_pulse_tuning
     flipping = flipping
     dispersive_shift = dispersive_shift
-<<<<<<< HEAD
     snz_tuning = snz_tuning
-=======
-    standard_rb = standard_rb
->>>>>>> 943684c8
+    standard_rb = standard_rb
--- conflicted
+++ resolved
@@ -173,14 +173,9 @@
         fitting_report = table_html(
             table_dict(
                 qubit,
-<<<<<<< HEAD
-                "T2 Spin Echo [ns]",
-                np.round(fit.t2_spin_echo[qubit]),
-=======
                 ["T2 Spin Echo [ns]"],
                 [fit.t2_spin_echo[qubit]],
                 display_error=True,
->>>>>>> 9abd3024
             )
         )
 

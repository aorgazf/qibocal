--- conflicted
+++ resolved
@@ -11,15 +11,9 @@
 from qibocal import update
 from qibocal.auto.operation import Parameters, Qubits, Results, Routine
 
-<<<<<<< HEAD
-from ..utils import fill_table
+from ..utils import table_dict, table_html
 from . import t1
 from .utils import exp_decay, exponential_fit_probability
-=======
-from ..utils import V_TO_UV, table_dict, table_html
-from .t1 import T1Data
-from .utils import exp_decay, exponential_fit
->>>>>>> cea9d859
 
 
 @dataclass
@@ -133,15 +127,9 @@
     """Plotting for SpinEcho"""
 
     figures = []
-<<<<<<< HEAD
-    fitting_report = None
-=======
-    fig = go.Figure()
-
     # iterate over multiple data folders
     fitting_report = ""
 
->>>>>>> cea9d859
     qubit_data = data[qubit]
     waits = qubit_data.wait
     probs = qubit_data.prob
@@ -187,22 +175,13 @@
                 line=go.scatter.Line(dash="dot"),
             ),
         )
-
-<<<<<<< HEAD
-        fitting_report = fill_table(
-            qubit,
-            "T2 Spin Echo",
-            fit.t2_spin_echo[qubit][0],
-            fit.t2_spin_echo[qubit][1],
-            "ns",
-=======
         fitting_report = table_html(
             table_dict(
                 qubit,
-                "T2 Spin Echo",
-                np.round(fit.t2_spin_echo[qubit]),
+                ["T2 Spin Echo [ns]"],
+                [fit.t2_spin_echo[qubit]],
+                display_error=True,
             )
->>>>>>> cea9d859
         )
 
     fig.update_layout(

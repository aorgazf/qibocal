--- conflicted
+++ resolved
@@ -19,17 +19,14 @@
 class T2SignalParameters(Parameters):
     """T2Signal runcard inputs."""
 
-<<<<<<< HEAD
-    single_shot: bool = False
-    """If ``True`` save single shot signal data."""
-=======
     delay_between_pulses_start: int
     """Initial delay between RX(pi/2) pulses in ns."""
     delay_between_pulses_end: int
     """Final delay between RX(pi/2) pulses in ns."""
     delay_between_pulses_step: int
     """Step delay between RX(pi/2) pulses in ns."""
->>>>>>> acef62e4
+    single_shot: bool = False
+    """If ``True`` save single shot signal data."""
 
 
 @dataclass
@@ -121,7 +118,7 @@
         else:
             _waits = waits
         data.register_qubit(
-            t1_signal.CoherenceType,
+            utils.CoherenceType,
             (qubit),
             dict(wait=_waits, signal=result.magnitude, phase=result.phase),
         )

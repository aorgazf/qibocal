--- conflicted
+++ resolved
@@ -13,12 +13,7 @@
 from qibocal.auto.operation import Data, Parameters, Results, Routine
 
 from ..utils import table_dict, table_html
-<<<<<<< HEAD
-from . import t1, utils
-from .utils import CoherenceType
-=======
 from . import utils
->>>>>>> acef62e4
 
 
 @dataclass
@@ -31,7 +26,6 @@
     """Final delay before readout [ns]."""
     delay_before_readout_step: int
     """Step delay before readout [ns]."""
-
     single_shot: bool = False
     """If ``True`` save single shot signal data."""
 
@@ -134,7 +128,7 @@
         else:
             _waits = ro_wait_range
         data.register_qubit(
-            CoherenceType,
+            utils.CoherenceType,
             (qubit),
             dict(wait=_waits, signal=result.magnitude, phase=result.phase),
         )

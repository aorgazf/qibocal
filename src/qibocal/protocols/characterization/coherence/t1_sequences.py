import numpy as np
from qibolab import AcquisitionType, AveragingMode, ExecutionParameters
from qibolab.platform import Platform
from qibolab.pulses import PulseSequence

from qibocal.auto.operation import Qubits, Routine

<<<<<<< HEAD
from .t1 import CoherenceType, T1Data, T1Parameters, _fit, _plot, _update
=======
from . import t1, t1_msr
>>>>>>> 9abd3024


def _acquisition(
    params: t1_msr.T1MSRParameters, platform: Platform, qubits: Qubits
) -> t1_msr.T1MSRData:
    r"""Data acquisition for T1 experiment.
    In a T1 experiment, we measure an excited qubit after a delay. Due to decoherence processes
    (e.g. amplitude damping channel), it is possible that, at the time of measurement, after the delay,
    the qubit will not be excited anymore. The larger the delay time is, the more likely is the qubit to
    fall to the ground state. The goal of the experiment is to characterize the decay rate of the qubit
    towards the ground state.

    Args:
        params:
        platform (Platform): Qibolab platform object
        qubits (list): list of target qubits to perform the action
        delay_before_readout_start (int): Initial time delay before ReadOut
        delay_before_readout_end (list): Maximum time delay before ReadOut
        delay_before_readout_step (int): Scan range step for the delay before ReadOut
        software_averages (int): Number of executions of the routine for averaging results
        points (int): Save data results in a file every number of points
    """

    # create a sequence of pulses for the experiment
    # RX - wait t - MZ
    qd_pulses = {}
    ro_pulses = {}
    sequence = PulseSequence()
    for qubit in qubits:
        qd_pulses[qubit] = platform.create_RX_pulse(qubit, start=0)
        ro_pulses[qubit] = platform.create_qubit_readout_pulse(
            qubit, start=qd_pulses[qubit].duration
        )
        sequence.add(qd_pulses[qubit])
        sequence.add(ro_pulses[qubit])

    # define the parameter to sweep and its range:
    # wait time before readout
    ro_wait_range = np.arange(
        params.delay_before_readout_start,
        params.delay_before_readout_end,
        params.delay_before_readout_step,
    )

    # create a DataUnits object to store the MSR, phase, i, q and the delay time
    data = t1_msr.T1MSRData()

    # repeat the experiment as many times as defined by software_averages
    # sweep the parameter
    for wait in ro_wait_range:
        for qubit in qubits:
            ro_pulses[qubit].start = qd_pulses[qubit].duration + wait

        # execute the pulse sequence
        results = platform.execute_pulse_sequence(
            sequence,
            ExecutionParameters(
                nshots=params.nshots,
                relaxation_time=params.relaxation_time,
                acquisition_type=AcquisitionType.INTEGRATION,
                averaging_mode=AveragingMode.CYCLIC,
            ),
        )
        for qubit in qubits:
            # average msr, phase, i and q over the number of shots defined in the runcard
            result = results[ro_pulses[qubit].serial]
            data.register_qubit(
                CoherenceType,
                (qubit),
                dict(
                    wait=np.array([wait]),
                    msr=np.array([result.magnitude]),
                    phase=np.array([result.phase]),
                ),
            )
    return data


t1_sequences = Routine(_acquisition, t1_msr._fit, t1_msr._plot, t1._update)
"""T1 Routine object."""<|MERGE_RESOLUTION|>--- conflicted
+++ resolved
@@ -5,11 +5,7 @@
 
 from qibocal.auto.operation import Qubits, Routine
 
-<<<<<<< HEAD
-from .t1 import CoherenceType, T1Data, T1Parameters, _fit, _plot, _update
-=======
 from . import t1, t1_msr
->>>>>>> 9abd3024
 
 
 def _acquisition(
@@ -77,7 +73,7 @@
             # average msr, phase, i and q over the number of shots defined in the runcard
             result = results[ro_pulses[qubit].serial]
             data.register_qubit(
-                CoherenceType,
+                t1_msr.CoherenceType,
                 (qubit),
                 dict(
                     wait=np.array([wait]),

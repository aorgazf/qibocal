--- conflicted
+++ resolved
@@ -96,22 +96,11 @@
     )
 
     for qubit in qubits:
-<<<<<<< HEAD
-        result = results[ro_pulses[qubit].serial]
-        data.register_qubit(
-            t1.CoherenceType,
-            (qubit),
-            dict(
-                wait=waits,
-                msr=result.magnitude,
-                phase=result.phase,
-            ),
-        )
-=======
         probs = results[ro_pulses[qubit].serial].probability(state=1)
         errors = np.sqrt(probs * (1 - probs) / params.nshots)
-        data.register_qubit(qubit, wait=waits, prob=probs, error=errors)
->>>>>>> 9abd3024
+        data.register_qubit(
+            t1.CoherenceProbType, (qubit), dict(wait=waits, prob=probs, error=errors)
+        )
     return data
 
 

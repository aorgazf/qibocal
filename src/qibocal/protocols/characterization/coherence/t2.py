--- conflicted
+++ resolved
@@ -110,24 +110,8 @@
     .. math::
         y = p_0 - p_1 e^{-x p_2}.
     """
-<<<<<<< HEAD
-    t2s, fitted_parameters, pcov = utils.exponential_fit_probability(data)
-    chi2 = {
-        qubit: (
-            chi2_reduced(
-                data[qubit].prob,
-                utils.exp_decay(data[qubit].wait, *fitted_parameters[qubit]),
-                data[qubit].error,
-            ),
-            np.sqrt(2 / len(data[qubit].prob)),
-        )
-        for qubit in fitted_parameters
-    }
-    return T2Results(t2s, fitted_parameters, pcov, chi2)
-=======
     t2s, fitted_parameters, chi2 = utils.exponential_fit_probability(data)
     return T2Results(t2s, fitted_parameters, chi2)
->>>>>>> 355199b6
 
 
 def _plot(data: T2Data, target: QubitId, fit: T2Results = None):

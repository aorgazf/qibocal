--- conflicted
+++ resolved
@@ -128,20 +128,7 @@
                 "qubit": len(ro_wait_range) * [qubit],
             }
         )
-<<<<<<< HEAD
         data.add(r)
-=======
-        for ro_pulse in ro_pulses.values():
-            # average msr, phase, i and q over the number of shots defined in the runcard
-            r = results[ro_pulse.serial].serialize
-            r.update(
-                {
-                    "wait[ns]": wait,
-                    "qubit": ro_pulse.qubit,
-                }
-            )
-            data.add_data_from_dict(r)
->>>>>>> 5fd90b1e
     return data
 
 

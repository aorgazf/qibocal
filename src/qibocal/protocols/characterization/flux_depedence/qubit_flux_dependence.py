from dataclasses import dataclass, field
<<<<<<< HEAD
from typing import Dict, List, Optional, Tuple
=======
from typing import Dict, Optional, Union
>>>>>>> 53d76ab1

import numpy as np
from qibolab import AcquisitionType, AveragingMode, ExecutionParameters
from qibolab.platforms.abstract import AbstractPlatform
from qibolab.pulses import PulseSequence
from qibolab.sweeper import Parameter, Sweeper

from qibocal.auto.operation import Parameters, Qubits, Results, Routine

from . import resonator_flux_dependence, utils


# TODO: implement cross-talk
@dataclass
class QubitFluxParameters(Parameters):
    """QubitFlux runcard inputs."""

    freq_width: int
    """Width for frequency sweep relative to the qubit frequency (Hz)."""
    freq_step: int
    """Frequency step for sweep [Hz]."""
    bias_width: float
    """Width for bias sweep [V]."""
    bias_step: float
    """Bias step for sweep (V)."""
    drive_amplitude: float
    """Drive pulse amplitude. Same for all qubits."""
<<<<<<< HEAD
    qubits: Optional[list] = field(default_factory=list)
    """Local qubits (optional)."""
=======
    nshots: Optional[int] = None
    """Number of shots."""
    relaxation_time: Optional[int] = None
    """Relaxation time (ns)."""
>>>>>>> 53d76ab1


@dataclass
class QubitFluxResults(Results):
    """QubitFlux outputs."""

    sweetspot: Dict[Union[str, int], float] = field(metadata=dict(update="sweetspot"))
    """Sweetspot for each qubit."""
    frequency: Dict[Union[str, int], float] = field(
        metadata=dict(update="drive_frequency")
    )
    """Drive frequency for each qubit."""
    fitted_parameters: Dict[Union[str, int], Dict[str, float]]
    """Raw fitting output."""


class QubitFluxData(resonator_flux_dependence.ResonatorFluxData):
    """QubitFlux acquisition outputs."""


def _acquisition(
    params: QubitFluxParameters,
    platform: AbstractPlatform,
    qubits: Qubits,
) -> QubitFluxData:
    """Data acquisition for QubitFlux Experiment."""
    # create a sequence of pulses for the experiment:
    # MZ

    # taking advantage of multiplexing, apply the same set of gates to all qubits in parallel
    sequence = PulseSequence()
    ro_pulses = {}
    qd_pulses = {}
    for qubit in qubits:
        qd_pulses[qubit] = platform.create_qubit_drive_pulse(
            qubit, start=0, duration=2000
        )
        qd_pulses[qubit].amplitude = params.drive_amplitude
        ro_pulses[qubit] = platform.create_qubit_readout_pulse(
            qubit, start=qd_pulses[qubit].finish
        )
        sequence.add(qd_pulses[qubit])
        sequence.add(ro_pulses[qubit])

    # define the parameters to sweep and their range:
    delta_frequency_range = np.arange(
        -params.freq_width // 2, params.freq_width // 2, params.freq_step
    )
    freq_sweeper = Sweeper(
        Parameter.frequency,
        delta_frequency_range,
        pulses=[qd_pulses[qubit] for qubit in qubits],
    )

    delta_bias_range = np.arange(
        -params.bias_width / 2, params.bias_width / 2, params.bias_step
    )
    bias_sweeper = Sweeper(
        Parameter.bias, delta_bias_range, qubits=list(qubits.values())
    )
    # create a DataUnits object to store the results,
    # DataUnits stores by default MSR, phase, i, q
    # additionally include resonator frequency and flux bias
    data = QubitFluxData()

    # repeat the experiment as many times as defined by software_averages
    results = platform.sweep(
        sequence,
        ExecutionParameters(
            nshots=params.nshots,
            relaxation_time=params.relaxation_time,
            acquisition_type=AcquisitionType.INTEGRATION,
            averaging_mode=AveragingMode.CYCLIC,
        ),
        bias_sweeper,
        freq_sweeper,
    )

    # retrieve the results for every qubit
    for qubit in qubits:
        result = results[ro_pulses[qubit].serial]

        biases = np.repeat(delta_bias_range, len(delta_frequency_range))
        freqs = np.array(
            len(delta_bias_range)
            * list(delta_frequency_range + qd_pulses[qubit].frequency)
        ).flatten()
        # store the results
        r = {k: v.ravel() for k, v in result.serialize.items()}
        r.update(
            {
                "frequency[Hz]": freqs,
                "bias[V]": biases,
                "qubit": len(freqs) * [qubit],
            }
        )
        data.add_data_from_dict(r)

    return data


def _fit(data: QubitFluxData) -> QubitFluxResults:
    """Post-processing for QubitFlux Experiment."""
    return QubitFluxResults({}, {}, {})


def _plot(data: QubitFluxData, fit: QubitFluxResults, qubit):
    """Plotting function for QubitFlux Experiment."""
    return utils.flux_dependence_plot(data, fit, qubit)


qubit_flux = Routine(_acquisition, _fit, _plot)
"""QubitFlux Routine object."""<|MERGE_RESOLUTION|>--- conflicted
+++ resolved
@@ -1,9 +1,5 @@
 from dataclasses import dataclass, field
-<<<<<<< HEAD
-from typing import Dict, List, Optional, Tuple
-=======
 from typing import Dict, Optional, Union
->>>>>>> 53d76ab1
 
 import numpy as np
 from qibolab import AcquisitionType, AveragingMode, ExecutionParameters
@@ -31,15 +27,12 @@
     """Bias step for sweep (V)."""
     drive_amplitude: float
     """Drive pulse amplitude. Same for all qubits."""
-<<<<<<< HEAD
     qubits: Optional[list] = field(default_factory=list)
     """Local qubits (optional)."""
-=======
     nshots: Optional[int] = None
     """Number of shots."""
     relaxation_time: Optional[int] = None
     """Relaxation time (ns)."""
->>>>>>> 53d76ab1
 
 
 @dataclass

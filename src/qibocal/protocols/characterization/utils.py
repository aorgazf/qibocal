from enum import Enum

import lmfit
import numpy as np
import plotly.graph_objects as go
from numba import njit
from plotly.subplots import make_subplots
from scipy.stats import mode

from qibocal.auto.operation import Data, Results
from qibocal.config import log

GHZ_TO_HZ = 1e9
HZ_TO_GHZ = 1e-9
V_TO_UV = 1e6
S_TO_NS = 1e9


class PowerLevel(str, Enum):
    """Power Regime for Resonator Spectroscopy"""

    high = "high"
    low = "low"


def lorentzian(frequency, amplitude, center, sigma, offset):
    # http://openafox.com/science/peak-function-derivations.html
    return (amplitude / np.pi) * (
        sigma / ((frequency - center) ** 2 + sigma**2)
    ) + offset


def lorentzian_fit(data, resonator_type=None, fit=None):
    frequencies = data.freq * HZ_TO_GHZ
    voltages = data.msr * V_TO_UV
    model_Q = lmfit.Model(lorentzian)

    # Guess parameters for Lorentzian max or min
    # TODO: probably this is not working on HW
    if (resonator_type == "3D" and fit == "resonator") or (
        resonator_type == "2D" and fit == "qubit"
    ):
        guess_center = frequencies[
            np.argmax(voltages)
        ]  # Argmax = Returns the indices of the maximum values along an axis.
        guess_offset = np.mean(
            voltages[np.abs(voltages - np.mean(voltages) < np.std(voltages))]
        )
        guess_sigma = abs(frequencies[np.argmin(voltages)] - guess_center)
        guess_amp = (np.max(voltages) - guess_offset) * guess_sigma * np.pi

    else:
        guess_center = frequencies[
            np.argmin(voltages)
        ]  # Argmin = Returns the indices of the minimum values along an axis.
        guess_offset = np.mean(
            voltages[np.abs(voltages - np.mean(voltages) < np.std(voltages))]
        )
        guess_sigma = abs(frequencies[np.argmax(voltages)] - guess_center)
        guess_amp = (np.min(voltages) - guess_offset) * guess_sigma * np.pi

    # Add guessed parameters to the model
    model_Q.set_param_hint("center", value=guess_center, vary=True)
    model_Q.set_param_hint("sigma", value=guess_sigma, vary=True)
    model_Q.set_param_hint("amplitude", value=guess_amp, vary=True)
    model_Q.set_param_hint("offset", value=guess_offset, vary=True)
    guess_parameters = model_Q.make_params()

    # fit the model with the data and guessed parameters
    try:
        fit_res = model_Q.fit(
            data=voltages, frequency=frequencies, params=guess_parameters
        )
        # get the values for postprocessing and for legend.
        return fit_res.best_values["center"], fit_res.best_values

    except:
        log.warning("lorentzian_fit: the fitting was not successful")
        fit_res = lmfit.model.ModelResult(model=model_Q, params=guess_parameters)
        return guess_center, fit_res.params.valuesdict()


def spectroscopy_plot(data, fit: Results, qubit):
    figures = []
    fig = make_subplots(
        rows=1,
        cols=2,
        horizontal_spacing=0.1,
        vertical_spacing=0.1,
    )
    qubit_data = data[qubit]

    fitting_report = ""

    frequencies = qubit_data.freq * HZ_TO_GHZ
    fig.add_trace(
        go.Scatter(
            x=frequencies,
            y=qubit_data.msr * 1e6,
            opacity=1,
            name="Frequency",
            showlegend=True,
            legendgroup="Frequency",
        ),
        row=1,
        col=1,
    )
    fig.add_trace(
        go.Scatter(
            x=frequencies,
            y=qubit_data.phase,
            opacity=1,
            name="Phase",
            showlegend=True,
            legendgroup="Phase",
        ),
        row=1,
        col=2,
    )

    freqrange = np.linspace(
        min(frequencies),
        max(frequencies),
        2 * len(frequencies),
    )

    params = fit.fitted_parameters[qubit]

    fig.add_trace(
        go.Scatter(
            x=freqrange,
            y=lorentzian(freqrange, **params),
            name="Fit",
            line=go.scatter.Line(dash="dot"),
        ),
        row=1,
        col=1,
    )

    if data.power_level is PowerLevel.low:
        label = "readout frequency"
        freq = fit.frequency
    elif data.power_level is PowerLevel.high:
        label = "bare resonator frequency"
        freq = fit.bare_frequency
    else:
        label = "qubit frequency"
        freq = fit.frequency

    fitting_report += f"{qubit} | {label}: {freq[qubit]*GHZ_TO_HZ:,.0f} Hz<br>"

    if fit.amplitude[qubit] is not None:
        fitting_report += f"{qubit} | amplitude: {fit.amplitude[qubit]} <br>"
        if data.power_level is PowerLevel.high:
            # TODO: find better solution for not updating amplitude in high power
            fit.amplitude.pop(qubit)

    if data.__class__.__name__ == "ResonatorSpectroscopyAttenuationData":
        if fit.attenuation[qubit] is not None and fit.attenuation[qubit] != 0:
            fitting_report += f"{qubit} | attenuation: {fit.attenuation[qubit]} <br>"

    fig.update_layout(
        showlegend=True,
        uirevision="0",  # ``uirevision`` allows zooming while live plotting
        xaxis_title="Frequency (GHz)",
        yaxis_title="MSR (uV)",
        xaxis2_title="Frequency (GHz)",
        yaxis2_title="Phase (rad)",
    )
    figures.append(fig)

    return figures, fitting_report


def norm(x_mags):
    return (x_mags - np.min(x_mags)) / (np.max(x_mags) - np.min(x_mags))


<<<<<<< HEAD
@njit(["float64[:] (float64[:], float64[:])"], parallel=True, cache=True)
def cumulative(input_data, points):
    r"""Evaluates in data the cumulative distribution
    function of `points`.
    WARNING: `input_data` and `points` should be sorted data.
    """
    input_data = np.sort(input_data)
    points = np.sort(points)
    # data and points sorted
    prob = []
    app = 0.0

    for val in input_data:
        app += np.maximum(np.searchsorted(points[app::], val), 0)
        prob.append(app)

    return np.array(prob)
=======
def fit_punchout(data: Data, fit_type: str):
    """
    Punchout fitting function.

    Args:

    data (Data): Punchout acquisition data.
    fit_type (str): Punchout type, it could be `amp` (amplitude)
    or `att` (attenuation).

    Return:

    List of dictionaries containing the low, high amplitude
    (attenuation) frequencies and the readout amplitude (attenuation)
    for each qubit.
    """
    qubits = data.qubits

    low_freqs = {}
    high_freqs = {}
    ro_values = {}

    for qubit in qubits:
        qubit_data = data[qubit]
        freqs = np.unique(qubit_data.freq)
        nvalues = len(np.unique(qubit_data[fit_type]))
        nfreq = len(freqs)
        msrs = np.reshape(qubit_data.msr, (nvalues, nfreq))
        if data.resonator_type == "3D":
            peak_freqs = freqs[np.argmax(msrs, axis=1)]
        else:
            peak_freqs = freqs[np.argmin(msrs, axis=1)]

        max_freq = np.max(peak_freqs)
        min_freq = np.min(peak_freqs)
        middle_freq = (max_freq + min_freq) / 2

        freq_hp = peak_freqs[peak_freqs < middle_freq]
        freq_lp = peak_freqs[peak_freqs >= middle_freq]

        freq_hp = mode(freq_hp, keepdims=True)[0]
        freq_lp = mode(freq_lp, keepdims=True)[0]

        if fit_type == "amp":
            if data.resonator_type == "3D":
                ro_val = getattr(qubit_data, fit_type)[
                    np.argmax(qubit_data.msr[np.where(qubit_data.freq == freq_lp)[0]])
                ]
            else:
                ro_val = getattr(qubit_data, fit_type)[
                    np.argmin(qubit_data.msr[np.where(qubit_data.freq == freq_lp)[0]])
                ]
        else:
            high_att_max = np.max(
                getattr(qubit_data, fit_type)[np.where(qubit_data.freq == freq_hp)[0]]
            )
            high_att_min = np.min(
                getattr(qubit_data, fit_type)[np.where(qubit_data.freq == freq_hp)[0]]
            )

            ro_val = round((high_att_max + high_att_min) / 2)
            ro_val = ro_val + (ro_val % 2)

        low_freqs[qubit] = freq_lp.item() * HZ_TO_GHZ
        high_freqs[qubit] = freq_hp[0] * HZ_TO_GHZ
        ro_values[qubit] = ro_val
    return [low_freqs, high_freqs, ro_values]
>>>>>>> 9c2f823a
<|MERGE_RESOLUTION|>--- conflicted
+++ resolved
@@ -176,7 +176,6 @@
     return (x_mags - np.min(x_mags)) / (np.max(x_mags) - np.min(x_mags))
 
 
-<<<<<<< HEAD
 @njit(["float64[:] (float64[:], float64[:])"], parallel=True, cache=True)
 def cumulative(input_data, points):
     r"""Evaluates in data the cumulative distribution
@@ -194,7 +193,8 @@
         prob.append(app)
 
     return np.array(prob)
-=======
+
+
 def fit_punchout(data: Data, fit_type: str):
     """
     Punchout fitting function.
@@ -261,5 +261,4 @@
         low_freqs[qubit] = freq_lp.item() * HZ_TO_GHZ
         high_freqs[qubit] = freq_hp[0] * HZ_TO_GHZ
         ro_values[qubit] = ro_val
-    return [low_freqs, high_freqs, ro_values]
->>>>>>> 9c2f823a
+    return [low_freqs, high_freqs, ro_values]
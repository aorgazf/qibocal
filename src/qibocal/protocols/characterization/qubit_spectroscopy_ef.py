--- conflicted
+++ resolved
@@ -160,27 +160,18 @@
     if fit is not None:
         report = table_html(
             table_dict(
-<<<<<<< HEAD
-                qubit,
+                target,
+                ["Frequency 1->2 [Hz]", "Amplitude [a.u.]", "Anharmonicity [Hz]"],
                 [
-                    "Frequency 1->2 [Hz]",
-                    "Amplitude [a.u.]",
-                    "Anharmonicity [Hz]",
-                    "Chi2 reduced",
+                    np.round(fit.frequency[target], 0),
+                    fit.amplitude[target],
+                    np.round(fit.anharmonicity[target], 0),
                 ],
                 [
                     (fit.frequency[qubit], fit.error_fit_pars[qubit][1]),
                     (fit.amplitude[qubit], fit.error_fit_pars[qubit][0]),
                     (fit.anharmonicity[qubit], fit.error_fit_pars[qubit][2]),
                     fit.chi2_reduced[qubit],
-=======
-                target,
-                ["Frequency 1->2 [Hz]", "Amplitude [a.u.]", "Anharmonicity [Hz]"],
-                [
-                    np.round(fit.frequency[target], 0),
-                    fit.amplitude[target],
-                    np.round(fit.anharmonicity[target], 0),
->>>>>>> 9c7a34c5
                 ],
                 display_error=True,
             )

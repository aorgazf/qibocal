--- conflicted
+++ resolved
@@ -85,32 +85,9 @@
     # for iteration in range(params.software_averages):
     sequences, all_ro_pulses = [], []
     for gates in gatelist:
-<<<<<<< HEAD
-        # create a sequence of pulses
-        ro_pulses = {}
-        sequence = PulseSequence()
-        for qubit in targets:
-            sequence, ro_pulses[qubit] = add_gate_pair_pulses_to_sequence(
-                platform, gates, qubit, sequence, params.beta_param
-            )
-        # execute the pulse sequence
-        results = platform.execute_pulse_sequence(
-            sequence,
-            ExecutionParameters(
-                nshots=params.nshots,
-                averaging_mode=AveragingMode.CYCLIC,
-            ),
-        )
-
-        # retrieve the results for every qubit
-        for qubit in targets:
-            z_proj = 2 * results[ro_pulses[qubit].serial].probability(0) - 1
-            # store the results
-            gate = "-".join(gates)
-=======
         sequences.append(PulseSequence())
         all_ro_pulses.append({})
-        for qubit in qubits:
+        for qubit in targets:
             sequences[-1], all_ro_pulses[-1][qubit] = add_gate_pair_pulses_to_sequence(
                 platform, gates, qubit, sequences[-1], params.beta_param
             )
@@ -128,13 +105,12 @@
 
     for ig, (gates, ro_pulses) in enumerate(zip(gatelist, all_ro_pulses)):
         gate = "-".join(gates)
-        for qubit in qubits:
+        for qubit in targets:
             serial = ro_pulses[qubit].serial
             if params.unrolling:
                 z_proj = 2 * results[serial][ig].probability(0) - 1
             else:
                 z_proj = 2 * results[ig][serial].probability(0) - 1
->>>>>>> ff4e2f53
             data.register_qubit(
                 AllXYType, (qubit), dict(prob=np.array([z_proj]), gate=np.array([gate]))
             )

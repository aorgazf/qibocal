# -*- coding: utf-8 -*-
import numpy as np
import plotly.graph_objects as go
from plotly.subplots import make_subplots

from qibocal.data import Data, DataUnits
from qibocal.fitting.utils import cos, exp, flipping, lorenzian, rabi, ramsey


def frequency_msr_phase__fast_precision(folder, routine, qubit, format):
    try:
        data_fast = DataUnits.load_data(folder, routine, format, f"fast_sweep_q{qubit}")
    except:
        data_fast = DataUnits(quantities={"frequency": "Hz"})
    try:
        data_precision = DataUnits.load_data(
            folder, routine, format, f"precision_sweep_q{qubit}"
        )
    except:
        data_precision = DataUnits(quantities={"frequency": "Hz"})
    try:
        data_fit = Data.load_data(folder, routine, format, f"fit_q{qubit}")
    except:
        data_fit = Data(
            quantities=[
                "popt0",
                "popt1",
                "popt2",
                "popt3",
                "label1",
                "label2",
            ]
        )

    fig = make_subplots(
        rows=1,
        cols=2,
        horizontal_spacing=0.1,
        vertical_spacing=0.1,
        subplot_titles=(
            "MSR (V)",
            "phase (rad)",
        ),
    )

    fig.add_trace(
        go.Scatter(
            x=data_fast.get_values("frequency", "GHz"),
            y=data_fast.get_values("MSR", "uV"),
            name="Fast",
        ),
        row=1,
        col=1,
    )
    fig.add_trace(
        go.Scatter(
            x=data_fast.get_values("frequency", "GHz"),
            y=data_fast.get_values("phase", "rad"),
            name="Fast",
        ),
        row=1,
        col=2,
    )
    fig.add_trace(
        go.Scatter(
            x=data_precision.get_values("frequency", "GHz"),
            y=data_precision.get_values("MSR", "uV"),
            name="Precision",
        ),
        row=1,
        col=1,
    )
    fig.add_trace(
        go.Scatter(
            x=data_precision.get_values("frequency", "GHz"),
            y=data_precision.get_values("phase", "rad"),
            name="Precision",
        ),
        row=1,
        col=2,
    )
    if len(data_fast) > 0 and len(data_fit) > 0:
        freqrange = np.linspace(
            min(data_fast.get_values("frequency", "GHz")),
            max(data_fast.get_values("frequency", "GHz")),
            2 * len(data_fast),
        )
        params = [i for i in list(data_fit.df.keys()) if "popt" not in i]
        fig.add_trace(
            go.Scatter(
                x=freqrange,
                y=lorenzian(
                    freqrange,
                    data_fit.get_values("popt0"),
                    data_fit.get_values("popt1"),
                    data_fit.get_values("popt2"),
                    data_fit.get_values("popt3"),
                ),
                name="Fit",
                line=go.scatter.Line(dash="dot"),
            ),
            row=1,
            col=1,
        )
        fig.add_annotation(
            dict(
                font=dict(color="black", size=12),
                x=0,
                y=-0.25,
                showarrow=False,
                text=f"The estimated {params[0]} is {data_fit.df[params[0]][0]:.1f} Hz.",
                textangle=0,
                xanchor="left",
                xref="paper",
                yref="paper",
            )
        )
        fig.add_annotation(
            dict(
                font=dict(color="black", size=12),
                x=0,
                y=-0.30,
                showarrow=False,
                text=f"The estimated {params[1]} is {data_fit.df[params[1]][0]:.3f} uV.",
                textangle=0,
                xanchor="left",
                xref="paper",
                yref="paper",
            )
        )
    fig.update_layout(
        showlegend=True,
        uirevision="0",  # ``uirevision`` allows zooming while live plotting
        xaxis_title="Frequency (GHz)",
        yaxis_title="MSR (uV)",
        xaxis2_title="Frequency (GHz)",
        yaxis2_title="Phase (rad)",
    )
    return fig


def frequency_attenuation_msr_phase__cut(folder, routine, qubit, format):
    data = DataUnits.load_data(folder, routine, format, f"data_q{qubit}")
    plot1d_attenuation = 30  # attenuation value to use for 1D frequency vs MSR plot

    fig = go.Figure()
    # index data on a specific attenuation value
    smalldf = data.df[data.get_values("attenuation", "dB") == plot1d_attenuation].copy()
    # split multiple software averages to different datasets
    datasets = []
    while len(smalldf):
        datasets.append(smalldf.drop_duplicates("frequency"))
        smalldf.drop(datasets[-1].index, inplace=True)
        fig.add_trace(
            go.Scatter(
                x=datasets[-1]["frequency"].pint.to("GHz").pint.magnitude,
                y=datasets[-1]["MSR"].pint.to("V").pint.magnitude,
            ),
        )

    fig.update_layout(
        showlegend=False,
        uirevision="0",  # ``uirevision`` allows zooming while live plotting,
        xaxis_title="Frequency (GHz)",
        yaxis_title="MSR (V)",
    )
    return fig


# For Rabi oscillations
def time_msr_phase(folder, routine, qubit, format):
    try:
        data = DataUnits.load_data(folder, routine, format, f"data_q{qubit}")
    except:
        data = DataUnits(quantities={"Time": "ns"})

    try:
        data_fit = Data.load_data(folder, routine, format, f"fit_q{qubit}")
    except:
        data_fit = Data(
            quantities=[
                "popt0",
                "popt1",
                "popt2",
                "popt3",
                "popt4",
                "label1",
                "label2",
            ]
        )

    fig = make_subplots(
        rows=1,
        cols=2,
        horizontal_spacing=0.1,
        vertical_spacing=0.1,
        subplot_titles=(
            "MSR (V)",
            "phase (rad)",
        ),
    )

    fig.add_trace(
        go.Scatter(
            x=data.get_values("Time", "ns"),
            y=data.get_values("MSR", "uV"),
            name="Rabi Oscillations",
        ),
        row=1,
        col=1,
    )
    fig.add_trace(
        go.Scatter(
            x=data.get_values("Time", "ns"),
            y=data.get_values("phase", "rad"),
            name="Rabi Oscillations",
        ),
        row=1,
        col=2,
    )

    # add fitting trace
    if len(data) > 0 and len(data_fit) > 0:
        timerange = np.linspace(
            min(data.get_values("Time", "ns")),
            max(data.get_values("Time", "ns")),
            2 * len(data),
        )
        params = [i for i in list(data_fit.df.keys()) if "popt" not in i]
        fig.add_trace(
            go.Scatter(
                x=timerange,
                y=rabi(
                    timerange,
                    data_fit.get_values("popt0"),
                    data_fit.get_values("popt1"),
                    data_fit.get_values("popt2"),
                    data_fit.get_values("popt3"),
                    data_fit.get_values("popt4"),
                ),
                name="Fit",
                line=go.scatter.Line(dash="dot"),
            ),
            row=1,
            col=1,
        )

        fig.add_annotation(
            dict(
                font=dict(color="black", size=12),
                x=0,
                y=-0.20,
                showarrow=False,
                text=f"Estimated {params[1]} is {data_fit.df[params[1]][0]:.3f} ns.",
                textangle=0,
                xanchor="left",
                xref="paper",
                yref="paper",
            )
        )

        fig.add_annotation(
            dict(
                font=dict(color="black", size=12),
                x=0,
                y=-0.30,
                showarrow=False,
                text=f"Estimated {params[0]} is {data_fit.df[params[0]][0]:.1f} uV.",
                textangle=0,
                xanchor="left",
                xref="paper",
                yref="paper",
            )
        )

    # last part
    fig.update_layout(
        showlegend=True,
        uirevision="0",  # ``uirevision`` allows zooming while live plotting
        xaxis_title="Time (ns)",
        yaxis_title="MSR (uV)",
        xaxis2_title="Time (ns)",
        yaxis2_title="Phase (rad)",
    )
    return fig


def gain_msr_phase(folder, routine, qubit, format):

    try:
        data = DataUnits.load_data(folder, routine, format, f"data_q{qubit}")
    except:
        data = DataUnits(quantities={"gain", "dimensionless"})

    try:
        data_fit = Data.load_data(folder, routine, format, f"fit_q{qubit}")
    except:
        data_fit = Data(
            quantities=[
                "popt0",
                "popt1",
                "popt2",
                "popt3",
                "popt4",
                "label1",
                "label2",
            ]
        )

    fig = make_subplots(
        rows=1,
        cols=2,
        horizontal_spacing=0.1,
        vertical_spacing=0.1,
        subplot_titles=(
            "MSR (V)",
            "phase (rad)",
        ),
    )

    fig.add_trace(
        go.Scatter(
            x=data.get_values("gain", "dimensionless"),
            y=data.get_values("MSR", "uV"),
            name="Rabi Oscillations",
        ),
        row=1,
        col=1,
    )
    fig.add_trace(
        go.Scatter(
            x=data.get_values("gain", "dimensionless"),
            y=data.get_values("phase", "rad"),
            name="Rabi Oscillations",
        ),
        row=1,
        col=2,
    )

    # add fitting trace
    if len(data) > 0 and len(data_fit) > 0:
        gainrange = np.linspace(
            min(data.get_values("gain", "dimensionless")),
            max(data.get_values("gain", "dimensionless")),
            2 * len(data),
        )
        params = [i for i in list(data_fit.df.keys()) if "popt" not in i]
        fig.add_trace(
            go.Scatter(
                x=gainrange,
                y=rabi(
                    gainrange,
                    data_fit.get_values("popt0"),
                    data_fit.get_values("popt1"),
                    data_fit.get_values("popt2"),
                    data_fit.get_values("popt3"),
                    data_fit.get_values("popt4"),
                ),
                name="Fit",
                line=go.scatter.Line(dash="dot"),
            ),
            row=1,
            col=1,
        )

        fig.add_annotation(
            dict(
                font=dict(color="black", size=12),
                x=0,
                y=-0.20,
                showarrow=False,
                text=f"Estimated {params[1]} is {data_fit.df[params[1]][0]:.3f}",
                textangle=0,
                xanchor="left",
                xref="paper",
                yref="paper",
            )
        )

        fig.add_annotation(
            dict(
                font=dict(color="black", size=12),
                x=0,
                y=-0.25,
                showarrow=False,
                text=f"Estimated {params[0]} is {data_fit.df[params[0]][0]:.4f} uV",
                textangle=0,
                xanchor="left",
                xref="paper",
                yref="paper",
            )
        )

    fig.update_layout(
        showlegend=True,
        uirevision="0",  # ``uirevision`` allows zooming while live plotting
        xaxis_title="Gain (dimensionless)",
        yaxis_title="MSR (uV)",
    )
    return fig


def amplitude_msr_phase(folder, routine, qubit, format):

    try:
        data = DataUnits.load_data(folder, routine, format, f"data_q{qubit}")
    except:
        data = DataUnits(quantities={"amplitude", "dimensionless"})
    try:
        data_fit = Data.load_data(folder, routine, format, f"fit_q{qubit}")
    except:
        data_fit = DataUnits()

    fig = make_subplots(
        rows=1,
        cols=2,
        horizontal_spacing=0.1,
        vertical_spacing=0.1,
        subplot_titles=(
            "MSR (V)",
            "phase (rad)",
        ),
    )

    fig.add_trace(
        go.Scatter(
            x=data.get_values("amplitude", "dimensionless"),
            y=data.get_values("MSR", "uV"),
            name="Rabi Oscillations",
        ),
        row=1,
        col=1,
    )
    fig.add_trace(
        go.Scatter(
            x=data.get_values("amplitude", "dimensionless"),
            y=data.get_values("phase", "rad"),
            name="Rabi Oscillations",
        ),
        row=1,
        col=2,
    )

    # add fitting trace
    if len(data) > 0 and len(data_fit) > 0:
        amplituderange = np.linspace(
            min(data.get_values("amplitude", "dimensionless")),
            max(data.get_values("amplitude", "dimensionless")),
            2 * len(data),
        )
        params = [i for i in list(data_fit.df.keys()) if "popt" not in i]
        fig.add_trace(
            go.Scatter(
                x=amplituderange,
                y=rabi(
                    amplituderange,
                    data_fit.get_values("popt0"),
                    data_fit.get_values("popt1"),
                    data_fit.get_values("popt2"),
                    data_fit.get_values("popt3"),
                    data_fit.get_values("popt4"),
                ),
                name="Fit",
                line=go.scatter.Line(dash="dot"),
            ),
            row=1,
            col=1,
        )

        fig.add_annotation(
            dict(
                font=dict(color="black", size=12),
                x=0,
                y=-0.30,
                showarrow=False,
                text=f"Estimated {params[0]} is {data_fit.df[params[0]][0]:.3f} uV.",
                textangle=0,
                xanchor="left",
                xref="paper",
                yref="paper",
            )
        )

        fig.add_annotation(
            dict(
                font=dict(color="black", size=12),
                x=0,
                y=-0.25,
                showarrow=False,
                text=f"Estimated {params[1]} is {data_fit.df[params[1]][0]:.4f}",
                textangle=0,
                xanchor="left",
                xref="paper",
                yref="paper",
            )
        )

    fig.update_layout(
        showlegend=True,
        uirevision="0",  # ``uirevision`` allows zooming while live plotting
        xaxis_title="Amplitude (dimensionless)",
        yaxis_title="MSR (uV)",
    )
    return fig


# For Ramsey oscillations
def time_msr(folder, routine, qubit, format):
    try:
        data = DataUnits.load_data(folder, routine, format, f"data_q{qubit}")
    except:
        data = DataUnits(
            name=f"data_q{qubit}", quantities={"wait": "ns", "t_max": "ns"}
        )
    try:
        data_fit = Data.load_data(folder, routine, format, f"fit_q{qubit}")
    except:
        data_fit = DataUnits()

    fig = make_subplots(
        rows=1,
        cols=1,
        horizontal_spacing=0.1,
        vertical_spacing=0.1,
        subplot_titles=("MSR (V)",),
    )

    fig.add_trace(
        go.Scatter(
            x=data.get_values("wait", "ns"),
            y=data.get_values("MSR", "uV"),
            name="Ramsey",
        ),
        row=1,
        col=1,
    )

    # add fitting trace
    if len(data) > 0 and len(data_fit) > 0:
        timerange = np.linspace(
            min(data.get_values("wait", "ns")),
            max(data.get_values("wait", "ns")),
            2 * len(data),
        )
        params = [i for i in list(data_fit.df.keys()) if "popt" not in i]
        fig.add_trace(
            go.Scatter(
                x=timerange,
                y=ramsey(
                    timerange,
                    data_fit.get_values("popt0"),
                    data_fit.get_values("popt1"),
                    data_fit.get_values("popt2"),
                    data_fit.get_values("popt3"),
                    data_fit.get_values("popt4"),
                ),
                name="Fit",
                line=go.scatter.Line(dash="dot"),
            ),
            row=1,
            col=1,
        )

        fig.add_annotation(
            dict(
                font=dict(color="black", size=12),
                x=0,
                y=-0.30,
                showarrow=False,
                text=f"Estimated {params[1]} is {data_fit.df[params[1]][0]:.3f} Hz.",
                textangle=0,
                xanchor="left",
                xref="paper",
                yref="paper",
            )
        )

        fig.add_annotation(
            dict(
                font=dict(color="black", size=12),
                x=0,
                y=-0.20,
                showarrow=False,
                text=f"Estimated {params[0]} is {data_fit.df[params[0]][0]:.1f} ns",
                textangle=0,
                xanchor="left",
                xref="paper",
                yref="paper",
            )
        )

        fig.add_annotation(
            dict(
                font=dict(color="black", size=12),
                x=0,
                y=-0.25,
                showarrow=False,
                text=f"Estimated {params[2]} is {data_fit.df[params[2]][0]:.3f} Hz",
                textangle=0,
                xanchor="left",
                xref="paper",
                yref="paper",
            )
        )

    fig.update_layout(
        showlegend=True,
        uirevision="0",  # ``uirevision`` allows zooming while live plotting
        xaxis_title="Time (ns)",
        yaxis_title="MSR (uV)",
    )
    return fig


# T1
def t1_time_msr_phase(folder, routine, qubit, format):
    try:
        data = DataUnits.load_data(folder, routine, format, f"data_q{qubit}")
    except:
        data = DataUnits(quantities={"Time": "ns"})

    try:
        data_fit = Data.load_data(folder, routine, format, f"fit_q{qubit}")
    except:
        data_fit = DataUnits()

    fig = make_subplots(
        rows=1,
        cols=2,
        horizontal_spacing=0.1,
        vertical_spacing=0.1,
        subplot_titles=(
            "MSR (V)",
            "phase (rad)",
        ),
    )

    fig.add_trace(
        go.Scatter(
            x=data.get_values("Time", "ns"),
            y=data.get_values("MSR", "uV"),
            name="T1",
        ),
        row=1,
        col=1,
    )
    fig.add_trace(
        go.Scatter(
            x=data.get_values("Time", "ns"),
            y=data.get_values("phase", "rad"),
            name="T1",
        ),
        row=1,
        col=2,
    )

    # add fitting trace
    if len(data) > 0 and len(data_fit) > 0:
        timerange = np.linspace(
            min(data.get_values("Time", "ns")),
            max(data.get_values("Time", "ns")),
            2 * len(data),
        )
        params = [i for i in list(data_fit.df.keys()) if "popt" not in i]
        fig.add_trace(
            go.Scatter(
                x=timerange,
                y=exp(
                    timerange,
                    data_fit.get_values("popt0"),
                    data_fit.get_values("popt1"),
                    data_fit.get_values("popt2"),
                ),
                name="Fit",
                line=go.scatter.Line(dash="dot"),
            ),
            row=1,
            col=1,
        )

        fig.add_annotation(
            dict(
                font=dict(color="black", size=12),
                x=0,
                y=-0.20,
                showarrow=False,
                text=f"Estimated {params[0]} is {data_fit.df[params[0]][0]:.1f} ns.",
                textangle=0,
                xanchor="left",
                xref="paper",
                yref="paper",
            )
        )

    # last part
    fig.update_layout(
        showlegend=True,
        uirevision="0",  # ``uirevision`` allows zooming while live plotting
        xaxis_title="Time (ns)",
        yaxis_title="MSR (uV)",
        xaxis2_title="Time (ns)",
        yaxis2_title="Phase (rad)",
    )
    return fig


# Flipping
def flips_msr_phase(folder, routine, qubit, format):
    try:
        data = DataUnits.load_data(folder, routine, format, f"data_q{qubit}")
    except:
        data = DataUnits(quantities={"flips": "dimensionless"})

    try:
        data_fit = Data.load_data(folder, routine, format, f"fit_q{qubit}")
    except:
        data_fit = DataUnits()

    fig = make_subplots(
        rows=1,
        cols=2,
        horizontal_spacing=0.1,
        vertical_spacing=0.1,
        subplot_titles=(
            "MSR (V)",
            "phase (rad)",
        ),
    )

    fig.add_trace(
        go.Scatter(
            x=data.get_values("flips", "dimensionless"),
            y=data.get_values("MSR", "uV"),
            name="Flipping MSR",
        ),
        row=1,
        col=1,
    )
    fig.add_trace(
        go.Scatter(
            x=data.get_values("flips", "dimensionless"),
            y=data.get_values("phase", "rad"),
            name="Flipping Phase",
        ),
        row=1,
        col=2,
    )

    # add fitting trace
    if len(data) > 0 and len(data_fit) > 0:
        flipsrange = np.linspace(
            min(data.get_values("flips", "dimensionless")),
            max(data.get_values("flips", "dimensionless")),
            2 * len(data),
        )
        params = [i for i in list(data_fit.df.keys()) if "popt" not in i]
        fig.add_trace(
            go.Scatter(
                x=flipsrange,
                y=flipping(
                    flipsrange,
                    data_fit.get_values("popt0"),
                    data_fit.get_values("popt1"),
                    data_fit.get_values("popt2"),
                    data_fit.get_values("popt3"),
                ),
                name="Fit",
                line=go.scatter.Line(dash="dot"),
            ),
            row=1,
            col=1,
        )

        fig.add_annotation(
            dict(
                font=dict(color="black", size=12),
                x=0,
                y=-0.25,
                showarrow=False,
                text=f"Estimated {params[0]} is {data_fit.df[params[0]][0]:.4f}",
                textangle=0,
                xanchor="left",
                xref="paper",
                yref="paper",
            )
        )
        fig.add_annotation(
            dict(
                font=dict(color="black", size=12),
                x=0,
                y=-0.30,
                showarrow=False,
                text=f"Estimated {params[1]} is {data_fit.df[params[1]][0]:.3f}",
                textangle=0,
                xanchor="left",
                xref="paper",
                yref="paper",
            )
        )

    # last part
    fig.update_layout(
        showlegend=True,
        uirevision="0",  # ``uirevision`` allows zooming while live plotting
        xaxis_title="Flips (dimensionless)",
        yaxis_title="MSR (uV)",
        xaxis2_title="Flips (dimensionless)",
        yaxis2_title="Phase (rad)",
    )
    return fig


# For calibrate qubit states
def exc_gnd(folder, routine, qubit, format):

    try:
        data_exc = DataUnits.load_data(folder, routine, format, f"data_exc_q{qubit}")
    except:
        data_exc = DataUnits(quantities={"iteration": "dimensionless"})

    fig = make_subplots(
        rows=1,
        cols=1,
        horizontal_spacing=0.1,
        vertical_spacing=0.1,
        subplot_titles=("Calibrate qubit states",),
    )

    fig.add_trace(
        go.Scatter(
            x=data_exc.get_values("i", "V"),
            y=data_exc.get_values("q", "V"),
            name="exc_state",
            mode="markers",
            marker=dict(size=3, color="lightcoral"),
        ),
        row=1,
        col=1,
    )

    try:
        data_gnd = DataUnits.load_data(folder, routine, format, f"data_gnd_q{qubit}")
    except:
        data_gnd = DataUnits(quantities={"iteration": "dimensionless"})

    fig.add_trace(
        go.Scatter(
            x=data_gnd.get_values("i", "V"),
            y=data_gnd.get_values("q", "V"),
            name="gnd state",
            mode="markers",
            marker=dict(size=3, color="skyblue"),
        ),
        row=1,
        col=1,
    )

    i_exc = data_exc.get_values("i", "V")
    q_exc = data_exc.get_values("q", "V")

    i_mean_exc = i_exc.mean()
    q_mean_exc = q_exc.mean()
    iq_mean_exc = complex(i_mean_exc, q_mean_exc)
    mod_iq_exc = abs(iq_mean_exc) * 1e6

    fig.add_trace(
        go.Scatter(
            x=[i_mean_exc],
            y=[q_mean_exc],
            name=f" state1_voltage: {mod_iq_exc} <br> mean_state1: {iq_mean_exc}",
            mode="markers",
            marker=dict(size=10, color="red"),
        ),
        row=1,
        col=1,
    )

    i_gnd = data_gnd.get_values("i", "V")
    q_gnd = data_gnd.get_values("q", "V")

    i_mean_gnd = i_gnd.mean()
    q_mean_gnd = q_gnd.mean()
    iq_mean_gnd = complex(i_mean_gnd, q_mean_gnd)
    mod_iq_gnd = abs(iq_mean_gnd) * 1e6

    fig.add_trace(
        go.Scatter(
            x=[i_mean_gnd],
            y=[q_mean_gnd],
            name=f" state0_voltage: {mod_iq_gnd} <br> mean_state0: {iq_mean_gnd}",
            mode="markers",
            marker=dict(size=10, color="blue"),
        ),
        row=1,
        col=1,
    )

    fig.update_layout(
        showlegend=True,
        uirevision="0",  # ``uirevision`` allows zooming while live plotting
        xaxis_title="i (V)",
        yaxis_title="q (V)",
        width=1000,
    )

    return fig


# allXY
def prob_gate(folder, routine, qubit, format):

    try:
        data = DataUnits.load_data(folder, routine, format, f"data_q{qubit}")
    except:
        data = DataUnits(
            quantities={"probability": "dimensionless", "gateNumber": "dimensionless"}
        )

    fig = make_subplots(
        rows=1,
        cols=1,
        horizontal_spacing=0.1,
        vertical_spacing=0.1,
        subplot_titles=(f"allXY",),
    )

    fig.add_trace(
        go.Scatter(
            x=data.get_values("gateNumber", "dimensionless"),
            y=data.get_values("probability", "dimensionless"),
            mode="markers",
            name="Probabilities",
        ),
        row=1,
        col=1,
    )
    fig.update_layout(
        showlegend=True,
        uirevision="0",  # ``uirevision`` allows zooming while live plotting
        xaxis_title="Gate sequence number",
        yaxis_title="Z projection probability of qubit state |o>",
    )
    return fig


# allXY
def prob_gate_iteration(folder, routine, qubit, format):

    try:
        data = DataUnits.load_data(folder, routine, format, f"data_q{qubit}")
    except:
        data = DataUnits(
            quantities={
                "probability": "dimensionless",
                "gateNumber": "dimensionless",
                "beta_param": "dimensionless",
            }
        )

    data = DataUnits.load_data(folder, routine, format, f"data_q{qubit}")
    fig = make_subplots(
        rows=1,
        cols=1,
        horizontal_spacing=0.1,
        vertical_spacing=0.1,
        subplot_titles=(f"allXY",),
    )

    gates = len(data.get_values("gateNumber", "dimensionless"))
    # print(gates)
    import numpy as np

    for n in range(gates // 21):
        data_start = n * 21
        data_end = data_start + 21
        beta_param = np.array(data.get_values("beta_param", "dimensionless"))[
            data_start
        ]
        gates = np.array(data.get_values("gateNumber", "dimensionless"))[
            data_start:data_end
        ]
        probabilities = np.array(data.get_values("probability", "dimensionless"))[
            data_start:data_end
        ]
        c = "#" + "{:06x}".format(n * 99999)
        fig.add_trace(
            go.Scatter(
                x=gates,
                y=probabilities,
                mode="markers+lines",
                line=dict(color=c),
                name=f"beta_parameter = {beta_param}",
                marker_size=16,
            ),
            row=1,
            col=1,
        )
    fig.update_layout(
        showlegend=True,
        uirevision="0",  # ``uirevision`` allows zooming while live plotting
        xaxis_title="Gate sequence number",
        yaxis_title="Z projection probability of qubit state |o>",
    )
    return fig


# beta param tuning
def msr_beta(folder, routine, qubit, format):

    try:
        data = DataUnits.load_data(folder, routine, format, f"data_q{qubit}")
    except:
        data = DataUnits(
            name=f"data_q{qubit}", quantities={"beta_param": "dimensionless"}
        )
    try:
        data_fit = Data.load_data(folder, routine, format, f"fit_q{qubit}")
    except:
        data_fit = DataUnits()

    fig = make_subplots(
        rows=1,
        cols=1,
        horizontal_spacing=0.01,
        vertical_spacing=0.01,
        subplot_titles=(f"beta_param_tuning",),
    )

    c = "#6597aa"
    fig.add_trace(
        go.Scatter(
            x=data.get_values("beta_param", "dimensionless"),
            y=data.get_values("MSR", "uV"),
            line=dict(color=c),
            mode="markers",
            name="[Rx(pi/2) - Ry(pi)] - [Ry(pi/2) - Rx(pi)]",
        ),
        row=1,
        col=1,
    )
    # add fitting traces
    if len(data) > 0 and len(data_fit) > 0:
        beta_param = np.linspace(
            min(data.get_values("beta_param", "dimensionless")),
            max(data.get_values("beta_param", "dimensionless")),
            20,
        )
        params = [i for i in list(data_fit.df.keys()) if "popt" not in i]
        fig.add_trace(
            go.Scatter(
                x=beta_param,
                y=cos(
                    beta_param,
                    data_fit.get_values("popt0"),
                    data_fit.get_values("popt1"),
                    data_fit.get_values("popt2"),
                    data_fit.get_values("popt3"),
                ),
                name="Fit",
                line=go.scatter.Line(dash="dot"),
            ),
            row=1,
            col=1,
        )

        fig.add_annotation(
            dict(
                font=dict(color="black", size=12),
                x=0,
                y=-0.20,
                showarrow=False,
                text=f"Estimated {params[0]} is {data_fit.df[params[0]][0]:.4f}",
                textangle=0,
                xanchor="left",
                xref="paper",
                yref="paper",
            )
        )

    fig.update_layout(
        showlegend=True,
        uirevision="0",  # ``uirevision`` allows zooming while live plotting
        xaxis_title="Beta parameter",
        yaxis_title="MSR[uV]",
    )
    return fig


def dispersive_frequency_msr_phase(folder, routine, qubit, formato):

    try:
        data_spec = DataUnits.load_data(folder, routine, formato, f"data_q{qubit}")
    except:
        data_spec = DataUnits(name=f"data_q{qubit}", quantities={"frequency": "Hz"})

    try:
        data_shifted = DataUnits.load_data(
            folder, routine, formato, f"data_shifted_q{qubit}"
        )
    except:
        data_shifted = DataUnits(
            name=f"data_shifted_q{qubit}", quantities={"frequency": "Hz"}
        )

    try:
        data_fit = Data.load_data(folder, routine, formato, f"fit_q{qubit}")
    except:
        data_fit = Data(
            quantities=[
                "popt0",
                "popt1",
                "popt2",
                "popt3",
                "label1",
                "label2",
            ]
        )

    try:
        data_fit_shifted = Data.load_data(
            folder, routine, formato, f"fit_shifted_q{qubit}"
        )
    except:
        data_fit_shifted = Data(
            quantities=[
                "popt0",
                "popt1",
                "popt2",
                "popt3",
                "label1",
                "label2",
            ]
        )

    fig = make_subplots(
        rows=1,
        cols=2,
        horizontal_spacing=0.1,
        vertical_spacing=0.1,
        subplot_titles=(
            "MSR (V)",
            "phase (rad)",
        ),
    )

    fig.add_trace(
        go.Scatter(
            x=data_spec.get_values("frequency", "GHz"),
            y=data_spec.get_values("MSR", "uV"),
            name="Spectroscopy",
        ),
        row=1,
        col=1,
    )
    fig.add_trace(
        go.Scatter(
            x=data_spec.get_values("frequency", "GHz"),
            y=data_spec.get_values("phase", "rad"),
            name="Spectroscopy",
        ),
        row=1,
        col=2,
    )

    fig.add_trace(
        go.Scatter(
            x=data_shifted.get_values("frequency", "GHz"),
            y=data_shifted.get_values("MSR", "uV"),
            name="Shifted Spectroscopy",
        ),
        row=1,
        col=1,
    )

    fig.add_trace(
        go.Scatter(
            x=data_shifted.get_values("frequency", "GHz"),
            y=data_shifted.get_values("phase", "rad"),
            name="Shifted Spectroscopy",
        ),
        row=1,
        col=2,
    )

    # fitting traces
    if len(data_spec) > 0 and len(data_fit) > 0:
        freqrange = np.linspace(
            min(data_spec.get_values("frequency", "GHz")),
            max(data_spec.get_values("frequency", "GHz")),
            2 * len(data_spec),
        )
        params = [i for i in list(data_fit.df.keys()) if "popt" not in i]
        fig.add_trace(
            go.Scatter(
                x=freqrange,
                y=lorenzian(
                    freqrange,
                    data_fit.get_values("popt0"),
                    data_fit.get_values("popt1"),
                    data_fit.get_values("popt2"),
                    data_fit.get_values("popt3"),
                ),
                name="Fit spectroscopy",
                line=go.scatter.Line(dash="dot"),
            ),
            row=1,
            col=1,
        )
        fig.add_annotation(
            dict(
                font=dict(color="black", size=12),
                x=0,
                y=-0.25,
                showarrow=False,
                text=f"The estimated {params[0]} is {data_fit.df[params[0]][0]:.1f} Hz.",
                textangle=0,
                xanchor="left",
                xref="paper",
                yref="paper",
            )
        )

    # fitting shifted  traces
    if len(data_shifted) > 0 and len(data_fit_shifted) > 0:
        freqrange = np.linspace(
            min(data_shifted.get_values("frequency", "GHz")),
            max(data_shifted.get_values("frequency", "GHz")),
            2 * len(data_shifted),
        )
        params = [i for i in list(data_fit_shifted.df.keys()) if "popt" not in i]
        fig.add_trace(
            go.Scatter(
                x=freqrange,
                y=lorenzian(
                    freqrange,
                    data_fit_shifted.get_values("popt0"),
                    data_fit_shifted.get_values("popt1"),
                    data_fit_shifted.get_values("popt2"),
                    data_fit_shifted.get_values("popt3"),
                ),
                name="Fit shifted spectroscopy",
                line=go.scatter.Line(dash="dot"),
            ),
            row=1,
            col=1,
        )
        fig.add_annotation(
            dict(
                font=dict(color="black", size=12),
                x=0,
                y=-0.30,
                showarrow=False,
                text=f"The estimated shifted {params[0]} is {data_fit_shifted.df[params[0]][0]:.1f} Hz.",
                textangle=0,
                xanchor="left",
                xref="paper",
                yref="paper",
            )
        )

    fig.update_layout(
        showlegend=True,
        uirevision="0",  # ``uirevision`` allows zooming while live plotting
        xaxis_title="Frequency (GHz)",
        yaxis_title="MSR (uV)",
        xaxis2_title="Frequency (GHz)",
        yaxis2_title="Phase (rad)",
    )
    return fig


def standard_rb_plot(folder, routine, qubit, format):
    from scipy.optimize import curve_fit

    def exp_func(x, A, f, B):
        """ """
        return A * f**x + B

    data = Dataset.load_data(folder, routine, "pickle", "standardrb")
    dataframe = data.df
    # Extract the data.
    xdata = np.array(dataframe.columns)
    # Multiple runs means multiple rows.
    ydata = dataframe.to_numpy()
    runs = ydata.shape[0]
    pm = np.sum(ydata, axis=0) / runs
    # Calculate an exponential fit to the given data pm dependent on m.
    # 'popt' stores the optimized parameters and pcov the covariance of popt.
    try:
        popt, pcov = curve_fit(exp_func, xdata, pm, p0=[0.5, 0.5, 0.5])
    except:
        popt, pcov = (1, 1, 0), (None)
    # The variance of the variables in 'popt' are calculated with 'pcov'.
    # perr = np.sqrt(np.diag(pcov))
    # Plot the data and the fit.
    x_fit = np.linspace(np.sort(xdata)[0], np.sort(xdata)[-1], num=100)
    fig = make_subplots(
        rows=1,
        cols=1,
        horizontal_spacing=0.01,
        vertical_spacing=0.01,
        subplot_titles=(f"standard rb",),
    )
    c = "#6597aa"
    fig.add_trace(
        go.Scatter(
            x=xdata,
            y=pm,
            line=dict(color=c),
            mode="markers",
            name="pm",
        ),
        row=1,
        col=1,
    )
    fig.add_trace(
        go.Scatter(
            x=x_fit,
            y=exp_func(x_fit, *popt),
            name="A: {:f}, f: {:f}, B: {:f}".format(popt[0], popt[1], popt[2]),
            line=go.scatter.Line(dash="dot"),
        ),
        row=1,
        col=1,
    )
    data = Dataset.load_data(folder, routine, "pickle", "effectivedepol")
    depol = data.df.to_numpy()[0, 0]
    fig.add_annotation(
        dict(
            font=dict(color="black", size=12),
            x=0,
            y=-0.20,
            showarrow=False,
            text=f"Effective depol param: {depol}",
            textangle=0,
            xanchor="left",
            xref="paper",
            yref="paper",
        )
    )

    return fig


def rb_plot(folder, routine, qubit, format):
    """ """
    from scipy.optimize import curve_fit

    from qibocal.calibrations.protocols.experiments import Experiment

    # Define the function for the fitting process.
    def exp_func(x, A, f, B):
        """ """
        return A * f**x + B

    # Load the data into Dataset object.
    data_circs = Data.load_data(folder, routine, "pickle", "circuits")
    data_probs = Data.load_data(folder, routine, "pickle", "probabilities")
    data_samples = Data.load_data(folder, routine, "pickle", "samples")
    # Build an Experiment object out of it.
    experiment = Experiment.retrieve_from_dataobjects(
        data_circs, data_samples, data_probs
    )
    # The xaxis is defined by the sequence lengths of the applied circuits.
    xdata = experiment.sequence_lengths
    if experiment.inverse:
        # For each run calculate the probabilities.
        ydata_spread = experiment.probabilities(averaged=False)[:, :, 0].flatten()
        xdata_spread = np.tile(xdata, experiment.runs)
        # The yaxis shows the survival probability, short pm.
        ydata = experiment.probabilities(averaged=True)
        # The ground state probability is used as survival probability.
        pm = np.array(ydata)[:, 0]
    else:
        ydata_spread = experiment.filter_single_qubit(averaged=False)
        xdata_spread = np.tile(xdata, experiment.runs)
        pm = np.average(ydata_spread, axis=0)
        ydata_spread = ydata_spread.flatten()
    # Calculate an exponential fit to the given data pm dependent on m.
    # 'popt' stores the optimized parameters and pcov the covariance of popt.
    try:
<<<<<<< HEAD
        popt, pcov = curve_fit(
            exp_func, xdata, pm, p0=[0.5, 0.5, 0.5], maxfev=10000)
=======
        popt, pcov = curve_fit(exp_func, xdata, pm, p0=[0.5, 0.5, 0.5], max_nfev=10000)
>>>>>>> 245519b5
    except:
        popt, pcov = (1, 1, 0), (None)
    # The variance of the variables in 'popt' are calculated with 'pcov'.
    # perr = np.sqrt(np.diag(pcov))
    # Plot the data and the fit.
    x_fit = np.linspace(np.sort(xdata)[0], np.sort(xdata)[-1], num=100)
    fig = make_subplots(
        rows=1,
        cols=1,
        horizontal_spacing=0.01,
        vertical_spacing=0.01,
        subplot_titles=(f"Randomized benchmarking, inverse: {experiment.inverse}",),
    )
    c1 = "#6597aa"
    fig.add_trace(
        go.Scatter(
            x=xdata_spread,
            y=ydata_spread,
            line=dict(color=c1),
            mode="markers",
            marker={"opacity": 0.2, "symbol": "square"},
            name="",
        ),
        row=1,
        col=1,
    )
    c2 = "#aa6464"
    fig.add_trace(
        go.Scatter(
            x=xdata,
            y=pm,
            line=dict(color=c2),
            mode="markers",
            name="pm",
        ),
        row=1,
        col=1,
    )
    fig.add_trace(
        go.Scatter(
            x=x_fit,
            y=exp_func(x_fit, *popt),
            name="A: {:f}, f: {:f}, B: {:f}".format(popt[0], popt[1], popt[2]),
            line=go.scatter.Line(dash="dot"),
        ),
        row=1,
        col=1,
    )
    data = Data.load_data(folder, routine, "pickle", "effectivedepol")
    depol = data.df.to_numpy()[0, 0]
    fig.add_annotation(
        dict(
            font=dict(color="black", size=12),
            x=0,
            y=-0.20,
            showarrow=False,
            text=f"Effective depol param: {depol}",
            textangle=0,
            xanchor="left",
            xref="paper",
            yref="paper",
        )
    )

    return fig<|MERGE_RESOLUTION|>--- conflicted
+++ resolved
@@ -1379,12 +1379,8 @@
     # Calculate an exponential fit to the given data pm dependent on m.
     # 'popt' stores the optimized parameters and pcov the covariance of popt.
     try:
-<<<<<<< HEAD
         popt, pcov = curve_fit(
-            exp_func, xdata, pm, p0=[0.5, 0.5, 0.5], maxfev=10000)
-=======
-        popt, pcov = curve_fit(exp_func, xdata, pm, p0=[0.5, 0.5, 0.5], max_nfev=10000)
->>>>>>> 245519b5
+            exp_func, xdata, pm, p0=[0.5, 0.5, 0.5])
     except:
         popt, pcov = (1, 1, 0), (None)
     # The variance of the variables in 'popt' are calculated with 'pcov'.

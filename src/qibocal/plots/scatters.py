--- conflicted
+++ resolved
@@ -814,8 +814,7 @@
 def exc_gnd(folder, routine, qubit, format):
 
     try:
-<<<<<<< HEAD
-        parameters = Dataset.load_data(folder, routine, format, f"parameters_q{qubit}")
+        parameters = DataUnits.load_data(folder, routine, format, f"parameters_q{qubit}")
         rotation_angle = parameters.get_values("rotation_angle", "dimensionless")[0]
         threshold = parameters.get_values("threshold", "V")[0]
         fidelity = parameters.get_values("fidelity", "dimensionless")[0]
@@ -823,7 +822,7 @@
             "assignment_fidelity", "dimensionless"
         )[0]
     except:
-        parameters = Dataset(
+        parameters = DataUnits(
             name=f"parameters_q{qubit}",
             quantities={
                 "rotation_angle": "dimensionless",  # in degrees
@@ -834,10 +833,7 @@
         )
 
     try:
-        data_exc = Dataset.load_data(folder, routine, format, f"data_exc_q{qubit}")
-=======
         data_exc = DataUnits.load_data(folder, routine, format, f"data_exc_q{qubit}")
->>>>>>> 434846d0
     except:
         data_exc = DataUnits(quantities={"iteration": "dimensionless"})
 

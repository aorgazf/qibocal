from qibocal.plots.allXY import *
from qibocal.plots.calibrate_qubit_states import *
<<<<<<< HEAD
from qibocal.plots.chevron import *
=======
from qibocal.plots.cz import *
>>>>>>> 288cf618
from qibocal.plots.flipping import *
from qibocal.plots.rabi import *
from qibocal.plots.ramsey import *
from qibocal.plots.spectroscopies import *
from qibocal.plots.spin_echo import *
from qibocal.plots.t1 import *<|MERGE_RESOLUTION|>--- conflicted
+++ resolved
@@ -1,10 +1,7 @@
 from qibocal.plots.allXY import *
 from qibocal.plots.calibrate_qubit_states import *
-<<<<<<< HEAD
 from qibocal.plots.chevron import *
-=======
-from qibocal.plots.cz import *
->>>>>>> 288cf618
+from qibocal.plots.cryoscope import *
 from qibocal.plots.flipping import *
 from qibocal.plots.rabi import *
 from qibocal.plots.ramsey import *

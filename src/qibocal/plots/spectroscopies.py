--- conflicted
+++ resolved
@@ -600,9 +600,8 @@
 
         iterations = data.df["iteration"].unique()
         fluxlines = data.df["fluxline"].unique()
-        fluxlines = [2]
         frequencies = data.df["frequency"].pint.to("Hz").pint.magnitude.unique()
-        bias = data.df["bias"].pint.to("dimensionless").pint.magnitude.unique()
+        biass = data.df["bias"].pint.to("V").pint.magnitude.unique()
 
         if len(fluxlines) > 1:
             fig = make_subplots(
@@ -617,16 +616,18 @@
 
             for fluxline_n, fluxline in enumerate(fluxlines):
                 fluxline_df = data.df[data.df["fluxline"] == fluxline]
-                fluxline_df = (
-                    fluxline_df.drop(columns=["qubit", "fluxline", "iteration"])
-                    .groupby(["frequency", "bias"], as_index=False)
-                    .mean()
+                fluxline_df = fluxline_df.drop(
+                    columns=["i", "q", "qubit", "fluxline", "iteration"]
                 )
+
+                fluxline_df = fluxline_df.groupby(
+                    ["frequency", "bias"], as_index=False
+                ).mean()
 
                 fig.add_trace(
                     go.Heatmap(
                         x=fluxline_df["frequency"].pint.to("Hz").pint.magnitude,
-                        y=fluxline_df["bias"].pint.to("dimensionless").pint.magnitude,
+                        y=fluxline_df["bias"].pint.to("V").pint.magnitude,
                         z=fluxline_df["MSR"].pint.to("V").pint.magnitude,
                         showscale=False,
                     ),
@@ -652,16 +653,18 @@
             )
 
             fluxline_df = data.df[data.df["fluxline"] == fluxlines[0]]
-            fluxline_df = (
-                fluxline_df.drop(columns=["qubit", "fluxline", "iteration"])
-                .groupby(["frequency", "bias"], as_index=False)
-                .mean()
-            )
+            fluxline_df = fluxline_df.drop(
+                columns=["i", "q", "qubit", "fluxline", "iteration"]
+            )
+
+            fluxline_df = fluxline_df.groupby(
+                ["frequency", "bias"], as_index=False
+            ).mean()
 
             fig.add_trace(
                 go.Heatmap(
                     x=fluxline_df["frequency"].pint.to("Hz").pint.magnitude,
-                    y=fluxline_df["bias"].pint.to("dimensionless").pint.magnitude,
+                    y=fluxline_df["bias"].pint.to("V").pint.magnitude,
                     z=fluxline_df["MSR"].pint.to("V").pint.magnitude,
                     colorbar_x=0.46,
                 ),
@@ -677,7 +680,7 @@
             fig.add_trace(
                 go.Heatmap(
                     x=fluxline_df["frequency"].pint.to("Hz").pint.magnitude,
-                    y=fluxline_df["bias"].pint.to("dimensionless").pint.magnitude,
+                    y=fluxline_df["bias"].pint.to("V").pint.magnitude,
                     z=fluxline_df["phase"].pint.to("rad").pint.magnitude,
                     colorbar_x=1.01,
                 ),
@@ -689,9 +692,9 @@
                 row=1 + report_n,
                 col=2,
             )
-            fig.update_yaxes(title_text="bias (dimensionless)", row=1 + report_n, col=2)
-
-        fig.update_yaxes(title_text="bias (dimensionless)", row=1 + report_n, col=1)
+            fig.update_yaxes(title_text="Bias (V)", row=1 + report_n, col=2)
+
+        fig.update_yaxes(title_text="Bias (V)", row=1 + report_n, col=1)
         fig.update_layout(
             showlegend=False,
             uirevision="0",  # ``uirevision`` allows zooming while live plotting
@@ -728,15 +731,11 @@
 
         iterations = data.df["iteration"].unique()
         fluxlines = data.df["fluxline"].unique()
-<<<<<<< HEAD
         print(fluxlines)
         fluxlines = [2]
         fluxlines = ["c4"]
         frequencies = data.df["frequency"].pint.to("Hz").pint.magnitude.unique()
         bias = data.df["bias"].pint.to("dimensionless").pint.magnitude.unique()
-=======
-        frequencies = data.df["frequency"].unique()
->>>>>>> 25c8ff2f
 
         if len(fluxlines) > 1:
             fig = make_subplots(
@@ -761,15 +760,9 @@
 
                 fig.add_trace(
                     go.Heatmap(
-<<<<<<< HEAD
-                        x=fluxline_df["frequency"].pint.to("Hz").pint.magnitude,
-                        y=fluxline_df["bias"].pint.to("dimensionless").pint.magnitude,
-                        z=fluxline_df["MSR"].pint.to("V").pint.magnitude,
-=======
                         x=fluxline_df["frequency"],
                         y=fluxline_df["bias"],
                         z=fluxline_df["MSR"] * 1e6,
->>>>>>> 25c8ff2f
                         showscale=False,
                     ),
                     row=1 + report_n,
@@ -804,15 +797,9 @@
 
             fig.add_trace(
                 go.Heatmap(
-<<<<<<< HEAD
                     x=fluxline_df["frequency"].pint.to("Hz").pint.magnitude,
                     y=fluxline_df["bias"].pint.to("dimensionless").pint.magnitude,
                     z=fluxline_df["MSR"].pint.to("V").pint.magnitude,
-=======
-                    x=fluxline_df["frequency"],
-                    y=fluxline_df["bias"],
-                    z=fluxline_df["MSR"] * 1e6,
->>>>>>> 25c8ff2f
                     colorbar_x=0.46,
                 ),
                 row=1 + report_n,
@@ -826,15 +813,9 @@
 
             fig.add_trace(
                 go.Heatmap(
-<<<<<<< HEAD
                     x=fluxline_df["frequency"].pint.to("Hz").pint.magnitude,
                     y=fluxline_df["bias"].pint.to("dimensionless").pint.magnitude,
                     z=fluxline_df["phase"].pint.to("rad").pint.magnitude,
-=======
-                    x=fluxline_df["frequency"],
-                    y=fluxline_df["bias"],
-                    z=fluxline_df["phase"],
->>>>>>> 25c8ff2f
                     colorbar_x=1.01,
                 ),
                 row=1 + report_n,

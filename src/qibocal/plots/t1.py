--- conflicted
+++ resolved
@@ -117,11 +117,7 @@
             )
 
             fitting_report = fitting_report + (
-<<<<<<< HEAD
                 f"q{qubit}/r{report_n} | t1: {params['t1']:,.0f} ns.<br><br>"
-=======
-                f"q{qubit}/r{report_n} t1: {params['T1']:,.0f} ns.<br><br>"
->>>>>>> 6287cab6
             )
 
         report_n += 1

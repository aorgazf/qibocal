import numpy as np
import plotly.graph_objects as go
from plotly.subplots import make_subplots

from qibocal.data import Data, DataUnits
from qibocal.fitting.utils import ramsey
from qibocal.plots.utils import get_data_subfolders


# Ramsey oscillations
def time_msr(folder, routine, qubit, format):
<<<<<<< HEAD
    try:
        data = DataUnits.load_data(folder, routine, format, "data")
        data.df = data.df[data.df["qubit"] == int(qubit)].reset_index(drop=True)

    except:
        data = DataUnits(
            name="data",
            quantities={"wait": "ns", "t_max": "ns"},
            options=["qubit"],
        )
    try:
        data_fit = Data.load_data(folder, routine, format, f"fit_q{qubit}")
    except:
        data_fit = DataUnits()

=======
>>>>>>> d45ada5e
    fig = make_subplots(
        rows=1,
        cols=1,
        horizontal_spacing=0.1,
        vertical_spacing=0.1,
        subplot_titles=("MSR (V)",),
    )

<<<<<<< HEAD
    datasets = []
    copy = data.df.copy()
    for i in range(len(copy)):
        datasets.append(copy.drop_duplicates("wait"))
        copy.drop(datasets[-1].index, inplace=True)
        fig.add_trace(
            go.Scatter(
                x=datasets[-1]["wait"].pint.to("ns").pint.magnitude,
                y=datasets[-1]["MSR"].pint.to("uV").pint.magnitude,
                marker_color="rgb(100, 0, 255)",
                opacity=0.3,
                name="Time",
                showlegend=not bool(i),
                legendgroup="group1",
            ),
            row=1,
            col=1,
        )

    fig.add_trace(
        go.Scatter(
            x=data.df.wait.drop_duplicates()  # pylint: disable=E1101
            .pint.to("ns")
            .pint.magnitude,
            y=data.df.groupby("wait")["MSR"]  # pylint: disable=E1101
            .mean()
            .pint.to("uV")
            .pint.magnitude,
            name="average time",
            marker_color="rgb(100, 0, 255)",
        ),
        row=1,
        col=1,
    )
=======
    # iterate over multiple data folders
    subfolders = get_data_subfolders(folder)
    i = 0
    fitting_report = ""
    for subfolder in subfolders:
        try:
            data = DataUnits.load_data(
                folder, subfolder, routine, format, f"data_q{qubit}"
            )
        except:
            data = DataUnits(
                name=f"data_q{qubit}", quantities={"wait": "ns", "t_max": "ns"}
            )
        try:
            data_fit = Data.load_data(
                folder, subfolder, routine, format, f"fit_q{qubit}"
            )
        except:
            data_fit = DataUnits()
>>>>>>> d45ada5e

        fig.add_trace(
            go.Scatter(
<<<<<<< HEAD
                x=timerange,
                y=ramsey(
                    timerange,
                    data_fit.get_values("popt0"),
                    data_fit.get_values("popt1"),
                    data_fit.get_values("popt2"),
                    data_fit.get_values("popt3"),
                    data_fit.get_values("popt4"),
                ),
                name="Time fit",
                line=go.scatter.Line(dash="dot"),
                marker_color="rgb(255, 130, 67)",
=======
                x=data.get_values("wait", "ns"),
                y=data.get_values("MSR", "uV"),
                name=f"Ramsey q{qubit}/r{i}",
>>>>>>> d45ada5e
            ),
            row=1,
            col=1,
        )

        # add fitting trace
        if len(data) > 0 and len(data_fit) > 0:
            timerange = np.linspace(
                min(data.get_values("wait", "ns")),
                max(data.get_values("wait", "ns")),
                2 * len(data),
            )
            params = [i for i in list(data_fit.df.keys()) if "popt" not in i]
            fig.add_trace(
                go.Scatter(
                    x=timerange,
                    y=ramsey(
                        timerange,
                        data_fit.get_values("popt0"),
                        data_fit.get_values("popt1"),
                        data_fit.get_values("popt2"),
                        data_fit.get_values("popt3"),
                        data_fit.get_values("popt4"),
                    ),
                    name=f"Fit q{qubit}/r{i}",
                    line=go.scatter.Line(dash="dot"),
                ),
                row=1,
                col=1,
            )

            fitting_report = fitting_report + (
                f"q{qubit}/r{i} {params[1]}: {data_fit.df[params[1]][0]:.3f} Hz.<br>q{qubit}/r{i} {params[0]}: {data_fit.df[params[0]][0]:.1f} ns<br>q{qubit}/r{i} {params[2]}: {data_fit.df[params[2]][0]:.3f} Hz<br><br>"
            )

        i += 1

    fig.add_annotation(
        dict(
            font=dict(color="black", size=12),
            x=0,
            y=1.2,
            showarrow=False,
            text="<b>FITTING DATA</b>",
            font_family="Arial",
            font_size=20,
            textangle=0,
            xanchor="left",
            xref="paper",
            yref="paper",
            font_color="#5e9af1",
            hovertext=fitting_report,
        )
    )

    fig.update_layout(
        showlegend=True,
        uirevision="0",  # ``uirevision`` allows zooming while live plotting
        xaxis_title="Time (ns)",
        yaxis_title="MSR (uV)",
    )
    return fig<|MERGE_RESOLUTION|>--- conflicted
+++ resolved
@@ -9,24 +9,7 @@
 
 # Ramsey oscillations
 def time_msr(folder, routine, qubit, format):
-<<<<<<< HEAD
-    try:
-        data = DataUnits.load_data(folder, routine, format, "data")
-        data.df = data.df[data.df["qubit"] == int(qubit)].reset_index(drop=True)
 
-    except:
-        data = DataUnits(
-            name="data",
-            quantities={"wait": "ns", "t_max": "ns"},
-            options=["qubit"],
-        )
-    try:
-        data_fit = Data.load_data(folder, routine, format, f"fit_q{qubit}")
-    except:
-        data_fit = DataUnits()
-
-=======
->>>>>>> d45ada5e
     fig = make_subplots(
         rows=1,
         cols=1,
@@ -35,54 +18,20 @@
         subplot_titles=("MSR (V)",),
     )
 
-<<<<<<< HEAD
-    datasets = []
-    copy = data.df.copy()
-    for i in range(len(copy)):
-        datasets.append(copy.drop_duplicates("wait"))
-        copy.drop(datasets[-1].index, inplace=True)
-        fig.add_trace(
-            go.Scatter(
-                x=datasets[-1]["wait"].pint.to("ns").pint.magnitude,
-                y=datasets[-1]["MSR"].pint.to("uV").pint.magnitude,
-                marker_color="rgb(100, 0, 255)",
-                opacity=0.3,
-                name="Time",
-                showlegend=not bool(i),
-                legendgroup="group1",
-            ),
-            row=1,
-            col=1,
-        )
-
-    fig.add_trace(
-        go.Scatter(
-            x=data.df.wait.drop_duplicates()  # pylint: disable=E1101
-            .pint.to("ns")
-            .pint.magnitude,
-            y=data.df.groupby("wait")["MSR"]  # pylint: disable=E1101
-            .mean()
-            .pint.to("uV")
-            .pint.magnitude,
-            name="average time",
-            marker_color="rgb(100, 0, 255)",
-        ),
-        row=1,
-        col=1,
-    )
-=======
     # iterate over multiple data folders
     subfolders = get_data_subfolders(folder)
     i = 0
     fitting_report = ""
     for subfolder in subfolders:
         try:
-            data = DataUnits.load_data(
-                folder, subfolder, routine, format, f"data_q{qubit}"
-            )
+            data = DataUnits.load_data(folder, subfolder, routine, format, "data")
+            data.df = data.df[data.df["qubit"] == int(qubit)].reset_index(drop=True)
+
         except:
             data = DataUnits(
-                name=f"data_q{qubit}", quantities={"wait": "ns", "t_max": "ns"}
+                name="data",
+                quantities={"wait": "ns", "t_max": "ns"},
+                options=["qubit"],
             )
         try:
             data_fit = Data.load_data(
@@ -90,28 +39,37 @@
             )
         except:
             data_fit = DataUnits()
->>>>>>> d45ada5e
+
+        datasets = []
+        copy = data.df.copy()
+        for j in range(len(copy)):
+            datasets.append(copy.drop_duplicates("wait"))
+            copy.drop(datasets[-1].index, inplace=True)
+            fig.add_trace(
+                go.Scatter(
+                    x=datasets[-1]["wait"].pint.to("ns").pint.magnitude,
+                    y=datasets[-1]["MSR"].pint.to("uV").pint.magnitude,
+                    marker_color="rgb(100, 0, 255)",
+                    opacity=0.3,
+                    name=f"Time q{qubit}/r{i}",
+                    showlegend=not bool(j),
+                    legendgroup="group1",
+                ),
+                row=1,
+                col=1,
+            )
 
         fig.add_trace(
             go.Scatter(
-<<<<<<< HEAD
-                x=timerange,
-                y=ramsey(
-                    timerange,
-                    data_fit.get_values("popt0"),
-                    data_fit.get_values("popt1"),
-                    data_fit.get_values("popt2"),
-                    data_fit.get_values("popt3"),
-                    data_fit.get_values("popt4"),
-                ),
-                name="Time fit",
-                line=go.scatter.Line(dash="dot"),
-                marker_color="rgb(255, 130, 67)",
-=======
-                x=data.get_values("wait", "ns"),
-                y=data.get_values("MSR", "uV"),
-                name=f"Ramsey q{qubit}/r{i}",
->>>>>>> d45ada5e
+                x=data.df.wait.drop_duplicates()  # pylint: disable=E1101
+                .pint.to("ns")
+                .pint.magnitude,
+                y=data.df.groupby("wait")["MSR"]  # pylint: disable=E1101
+                .mean()
+                .pint.to("uV")
+                .pint.magnitude,
+                name=f"Avg time q{qubit}/r{i}",
+                marker_color="rgb(100, 0, 255)",
             ),
             row=1,
             col=1,
@@ -138,6 +96,7 @@
                     ),
                     name=f"Fit q{qubit}/r{i}",
                     line=go.scatter.Line(dash="dot"),
+                    marker_color="rgb(255, 130, 67)",
                 ),
                 row=1,
                 col=1,

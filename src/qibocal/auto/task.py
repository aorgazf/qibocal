"""Action execution tracker."""
import os
from dataclasses import dataclass, field
from pathlib import Path
from typing import List

from qibolab.platform import Platform
from qibolab.qubits import QubitId

from qibocal.config import raise_error

from ..protocols.characterization import Operation
from ..utils import allocate_qubits
from .operation import Data, DummyPars, Qubits, Results, Routine, dummy_operation
from .runcard import Action, Id

MAX_PRIORITY = int(1e9)
"""A number bigger than whatever will be manually typed.

But not so insanely big not to fit in a native integer.

"""

DATAFILE = "data.csv"
"""Name of the file where data acquired by calibration are dumped."""

TaskId = tuple[Id, int]
"""Unique identifier for executed tasks."""


@dataclass
class Task:
    action: Action
    iteration: int = 0
    qubits: List[QubitId] = field(default_factory=list)

    def __post_init__(self):
        if len(self.qubits) == 0:
            self.qubits = self.action.qubits

    @classmethod
    def load(cls, card: dict):
        descr = Action(**card)

        return cls(action=descr)

    @property
    def id(self) -> Id:
        return self.action.id

    @property
    def uid(self) -> TaskId:
        return (self.action.id, self.iteration)

    @property
    def operation(self):
        if self.action.operation is None:
            raise RuntimeError("No operation specified")

        return Operation[self.action.operation].value

    @property
    def main(self):
        return self.action.main

    @property
    def next(self) -> List[Id]:
        if self.action.next is None:
            return []
        if isinstance(self.action.next, str):
            return [self.action.next]

        return self.action.next

    @property
    def priority(self):
        if self.action.priority is None:
            return MAX_PRIORITY
        return self.action.priority

    @property
    def parameters(self):
        return self.operation.parameters_type.load(self.action.parameters)

    @property
    def update(self):
        return self.action.update

    @property
    def data(self):
        return self._data

    def datapath(self, base_dir: Path):
        path = base_dir / "data" / f"{self.id}_{self.iteration}"
        os.makedirs(path)
        return path

    def run(self, folder: Path, platform: Platform, qubits: Qubits) -> Results:
        try:
            operation: Routine = self.operation
            parameters = self.parameters
        except RuntimeError:
            operation = dummy_operation
            parameters = DummyPars()

        path = self.datapath(folder)
<<<<<<< HEAD

        if operation.qubits_dependent:
=======
        if operation.platform_dependent and operation.qubits_dependent:
            if platform is not None:
                if len(self.qubits) > 0:
                    qubits = allocate_qubits(platform, self.qubits)

>>>>>>> cae85be1
            self._data: Data = operation.acquisition(
                parameters, platform=platform, qubits=qubits
            )
            # after acquisition we update the qubit parameter
            self.qubits = list(qubits)

        else:
            self._data: Data = operation.acquisition(parameters, platform=platform)
        self._data.to_csv(path)
        # TODO: data dump
        # path.write_text(yaml.dump(pydantic_encoder(self.data(base_dir))))
        return operation.fit(self._data)<|MERGE_RESOLUTION|>--- conflicted
+++ resolved
@@ -104,16 +104,11 @@
             parameters = DummyPars()
 
         path = self.datapath(folder)
-<<<<<<< HEAD
-
-        if operation.qubits_dependent:
-=======
         if operation.platform_dependent and operation.qubits_dependent:
             if platform is not None:
                 if len(self.qubits) > 0:
                     qubits = allocate_qubits(platform, self.qubits)
 
->>>>>>> cae85be1
             self._data: Data = operation.acquisition(
                 parameters, platform=platform, qubits=qubits
             )

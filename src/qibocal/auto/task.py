"""Action execution tracker."""
import os
from dataclasses import dataclass, field
from pathlib import Path

from qibolab.platform import Platform
from qibolab.qubits import QubitId

from ..protocols.characterization import Operation
from ..utils import allocate_qubits
from .operation import Data, DummyPars, Qubits, Results, Routine, dummy_operation
from .runcard import Action, Id

MAX_PRIORITY = int(1e9)
"""A number bigger than whatever will be manually typed.

But not so insanely big not to fit in a native integer.

"""

TaskId = tuple[Id, int]
"""Unique identifier for executed tasks."""


@dataclass
class Task:
    action: Action
    iteration: int = 0
    qubits: list[QubitId] = field(default_factory=list)

    def __post_init__(self):
        if len(self.qubits) == 0:
            self.qubits = self.action.qubits

    @classmethod
    def load(cls, card: dict):
        descr = Action(**card)

        return cls(action=descr)

    @property
    def id(self) -> Id:
        return self.action.id

    @property
    def uid(self) -> TaskId:
        return (self.action.id, self.iteration)

    @property
    def operation(self):
        if self.action.operation is None:
            raise RuntimeError("No operation specified")

        return Operation[self.action.operation].value

    @property
    def main(self):
        return self.action.main

    @property
    def next(self) -> list[Id]:
        if self.action.next is None:
            return []
        if isinstance(self.action.next, str):
            return [self.action.next]

        return self.action.next

    @property
    def priority(self):
        if self.action.priority is None:
            return MAX_PRIORITY
        return self.action.priority

    @property
    def parameters(self):
        return self.operation.parameters_type.load(self.action.parameters)

    @property
    def update(self):
        return self.action.update

    @property
    def data(self):
        return self._data

    @property
    def results(self):
        return self._results

    def datapath(self, base_dir: Path):
        path = base_dir / "data" / f"{self.id}_{self.iteration}"
        os.makedirs(path)
        return path

    def run(self, folder: Path, platform: Platform, qubits: Qubits) -> Results:
        try:
            operation: Routine = self.operation
            parameters = self.parameters
        except RuntimeError:
            operation = dummy_operation
            parameters = DummyPars()

        path = self.datapath(folder)
        if operation.platform_dependent and operation.qubits_dependent:
            if platform is not None:
                if len(self.qubits) > 0:
                    qubits = allocate_qubits(platform, self.qubits)

            self._data: Data = operation.acquisition(
                parameters, platform=platform, qubits=qubits
            )
            # after acquisition we update the qubit parameter
            self.qubits = list(qubits)

        else:
            self._data: Data = operation.acquisition(parameters, platform=platform)
        self._data.save(path)
<<<<<<< HEAD

        self._results: Results = operation.fit(self._data)
        self._results.save(path)
        return self._results
=======
        return operation.fit(self._data)
>>>>>>> c2d15e87
<|MERGE_RESOLUTION|>--- conflicted
+++ resolved
@@ -116,11 +116,7 @@
         else:
             self._data: Data = operation.acquisition(parameters, platform=platform)
         self._data.save(path)
-<<<<<<< HEAD
 
         self._results: Results = operation.fit(self._data)
         self._results.save(path)
-        return self._results
-=======
-        return operation.fit(self._data)
->>>>>>> c2d15e87
+        return self._results
"""Action execution tracker."""
import os
from dataclasses import dataclass, field
from pathlib import Path
from typing import List

from qibolab.platform import Platform
from qibolab.qubits import QubitId

from ..protocols.characterization import Operation
from ..utils import allocate_qubits
from .operation import Data, DummyPars, Qubits, Results, Routine, dummy_operation
from .runcard import Action, Id

MAX_PRIORITY = int(1e9)
"""A number bigger than whatever will be manually typed.

But not so insanely big not to fit in a native integer.

"""

TaskId = tuple[Id, int]
"""Unique identifier for executed tasks."""


@dataclass
class Task:
    action: Action
    iteration: int = 0
    qubits: List[QubitId] = field(default_factory=list)

    def __post_init__(self):
        if len(self.qubits) == 0:
            self.qubits = self.action.qubits

    @classmethod
    def load(cls, card: dict):
        descr = Action(**card)

        return cls(action=descr)

    @property
    def id(self) -> Id:
        return self.action.id

    @property
    def uid(self) -> TaskId:
        return (self.action.id, self.iteration)

    @property
    def operation(self):
        if self.action.operation is None:
            raise RuntimeError("No operation specified")

        return Operation[self.action.operation].value

    @property
    def main(self):
        return self.action.main

    @property
    def next(self) -> List[Id]:
        if self.action.next is None:
            return []
        if isinstance(self.action.next, str):
            return [self.action.next]

        return self.action.next

    @property
    def priority(self):
        if self.action.priority is None:
            return MAX_PRIORITY
        return self.action.priority

    @property
    def parameters(self):
        return self.operation.parameters_type.load(self.action.parameters)

    @property
    def update(self):
        return self.action.update

    @property
    def data(self):
        return self._data

    def datapath(self, base_dir: Path):
        path = base_dir / "data" / f"{self.id}_{self.iteration}"
        os.makedirs(path)
        return path

    def run(self, folder: Path, platform: Platform, qubits: Qubits) -> Results:
        try:
            operation: Routine = self.operation
            parameters = self.parameters
        except RuntimeError:
            operation = dummy_operation
            parameters = DummyPars()

        path = self.datapath(folder)
        if operation.platform_dependent and operation.qubits_dependent:
            if platform is not None:
                if len(self.qubits) > 0:
                    qubits = allocate_qubits(platform, self.qubits)

            self._data: Data = operation.acquisition(
                parameters, platform=platform, qubits=qubits
            )
            # after acquisition we update the qubit parameter
            self.qubits = list(qubits)

        else:
<<<<<<< HEAD
            self._data: Data = operation.acquisition(
                parameters,
            )
        self._data.save(path)
=======
            self._data: Data = operation.acquisition(parameters, platform=platform)
        self._data.to_csv(path)
>>>>>>> 2db0a62a
        # TODO: data dump
        # path.write_text(yaml.dump(pydantic_encoder(self.data(base_dir))))
        return operation.fit(self._data)<|MERGE_RESOLUTION|>--- conflicted
+++ resolved
@@ -111,15 +111,8 @@
             self.qubits = list(qubits)
 
         else:
-<<<<<<< HEAD
-            self._data: Data = operation.acquisition(
-                parameters,
-            )
+            self._data: Data = operation.acquisition(parameters, platform=platform)
         self._data.save(path)
-=======
-            self._data: Data = operation.acquisition(parameters, platform=platform)
-        self._data.to_csv(path)
->>>>>>> 2db0a62a
         # TODO: data dump
         # path.write_text(yaml.dump(pydantic_encoder(self.data(base_dir))))
         return operation.fit(self._data)
--- conflicted
+++ resolved
@@ -67,15 +67,9 @@
         """Allocate backend."""
         GlobalBackend.set_backend(self.backend, platform=self.platform)
         backend = GlobalBackend()
-<<<<<<< HEAD
-        # FIXME: remove transpiler lines
-        backend.transpiler = Passes(connectivity=backend.platform.topology)
-        backend.transpiler.passes = backend.transpiler.passes[-1:]
-=======
         if backend.platform is not None:
             backend.transpiler = Passes(connectivity=backend.platform.topology)
             backend.transpiler.passes = backend.transpiler.passes[-1:]
->>>>>>> 8dd2e15d
         return backend
 
     @property

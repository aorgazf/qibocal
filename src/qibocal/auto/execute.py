--- conflicted
+++ resolved
@@ -132,15 +132,16 @@
         """
         self.head = self.graph.start
         while self.head is not None:
+            acquisition_time = None
+            fit_time = None
             task = self.current
             log.info(f"Running task {task.id}.")
             task_execution = task.run(platform=self.platform, qubits=self.qubits)
             completed = Completed(task, Normal(), self.output)
-<<<<<<< HEAD
-            if mode.name != "report":
-                completed.data = next(task_execution)
-                if mode.name in ["autocalibration", "fit"]:
-                    completed.results = next(task_execution)
+            if mode.name in ["autocalibration", "acquire"]:
+                completed.data, acquisition_time = next(task_execution)
+            if mode.name in ["autocalibration", "fit"]:
+                completed.results, fit_time = next(task_execution)
             self.history.push(completed)
             self.head = self.next()
             update = self.update and task.update
@@ -150,13 +151,4 @@
                 and update
             ):
                 self.platform.update(completed.results.update)
-=======
-            completed.data, acquisition_time = next(task_execution)
-            completed.results, fit_time = next(task_execution)
-            self.history.push(completed)
-            self.head = self.next()
-            if self.platform is not None:
-                if self.update and task.update:
-                    self.platform.update(completed.results.update)
-            yield acquisition_time, fit_time, task.id
->>>>>>> 11e91986
+            yield acquisition_time, fit_time, task.id
# -*- coding: utf-8 -*-
"""Adds global CLI options."""
import inspect
import os
import shutil

import click
import yaml

from qcvv import calibrations
from qcvv.config import log, raise_error

CONTEXT_SETTINGS = dict(help_option_names=["-h", "--help"])


@click.command(context_settings=CONTEXT_SETTINGS)
<<<<<<< HEAD
@click.argument("action_runcard", metavar="ACTION_CARD", type=click.Path(exists=True))
@click.argument("folder", type=click.Path())
@click.option("--force", is_flag=True)
def command(action_runcard, folder, force=None):

    """qcvv: Quantum Calibration Verification and Validation using Qibo."""
=======
@click.argument("platform", metavar="PLATFORM_NAME")
@click.argument("runcard", metavar="RUNCARD", type=click.Path(exists=True))
@click.argument("folder", type=click.Path())
@click.option(
    "--force", is_flag=True, help="Use --force option to overwrite the output folder."
)
def command(action_runcard, folder, force=None):

    """qcvv: Quantum Calibration Verification and Validation using Qibo.

    Arguments:

     - FOLDER: output folder.

     - RUNCARD: runcard with declarative inputs.
    """
    from qibo.backends import construct_backend
>>>>>>> bb4fd553

    action_builder = ActionBuilder(action_runcard, folder, force)
    action_builder.execute()
    action_builder.save_runcard()


class ActionBuilder:
    def __init__(self, action_runcard, folder, force):
        if os.path.exists(folder) and not force:
            raise_error(
                RuntimeError, "Calibration folder with the same name already exists."
            )
        elif os.path.exists(folder) and force:
            log.info(f"Overwriting folder {folder}.")
            shutil.rmtree(os.path.join(os.getcwd(), folder))

        path = os.path.join(os.getcwd(), folder)
        log.info(f"Creating directory {path}.")
        os.makedirs(path)
        self.folder = folder
        self.force = force
        self.runcard = self.load_action_runcard(action_runcard)
        self._allocate_platform(self.runcard["platform"])
        self.qubit = self.runcard["qubit"]

        shutil.copy(action_runcard, f"{path}/runcard.yml")
        self.save_runcard(path)

    def _allocate_platform(self, platform_name):
        from qibo.backends import construct_backend

        self.platform = construct_backend("qibolab", platform=platform_name).platform

    def save_runcard(self, path):
        from qibolab.paths import qibolab_folder

        runcard = qibolab_folder / "runcards" / f"{self.runcard['platform']}.yml"
        shutil.copy(runcard, f"{path}/platform.yml")

    def _build_single_action(self, name):
        """This private method finds the correct function in the qcvv and
        checks if any of the arguments are missing in the runcard"""
        f = getattr(calibrations, name)
        if hasattr(f, "prepare"):
            self.output = f.prepare(name=f.__name__, folder=self.folder)
        sig = inspect.signature(f)
        params = self.runcard["actions"][name]
        for param in list(sig.parameters)[2:]:
            if param not in params:
                raise_error(AttributeError, f"Missing parameter {param} in runcard.")
        return f, params

    def load_action_runcard(self, path):
        """Loading action runcard"""
        with open(path, "r") as file:
            action_settings = yaml.safe_load(file)
        return action_settings

    def execute(self):
        """Method to obtain the calibration routine with the arguments
        checked"""
        self.platform.connect()
        self.platform.setup()
        self.platform.start()
        for action in self.runcard["actions"]:
            routine, args = self._build_single_action(action)
            results = self.get_result(routine, args)
        self.platform.stop()
        self.platform.disconnect()

    def get_result(self, routine, arguments):
        """Method to execute the routine and saving data through
        final action"""
        results = routine(self.platform, self.qubit, **arguments)
        if hasattr(routine, "final_action"):
            return routine.final_action(results, self.output)
        return results<|MERGE_RESOLUTION|>--- conflicted
+++ resolved
@@ -14,15 +14,6 @@
 
 
 @click.command(context_settings=CONTEXT_SETTINGS)
-<<<<<<< HEAD
-@click.argument("action_runcard", metavar="ACTION_CARD", type=click.Path(exists=True))
-@click.argument("folder", type=click.Path())
-@click.option("--force", is_flag=True)
-def command(action_runcard, folder, force=None):
-
-    """qcvv: Quantum Calibration Verification and Validation using Qibo."""
-=======
-@click.argument("platform", metavar="PLATFORM_NAME")
 @click.argument("runcard", metavar="RUNCARD", type=click.Path(exists=True))
 @click.argument("folder", type=click.Path())
 @click.option(
@@ -38,8 +29,6 @@
 
      - RUNCARD: runcard with declarative inputs.
     """
-    from qibo.backends import construct_backend
->>>>>>> bb4fd553
 
     action_builder = ActionBuilder(action_runcard, folder, force)
     action_builder.execute()

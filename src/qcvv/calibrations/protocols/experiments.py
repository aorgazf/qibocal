from qcvv.calibrations.protocols.utils import dict_to_txt
from qcvv.calibrations.protocols.utils import pkl_to_list
from qcvv.data import Data
from qibo.noise import PauliError, NoiseModel
from qibo import gates
import numpy as np
from os.path import isdir
from os.path import isfile
from os import mkdir
from ast import literal_eval
import pdb
from  qcvv.calibrations.protocols.generators import *
from typing import Union
from itertools import product


class Experiment():
    """  The experiment class has methods to build, save, load and execute
    circuits with different depth with a given generator for random circuits. 
    After executing the experiment the outcomes are stored too.


    Attributes:
        TODO work in possible error models better

    circuits_list (list) : The list of lists of circuits. 
            axis 1: different runs, axis 2: different sequence lengths.

    """
    def __init__(self, circuit_generator:Generator=None,
            sequence_lengths:list=None, qubits:list=None, runs:int=None,
            nshots:int=1024, **kwargs) -> None:
        self.circuit_generator = circuit_generator
        self.sequence_lengths = sequence_lengths
        self.qubits = qubits
        self.runs = runs
        self.nshots = nshots
        if hasattr(circuit_generator, 'invert'):
            self.inverse = circuit_generator.invert
    
    ############################ PROPERTIES/SETTER ############################

    @property
    def data_circuits(self):
        """
<<<<<<< HEAD
        # Build the whole list of circuits.
        self.build(**kwargs)
        if kwargs.get('return_data'):
            yield self.save_experiment(**kwargs)
        else:
            # Store it.
            return self.circuits_list, self.save_experiment(**kwargs)
=======
        """
        # Initiate the data structure from qibocal.
        data_circs = Data(
            'circuits', quantities=list(self.sequence_lengths))
        # Store the data in a pandas dataframe. The columns are indexed by the
        # different sequence lengths. The rows are indexing the different runs.
        for count in range(self.runs):
            # The data object takes dictionaries.
            data_circs.add({
                self.sequence_lengths[i]:self.circuits_list[count][i] \
                for i in range(len(self.sequence_lengths))})
        return data_circs
    
    @data_circuits.setter
    def data_circuits(self, gdata):
        """
        """
        # Extract the data frame.
        dataframe = gdata.df
        # Put them in a list, first axis is the different runs, second axis
        # the sequence lengths.
        circuits_list = dataframe.values.tolist()
        # Check if the attribute does not exist yet.
        if not hasattr(self, 'sequence_lengths') or \
            self.sequence_lengths is None:
            # Get the sequence lengths.
            sequence_lenghts = dataframe.columns.tolist()
            # The pickeling process reverses the order, reoder ot.
            self.sequence_lengths = np.array(sequence_lenghts[::-1])
        # Store the outcome as an attribute to further work with its.
        self.circuits_list = [x[::-1] for x in circuits_list]


    @property
    def data_samples(self):
        """
        """
        # Initiate the data structure where the outcomes will be stored.
        data_samples = Data(
            'samples', quantities=list(self.sequence_lengths))
        if len(self.outcome_samples[0]) != 0:
            # Store the data in a pandas dataframe.
            # FIXME There are versions not supporting writing arrays to data frames.
            try:
                # The columns are indexed by the different sequence lengths.
                # The rows are indexing the different runs.
                for count in range(self.runs):
                    # The data object takes dictionaries.
                    data_samples.add({
                        self.sequence_lengths[i]:
                        self.outcome_samples[count][i] \
                        for i in range(len(self.sequence_lengths))})
            # This error: ValueError: Must have equal len keys and value when 
            # setting with an iterable
            # is caught by this.
            except ValueError:
                # FIXME Make the lists to strings.
                for count in range(self.runs):
                    # The data object takes dictionaries.
                    data_samples.add({
                        self.sequence_lengths[i]:str(
                            self.outcome_samples[count][i]) \
                        for i in range(len(self.sequence_lengths))})
        return data_samples
    
    @data_samples.setter
    def data_samples(self, gdata):
        """
        """
        # Extract the data frame.
        dataframe = gdata.df
        # Put them in a list, first axis is the different runs, second axis
        # the sequence lengths.
        samples_list = dataframe.values.tolist()
        # FIXME 
        if samples_list and type(samples_list[0][0]) == str :
            samples_list = [
                [literal_eval(x) for x in a] for a in samples_list]
        # Check if the attribute does not exist yet.
        if not hasattr(self, 'sequence_lengths') or \
            self.sequence_lengths is None:
            # Get the sequence lengths.
            sequence_lenghts = dataframe.columns.tolist()
            # The pickeling process reverses the order, reoder ot.
            self.sequence_lengths = np.array(sequence_lenghts[::-1])
        # Store the outcome as an attribute to further work with its.
        self.outcome_samples = [x[::-1] for x in samples_list]
>>>>>>> 9b4c86b8

    @property
    def data_probabilities(self):
        """
        """
        # Initiate the data structure where the outcomes will be stored.
        data_probs = Data(
            'probabilities', quantities=list(self.sequence_lengths))
        # Store the data in a pandas dataframe.
        # FIXME There are versions not supporting writing arrays to data frames.
        try:
            # The columns are indexed by the different sequence lengths.
            # The rows are indexing the different runs.
            for count in range(self.runs):
                # The data object takes dictionaries.
                data_probs.add({
                    self.sequence_lengths[i]:
                    self.outcome_probabilities[count][i] \
                    for i in range(len(self.sequence_lengths))})
        # This error: ValueError: Must have equal len keys and value when 
        # setting with an iterable
        # is caught by this.
        except ValueError:
            # FIXME Make the lists to strings.
            for count in range(self.runs):
                # The data object takes dictionaries.
                data_probs.add({
                    self.sequence_lengths[i]:str(
                        self.outcome_probabilities[count][i]) \
                    for i in range(len(self.sequence_lengths))})
        return data_probs
    
    @data_probabilities.setter
    def data_probabilities(self, gdata):
        """
        """
        # Extract the data frame.
        dataframe = gdata.df
        # Put them in a list, first axis is the different runs, second axis
        # the sequence lengths.
        probabilities_list = dataframe.values.tolist()
        # FIXME 
        if type(probabilities_list[0][0]) == str:
            probabilities_list = [
                [literal_eval(x) for x in a] for a in probabilities_list]
        # Check if the attribute does not exist yet.
        if not hasattr(self, 'sequence_lengths') or \
            self.sequence_lengths is None:
            # Get the sequence lengths.
            sequence_lenghts = dataframe.columns.tolist()
            # The pickeling process reverses the order, reoder ot.
            self.sequence_lengths = np.array(sequence_lenghts[::-1])
        # Store the outcome as an attribute to further work with its.
        self.outcome_probabilities = [x[::-1] for x in probabilities_list]
    
    ############################## CLASS METHODS ##############################

    @classmethod
    def retrieve_from_path(cls, path:str, **kwargs):
        """
        """
        from qcvv.calibrations.protocols.utils import dict_from_comments_txt
        # Initiate an instance of the experiment class.
        obj = cls()
        # Get the metadata in form of a dictionary.
        metadata_dict = dict_from_comments_txt(f'{path}metadata.txt')
        # The circuit generator has to be restored, this will get the class.
        Generator = eval(metadata_dict['circuit_generator'])
        # Build the generator.
        circuit_generator = Generator(metadata_dict['qubits'])
        # Write it to the dictionary.
        metadata_dict['circuit_generator'] = circuit_generator
        # Give the objects the attributes as a dictionary. Every attribute
        # would be overwritten by that.
        obj.__dict__ = metadata_dict
        # Store the diven path.
        obj.directory = path
        # Get the circuits list and make it an attribute.
        obj.load_circuits(path)
        # Try to load the outcomes. 
        try:
            obj.load_samples(path)
            obj.load_probabilities(path)
        except FileNotFoundError:
            # If there are no outcomes (yet), there will be no files.
            print('No outcomes to retrieve.')
        return obj
    
    @classmethod
    def retrieve_from_dataobjects(
            cls, data_circs, data_samples, data_probs, **kwargs):
        """
        """
        # Initiate an instance of the experiment class.
        obj = cls()
        # Put the three different data objects.
        obj.data_circuits = data_circs
        # If there were no samples this data structure is empty but that
        # should be no problem.
        obj.data_samples = data_samples
        obj.data_probabilities = data_probs
        # Retrieve the meta data which can be extracted from the data frames.
        obj.runs = len(obj.circuits_list)
        if obj.outcome_samples:
            obj.nshots = len(obj.outcome_samples[0][0])
        else:
            obj.nshots = None
        if obj.outcome_probabilities:
            amount_qubits = int(np.log2(len(obj.outcome_probabilities[0][0])))
            obj.qubits = list(range(amount_qubits))
        return obj
        
    ################################# METHODS #################################

    ############################## Build ##############################

    def build(self, **kwargs):
        """ Build a list out of the circuits required to run for the wanted
        experiment.
        """
        # Use the __call__ function of the circuit generator to retrieve a
        # random circuit 'runs' many times for each sequence length.
        circuits_list = [
            [next(self.circuit_generator(length))
            for length in self.sequence_lengths] for _ in range(self.runs)]
        # Create an attribute.
        # TODO should that be necessary if the experiment is stored in a 
        # pikle file?
        self.circuits_list = circuits_list
        return circuits_list
    
    def build_onthefly(self, **kwargs):
        """
        """
        pass

    def build_a_save(self, **kwargs):
        """ 
        """
        # Build the whole list of circuits.
        self.build(**kwargs)
        # Store the list of circuits.
        self.save_experiment(**kwargs)
    
    def build_noise(self, **kwargs):
        """
        """
        pass
    
    ################################ Execute ################################

    def execute_experiment(self, **kwargs):
        """ FIXME the circuits have to be build already (or loaded), 
        add something to check that and if they were not build yet build or
        load them.

        Args:
            kwargs (dict):
                'paulierror_noiseparams' = [p1, p2, p3]
        """
        # Initiate the outcome lists, one for the single shot samples and
        # one for the probabilities.
        self.outcome_samples, self.outcome_probabilities = [], []
        # If the circuits are simulated and not run on quantum hardware, the
        # noise has to be simulated, too.
        if kwargs.get('paulierror_noiseparams'):
            # Insert artificial noise, namely random Pauli flips.
            pauli = PauliError(*kwargs.get('paulierror_noiseparams'))
            noise = NoiseModel()
            # The noise should be applied with each unitary in the circuit.
            noise.add(pauli, gates.Unitary)
        # Makes code easier to read.
        amount_m = len(self.sequence_lengths)
        # Loop 'runs' many times over the whole protocol.
        for count_runs in range(self.runs):
            # Initiate two lists to store the outcome for every sequence.
            probs_list, samples_list = [], []
            # Go through every sequence in the protocol.
            for count_m in range(amount_m):
                # Get the circuit.
                circuit = self.circuits_list[count_runs][count_m]
                # For the simulation the noise has to be added to the circuit.
                if kwargs.get('paulierror_noiseparams'):
                    # Add the noise to the circuit (more like the other way
                    # around, the circuit to the noise).
                    noisy_circuit = noise.apply(circuit)
                    # Execute the noisy circuit.
                    executed = noisy_circuit(nshots=self.nshots)
                else:
                    # Execute the qibo circuit without artificial noise.
                    executed = circuit(nshots=self.nshots)
                # FIXME The samples (zeros and ones per shot) acquisition does 
                # not work for quantum hardware yet.
                try:
                    # Get the samples from the executed gate. It should be an
                    # object filled with as many integers as used shots.
                    # Append the samples.
                    samples_list.append(executed.samples())
                except:
                    print('Retrieving samples not possible.')
                    # pass
                # Either way store the probabilities. Since
                # 'executed.probabilities()' only contains an entry for qubit
                # if it is nonzero, the shape can vary, fix that FIXME.
                # Store them.
                probs_list.append(list(executed.probabilities()))
            # For each run store the temporary lists in the attribute.
            # It could happend that the samples list is empty if the samples
            # cannot be retrieved.
            self.outcome_samples.append(samples_list)
            self.outcome_probabilities.append(probs_list)

    def execute_a_save(self, **kwargs):
        """
        """
        self.execute_experiment(**kwargs)
        self.save_outcome(**kwargs)

    ###################### Datastructures and save/load ######################
    
    def make_directory(self, **kwargs):
        """ Make the directory where the experiment will be stored.
        """
        from datetime import datetime
        overall_dir = 'experiments/'
        # Check if the overall directory exists. If not create it.
        if not isdir(overall_dir):
            mkdir(overall_dir)
        # Get the current date and time.
        dt_string = datetime.now().strftime("%y%b%d_%H%M%S")
        # Get the name of the generator.
        gname = self.circuit_generator.__class__.__name__
        # Every generator for the circuits gets its own directory.
        directory_generator = f'{overall_dir}{gname}/'
        if not isdir(directory_generator):
            mkdir(directory_generator)
        # Name the final directory for this experiment.
        directory = f'{directory_generator}experiment{dt_string}/'
        if not isdir(directory):
            mkdir(directory)
        # Store this as an attribute.
        self.directory = directory
        return directory

    def save_circuits(self, **kwargs) -> None:
        """ Save the given circuits list. 
        FIXME if the circuits were executed already this does not work!! 

        Args:
            kwargs (dict)
        
        Returns:
            None
        """
        # Check if there has been made a directory already for this experiment.
        if not hasattr(self, 'directory'):
            # Make and get the directory.
            self.make_directory()
<<<<<<< HEAD
        # Initiate the data structure from qibocal.
        data = Data(
            'circuits', quantities=list(self.sequence_lengths))
        # Store the data in a pandas dataframe. The columns are indexed by the
        # different sequence lengths. The rows are indexing the different runs.
        for count in range(self.runs):
            # The data object takes dictionaries.
            data.add({self.sequence_lengths[i]:self.circuits_list[count][i] \
                for i in range(len(self.sequence_lengths))})
        if kwargs.get('return_data'):
            return data
        else:
            # Save the circuits in pickle format.
            data.to_pickle(self.directory)
=======
        # Use the property.
        data_circs = self.data_circuits 
        # Save the circuits in pickle format.
        data_circs.to_pickle(self.directory)
>>>>>>> 9b4c86b8

    def save_metadata(self, **kwargs):
        """
        """
        # Check if there has been made a directory already for this experiment.
        if not hasattr(self, 'directory'):
            # Make and get the directory.
            self.make_directory()
        # Store the metadata in a .txt file. For that create a dictionary.
        # Store any parameters given through kwargs.
        metadata_dict = {
            'qubits' : self.qubits,
            'nshots' : self.nshots,
            'runs' : self.runs,
            'inverse' : self.inverse,
            'circuit_generator' : self.circuit_generator.__class__.__name__
        }
        # One file in the directory stores the meta data.
        metadata_filename = f'{self.directory}metadata.txt'
        # Write the meta data as comments to the .txt file.
        dict_to_txt(metadata_filename, metadata_dict, openingstring='w')
        # The file is automatically closed.
    
    def save_experiment(self, **kwargs):
        """
        """
        self.save_metadata(**kwargs)
        self.save_circuits(**kwargs)
        return self.directory

    def save_outcome(self, **kwargs):
        """
        """
         # Check if there has been made a directory already for this experiment.
        if not hasattr(self, 'directory'):
            # Make and get the directory.
            self.make_directory()
<<<<<<< HEAD
        # Initiate the outcome lists, one for the single shot samples and
        # one for the probabilities.
        self.outcome_samples, self.outcome_probs = [], []
        # Also initiate the data structure where the outcomes will be stored.
        data_probs = Data(
            'probabilities', quantities=list(self.sequence_lengths))
        # If the circuits are simulated and not run on quantum hardware, the
        # noise has to be simulated, too.
        if kwargs.get('paulierror_noiseparams'):
            # Insert artificial noise, namely random Pauli flips.
            pauli = PauliError(*kwargs.get('paulierror_noiseparams'))
            noise = NoiseModel()
            # The noise should be applied with each unitary in the circuit.
            noise.add(pauli, gates.Unitary)
        # Makes code easier to read.
        amount_m = len(self.sequence_lengths)
        # Loop 'runs' many times over the whole protocol.
        for count_runs in range(self.runs):
            # Initiate a list to store the outcome for every sequence.
            temp_list = []
            # Go through every sequence in the protocol.
            for count_m in range(amount_m):
                # Get the circuit.
                circuit = self.circuits_list[count_runs][count_m]
                # For the simulation the noise has to be added to the circuit.
                if kwargs.get('paulierror_noiseparams'):
                    # Add the noise to the circuit (more like the other way
                    # around, the circuit to the noise).
                    noisy_circuit = noise.apply(circuit)
                    # Execute the noisy circuit.
                    executed = noisy_circuit(nshots=kwargs.get('nshots'))
                else:
                    # Execute the qibo circuit without artificial noise.
                    executed = circuit(nshots=kwargs.get('nshots'))
                # FIXME The samples (zeros and ones per shot) acquisition does 
                # not work for quantum hardware yet.
                try:
                    # Get the samples from the executed gate. It should be an
                    # object filled with as many integers as used shots.
                    # Append the samples.
                    self.outcome_samples.append(executed.samples())
                except:
                    print('Retrieving samples not possible.')
                # Either way store the probabilities. Since
                # 'executed.probabilities()' only contains an entry for qubit
                # if it is nonzero, the shape can vary, fix that FIXME.
                # Store them.
                temp_list.append(list(executed.probabilities()))
            self.outcome_probs.append(temp_list)
            print(temp_list)
            # Put the probabilities into the data object.
            data_probs.add({
                self.sequence_lengths[i]:str(temp_list[i]) \
                for i in range(amount_m)})
        # Save the data.
        data_probs.to_pickle(self.directory)
        if kwargs.get('return_data'):
            return data_probs
=======
        if isfile(f'{self.directory}metadata.txt'):
            dict_to_txt(f'{self.directory}metadata.txt',
            kwargs, comments=True, openingstring='a')
        # Use the properties.
        data_probs = self.data_probabilities
        data_samples = self.data_samples
        # Save the data structures.
        data_samples.to_pickle(self.directory)
        data_probs.to_pickle(self.directory)

    def load_circuits(self, path:str, **kwargs):
        """
        """
        if isfile(f'{path}circuits.pkl'):
            # Get the pandas data frame from the pikle file.
            sequences_frompkl, circuits_list = pkl_to_list(
                f'{path}circuits.pkl')
            # Check if the attribute does not exist yet.
            if not hasattr(self, 'sequence_lengths'):
                # The pickeling process reverses the order, reoder ot.
                self.sequence_lengths = np.array(sequences_frompkl)[::-1]
            # Store the outcome as an attribute to further work with its.
            self.circuits_list = [x[::-1] for x in circuits_list]
            return self.circuits_list
>>>>>>> 9b4c86b8
        else:
            raise FileNotFoundError('There is no file for circuits.')

    def load_samples(self, path:str, **kwargs):
        """
        """
        if isfile(f'{path}samples.pkl'):
            # Get the pandas data frame from the pikle file.
            sequences_frompkl, samples_list = pkl_to_list(f'{path}samples.pkl')
            # Make sure that the order is the same.
            assert np.array_equal(
                np.array(sequences_frompkl)[::-1], self.sequence_lengths), \
                'The order of the restored outcome is not the same as when build'
            # Store the outcome as an attribute to further work with its.
            self.outcome_samples = [x[::-1] for x in samples_list]
            return self.outcome_samples
        else:
            raise FileNotFoundError('There is no file for samples.')
    
    def load_probabilities(self, path:str, **kwargs):
        """
        """
        if isfile(f'{path}probabilities.pkl'):
            # Get the pandas data frame from the pikle file.
            sequences_frompkl, probabilities_list = pkl_to_list(
                f'{path}probabilities.pkl')
            # Make sure that the order is the same, right now the
            # order is reversed.
            assert np.array_equal(
                np.array(sequences_frompkl)[::-1], self.sequence_lengths), \
                'The order of the restored outcome is not the same as when build'
            # Store the outcome as an attribute to further work with its.
            self.outcome_probabilities = [x[::-1] for x in probabilities_list]
            return self.outcome_probabilities
        else:
            raise FileNotFoundError('There is no file for probabilities.')

    ########################### Outcome processing ###########################

    def probabilities(
            self, averaged:bool=True, run:Union[int, list]=None,
            from_samples:bool=True, **kwargs) -> np.ndarray:
        """
        """
        # Check if the samples attribute is not empty e.g. the first entry is
        # not just an empty list.
        if len(self.outcome_samples[0]) != 0 and from_samples:
            # Create all possible state vectors.
            allstates = np.array(list(product([0,1], repeat=len(self.qubits))))
            # The attribute should be lists out of lists out of lists out
            # of lists, make it an array.
            samples = np.array(self.outcome_samples)
            if averaged:
                # Put the runs together, now the shape is
                # (amount sequences, runs*nshots, qubits).
                samples_conc = np.concatenate(samples, axis=1)
                # For each sequence length count the different state vectors and
                # divide by the total number of shots.
                probs = [[np.sum(np.product(samples_conc[countm]==state, axis=1))  
                    for state in allstates]
                    for countm in range(len(self.sequence_lengths))]
                probs = np.array(probs)/(self.runs*self.nshots)
            else:
                # If only a specific run (runs) is requested, choose that one.
                if run:
                    # Since the concatination in the next step only works when
                    # there are 4 dimensions, reshape it to 4 dimensions.
                    samples = samples[run].reshape(
                        -1, len(self.sequence_lengths),
                        self.nshots, len(self.qubits))
                # Do the same thing as above just for every run.
                probs = [[[
                    np.sum(np.product(samples[countrun, countm]==state, axis=1))  
                    for state in allstates]
                    for countm in range(len(self.sequence_lengths))]
                    for countrun in range(len(samples))]
                probs = np.array(probs)/(self.nshots)
        else:
            # The actual probabilites are used.
            probs = np.array(self.outcome_probabilities)
            if averaged:
                # If needed, average over the different runs for each sequence
                # length.
                probs = np.average(probs, axis=0)
            # Or pick a run. But if averaged is set to True this will not
            # happen.
            if run:
                probs = probs[run]
        return probs

    def postprocess(self, **kwargs):
        """
        """
        pass

    ############################ Filter functions ############################

    def filter_single_qubit(self, **kwargs):
        """
        """
        pass<|MERGE_RESOLUTION|>--- conflicted
+++ resolved
@@ -43,15 +43,6 @@
     @property
     def data_circuits(self):
         """
-<<<<<<< HEAD
-        # Build the whole list of circuits.
-        self.build(**kwargs)
-        if kwargs.get('return_data'):
-            yield self.save_experiment(**kwargs)
-        else:
-            # Store it.
-            return self.circuits_list, self.save_experiment(**kwargs)
-=======
         """
         # Initiate the data structure from qibocal.
         data_circs = Data(
@@ -139,7 +130,6 @@
             self.sequence_lengths = np.array(sequence_lenghts[::-1])
         # Store the outcome as an attribute to further work with its.
         self.outcome_samples = [x[::-1] for x in samples_list]
->>>>>>> 9b4c86b8
 
     @property
     def data_probabilities(self):
@@ -398,27 +388,10 @@
         if not hasattr(self, 'directory'):
             # Make and get the directory.
             self.make_directory()
-<<<<<<< HEAD
-        # Initiate the data structure from qibocal.
-        data = Data(
-            'circuits', quantities=list(self.sequence_lengths))
-        # Store the data in a pandas dataframe. The columns are indexed by the
-        # different sequence lengths. The rows are indexing the different runs.
-        for count in range(self.runs):
-            # The data object takes dictionaries.
-            data.add({self.sequence_lengths[i]:self.circuits_list[count][i] \
-                for i in range(len(self.sequence_lengths))})
-        if kwargs.get('return_data'):
-            return data
-        else:
-            # Save the circuits in pickle format.
-            data.to_pickle(self.directory)
-=======
         # Use the property.
         data_circs = self.data_circuits 
         # Save the circuits in pickle format.
         data_circs.to_pickle(self.directory)
->>>>>>> 9b4c86b8
 
     def save_metadata(self, **kwargs):
         """
@@ -456,66 +429,6 @@
         if not hasattr(self, 'directory'):
             # Make and get the directory.
             self.make_directory()
-<<<<<<< HEAD
-        # Initiate the outcome lists, one for the single shot samples and
-        # one for the probabilities.
-        self.outcome_samples, self.outcome_probs = [], []
-        # Also initiate the data structure where the outcomes will be stored.
-        data_probs = Data(
-            'probabilities', quantities=list(self.sequence_lengths))
-        # If the circuits are simulated and not run on quantum hardware, the
-        # noise has to be simulated, too.
-        if kwargs.get('paulierror_noiseparams'):
-            # Insert artificial noise, namely random Pauli flips.
-            pauli = PauliError(*kwargs.get('paulierror_noiseparams'))
-            noise = NoiseModel()
-            # The noise should be applied with each unitary in the circuit.
-            noise.add(pauli, gates.Unitary)
-        # Makes code easier to read.
-        amount_m = len(self.sequence_lengths)
-        # Loop 'runs' many times over the whole protocol.
-        for count_runs in range(self.runs):
-            # Initiate a list to store the outcome for every sequence.
-            temp_list = []
-            # Go through every sequence in the protocol.
-            for count_m in range(amount_m):
-                # Get the circuit.
-                circuit = self.circuits_list[count_runs][count_m]
-                # For the simulation the noise has to be added to the circuit.
-                if kwargs.get('paulierror_noiseparams'):
-                    # Add the noise to the circuit (more like the other way
-                    # around, the circuit to the noise).
-                    noisy_circuit = noise.apply(circuit)
-                    # Execute the noisy circuit.
-                    executed = noisy_circuit(nshots=kwargs.get('nshots'))
-                else:
-                    # Execute the qibo circuit without artificial noise.
-                    executed = circuit(nshots=kwargs.get('nshots'))
-                # FIXME The samples (zeros and ones per shot) acquisition does 
-                # not work for quantum hardware yet.
-                try:
-                    # Get the samples from the executed gate. It should be an
-                    # object filled with as many integers as used shots.
-                    # Append the samples.
-                    self.outcome_samples.append(executed.samples())
-                except:
-                    print('Retrieving samples not possible.')
-                # Either way store the probabilities. Since
-                # 'executed.probabilities()' only contains an entry for qubit
-                # if it is nonzero, the shape can vary, fix that FIXME.
-                # Store them.
-                temp_list.append(list(executed.probabilities()))
-            self.outcome_probs.append(temp_list)
-            print(temp_list)
-            # Put the probabilities into the data object.
-            data_probs.add({
-                self.sequence_lengths[i]:str(temp_list[i]) \
-                for i in range(amount_m)})
-        # Save the data.
-        data_probs.to_pickle(self.directory)
-        if kwargs.get('return_data'):
-            return data_probs
-=======
         if isfile(f'{self.directory}metadata.txt'):
             dict_to_txt(f'{self.directory}metadata.txt',
             kwargs, comments=True, openingstring='a')
@@ -540,7 +453,6 @@
             # Store the outcome as an attribute to further work with its.
             self.circuits_list = [x[::-1] for x in circuits_list]
             return self.circuits_list
->>>>>>> 9b4c86b8
         else:
             raise FileNotFoundError('There is no file for circuits.')
 

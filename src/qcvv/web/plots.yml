resonator_spectroscopy_attenuation:
    Frequency vs Attenuation: frequency_vs_attenuation
    MSR vs Frequency: msr_vs_frequency

<<<<<<< HEAD
=======
resonator_spectroscopy:
    MSR and Phase vs Frequency: frequency_vs_msr_phase

qubit_spectroscopy:
    MSR and Phase vs Frequency: frequency_vs_msr_phase

>>>>>>> fd5aac15
# temporary entries for testing
resonator_spectroscopy_1:
    Frequency vs Attenuation: frequency_vs_attenuation
    MSR vs Frequency: msr_vs_frequency

resonator_spectroscopy_2:
    Frequency vs Attenuation: frequency_vs_attenuation
    MSR vs Frequency: msr_vs_frequency

resonator_spectroscopy_3:
    Frequency vs Attenuation: frequency_vs_attenuation
    MSR vs Frequency: msr_vs_frequency

resonator_spectroscopy_4:
    Frequency vs Attenuation: frequency_vs_attenuation
    MSR vs Frequency: msr_vs_frequency<|MERGE_RESOLUTION|>--- conflicted
+++ resolved
@@ -1,16 +1,10 @@
-resonator_spectroscopy_attenuation:
+resonator_punchout:
     Frequency vs Attenuation: frequency_vs_attenuation
     MSR vs Frequency: msr_vs_frequency
 
-<<<<<<< HEAD
-=======
 resonator_spectroscopy:
     MSR and Phase vs Frequency: frequency_vs_msr_phase
 
-qubit_spectroscopy:
-    MSR and Phase vs Frequency: frequency_vs_msr_phase
-
->>>>>>> fd5aac15
 # temporary entries for testing
 resonator_spectroscopy_1:
     Frequency vs Attenuation: frequency_vs_attenuation

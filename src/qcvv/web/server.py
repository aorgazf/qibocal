--- conflicted
+++ resolved
@@ -16,11 +16,7 @@
 def page(path=None):
     folders = [
         folder
-<<<<<<< HEAD
-        for folder in sorted(os.listdir(os.getcwd()), reverse=True)
-=======
         for folder in reversed(sorted(os.listdir(os.getcwd())))
->>>>>>> 6e406087
         if os.path.isdir(folder) and "meta.yml" in os.listdir(folder)
     ]
 

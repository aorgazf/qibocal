# -*- coding: utf-8 -*-
import os
import pathlib

from jinja2 import Environment, FileSystemLoader

from qcvv import __version__
from qcvv.cli.builders import ReportBuilder


def create_report(path):
    """Creates an HTML report for the data in the given path."""
    filepath = pathlib.Path(__file__)

    with open(os.path.join(filepath.with_name("static"), "styles.css"), "r") as file:
        css_styles = f"<style>\n{file.read()}\n</style>"

    report = ReportBuilder(path)
    env = Environment(loader=FileSystemLoader(filepath.with_name("templates")))
    template = env.get_template("template.html")

    html = template.render(
        is_static=True,
        css_styles=css_styles,
        version=__version__,
        report=report,
    )

<<<<<<< HEAD
    with open(os.path.join(path, "report.html"), "w") as file:
        file.write(html)
=======
    with open(os.path.join(path, "index.html"), "w") as file:
        file.write(report)
>>>>>>> 8b59127e
<|MERGE_RESOLUTION|>--- conflicted
+++ resolved
@@ -26,10 +26,5 @@
         report=report,
     )
 
-<<<<<<< HEAD
-    with open(os.path.join(path, "report.html"), "w") as file:
-        file.write(html)
-=======
     with open(os.path.join(path, "index.html"), "w") as file:
-        file.write(report)
->>>>>>> 8b59127e
+        file.write(html)
--- conflicted
+++ resolved
@@ -20,10 +20,6 @@
       - id: isort
         args: ["--profile", "black"]
   - repo: https://github.com/asottile/pyupgrade
-<<<<<<< HEAD
-    rev: v3.3.2
-=======
     rev: v3.4.0
->>>>>>> 5424483f
     hooks:
       - id: pyupgrade
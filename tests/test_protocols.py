"""Test routines' acquisition method using dummy_couplers platform"""

import pathlib

import pytest
import yaml
from click.testing import CliRunner
from qibolab import create_platform

from qibocal.auto.task import PLATFORM_DIR
from qibocal.cli import utils
from qibocal.cli._base import command
from qibocal.protocols.characterization.flux_dependence.resonator_flux_dependence import (
    ResonatorFluxParameters,
)
from qibocal.protocols.characterization.rabi.amplitude import RabiAmplitudeData
from qibocal.protocols.characterization.rabi.ef import RabiAmplitudeEFData
from qibocal.protocols.characterization.rabi.length import RabiLengthData
from qibocal.protocols.characterization.rabi.utils import (
    extract_rabi,
    rabi_amplitude_function,
    rabi_length_function,
)

<<<<<<< HEAD
PATH_TO_RUNCARD = pathlib.Path(__file__).parent / "runcards" / "protocols.yml"
PATH_TO_RUNCARD_COUPLERS = (
    pathlib.Path(__file__).parent / "runcards" / "protocols_couplers.yml"
)
PLATFORM = create_platform("dummy")
=======
>>>>>>> 355199b6
SINGLE_ACTION_RUNCARD = "action.yml"
PLATFORM = create_platform("dummy")
PATH_TO_RUNCARD = pathlib.Path(__file__).parent / "runcards/"
RUNCARDS_NAMES = ["protocols.yml", "rb_noise_protocols.yml", "protocols_couplers.yml"]


def generate_runcard_single_protocol():
    for runcard_name in RUNCARDS_NAMES:
        complete_path = PATH_TO_RUNCARD / runcard_name
        actions = yaml.safe_load(complete_path.read_text(encoding="utf-8"))
        if isinstance(actions["platform"], str):
            actions["platform"] = [actions["platform"]]
        for platform in actions["platform"]:
            if "backend" not in actions:
                backend = "qibolab"
            else:
                backend = actions["backend"]
            for action in actions["actions"]:
                card = {
                    "actions": [action],
                    "targets": list(PLATFORM.qubits),
                    "backend": backend,
                }
                if "platform" in actions:
                    card["platform"] = platform
                yield (card, runcard_name)


def idfn(val):
    """Helper function to indentify the protocols when testing."""
    return val[0]["platform"] + "-" + val[1] + "-" + val[0]["actions"][0]["id"]


@pytest.mark.parametrize("update", ["--update", "--no-update"])
@pytest.mark.parametrize("runcard", generate_runcard_single_protocol(), ids=idfn)
def test_auto_command(runcard, update, tmp_path):
    """Test auto command pipeline."""
    runcard = runcard[0]
    protocol = runcard["actions"][0]["id"]

    (tmp_path / SINGLE_ACTION_RUNCARD).write_text(yaml.safe_dump(runcard))
    runner = CliRunner()
    results = runner.invoke(
        command,
        [
            "auto",
            str(tmp_path / SINGLE_ACTION_RUNCARD),
            "-o",
            f"{str(tmp_path)}",
            "-f",
            update,
        ],
    )
    assert not results.exception
    assert results.exit_code == 0
    if update == "--update" and runcard["backend"] == "qibolab":
        assert (tmp_path / utils.UPDATED_PLATFORM).is_dir()
        assert (tmp_path / "data" / f"{protocol}_0" / PLATFORM_DIR).is_dir()


@pytest.mark.parametrize("runcard", generate_runcard_single_protocol(), ids=idfn)
def test_acquire_command(runcard, tmp_path):
    """Test acquire command pipeline and report generated."""
    runcard = runcard[0]
    protocol = runcard["actions"][0]["id"]

    (tmp_path / SINGLE_ACTION_RUNCARD).write_text(yaml.safe_dump(runcard))
    runner = CliRunner()

    # test acquisition
    results = runner.invoke(
        command,
        [
            "acquire",
            str(tmp_path / SINGLE_ACTION_RUNCARD),
            "-o",
            f"{str(tmp_path)}",
            "-f",
        ],
    )
    assert not results.exception
    assert results.exit_code == 0
    assert (tmp_path / "data" / f"{protocol}_0").is_dir()

    # generate report from acquired data
    results_report = runner.invoke(command, ["report", str(tmp_path)])
    assert not results_report.exception
    assert results_report.exit_code == 0
    assert (tmp_path / "index.html").is_file()


@pytest.mark.parametrize("update", ["--update", "--no-update"])
@pytest.mark.parametrize("runcard", generate_runcard_single_protocol(), ids=idfn)
def test_fit_command(runcard, update, tmp_path):
    """Test fit builder and report generated."""

    runcard = runcard[0]
    protocol = runcard["actions"][0]["id"]

    (tmp_path / SINGLE_ACTION_RUNCARD).write_text(yaml.safe_dump(runcard))
    runner = CliRunner()

    # test acquisition
    results = runner.invoke(
        command,
        [
            "acquire",
            str(tmp_path / SINGLE_ACTION_RUNCARD),
            "-o",
            f"{str(tmp_path)}",
            "-f",
        ],
    )
    assert not results.exception
    assert results.exit_code == 0

    # perform fit
    results_fit = runner.invoke(command, ["fit", str(tmp_path), update])

    assert not results_fit.exception
    assert results_fit.exit_code == 0

    if update == "--update" and runcard["backend"] == "qibolab":
        assert (tmp_path / utils.UPDATED_PLATFORM).is_dir()
        assert (tmp_path / "data" / f"{protocol}_0" / PLATFORM_DIR).is_dir()

    # generate report with fit and plot
    results_plot = runner.invoke(command, ["report", str(tmp_path)])
    assert not results_plot.exception
    assert results_plot.exit_code == 0
    assert (tmp_path / "index.html").is_file()


def test_extract_rabi():
    assert extract_rabi(RabiAmplitudeData()) == (
        "amp",
        "Amplitude [dimensionless]",
        rabi_amplitude_function,
    )
    assert extract_rabi(RabiLengthData()) == (
        "length",
        "Time [ns]",
        rabi_length_function,
    )
    with pytest.raises(RuntimeError):
        extract_rabi(RabiAmplitudeEFData)


def test_resonator_flux_bias():
    freq_width = 100_000
    freq_step = 10_000
    bias_width = 1
    bias_step = 0.2
    flux_start = -0.5
    flux_end = 0.4
    flux_step = 0.1
    ResonatorFluxParameters(freq_width, freq_step, bias_width, bias_step)
    ResonatorFluxParameters(freq_width, freq_step, flux_start, flux_end, flux_step)
    with pytest.raises(ValueError):
        ResonatorFluxParameters(
            freq_width,
            freq_step,
            bias_width,
            bias_step,
            flux_start,
            flux_end,
            flux_step,
        )


# TODO: compare report by calling qq report<|MERGE_RESOLUTION|>--- conflicted
+++ resolved
@@ -22,14 +22,6 @@
     rabi_length_function,
 )
 
-<<<<<<< HEAD
-PATH_TO_RUNCARD = pathlib.Path(__file__).parent / "runcards" / "protocols.yml"
-PATH_TO_RUNCARD_COUPLERS = (
-    pathlib.Path(__file__).parent / "runcards" / "protocols_couplers.yml"
-)
-PLATFORM = create_platform("dummy")
-=======
->>>>>>> 355199b6
 SINGLE_ACTION_RUNCARD = "action.yml"
 PLATFORM = create_platform("dummy")
 PATH_TO_RUNCARD = pathlib.Path(__file__).parent / "runcards/"

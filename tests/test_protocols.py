"""Test routines' acquisition method using dummy platform"""

import pathlib

import pytest
import yaml
from click.testing import CliRunner
from qibolab import create_platform

from qibocal.auto.task import PLATFORM_DIR
from qibocal.cli import utils
from qibocal.cli._base import command
from qibocal.protocols.characterization.rabi.amplitude import RabiAmplitudeData
from qibocal.protocols.characterization.rabi.ef import RabiAmplitudeEFData
from qibocal.protocols.characterization.rabi.length import RabiLengthData
from qibocal.protocols.characterization.rabi.utils import (
    extract_rabi,
    rabi_amplitude_function,
    rabi_length_function,
)

<<<<<<< HEAD
PATH_TO_RUNCARD = pathlib.Path(__file__).parent / "runcards/"
=======
PATH_TO_RUNCARD = pathlib.Path(__file__).parent / "runcards/protocols.yml"
PATH_TO_RUNCARD_COUPLERS = (
    pathlib.Path(__file__).parent / "runcards/protocols_couplers.yml"
)
>>>>>>> 1119024f
PLATFORM = create_platform("dummy")
SINGLE_ACTION_RUNCARD = "action.yml"
RUNCARDS_NAMES = ["protocols.yml", "rb_noise_protocols.yml"]


def generate_runcard_single_protocol():
<<<<<<< HEAD
    for runcard_name in RUNCARDS_NAMES:
        complete_path = PATH_TO_RUNCARD / runcard_name
        actions = yaml.safe_load(complete_path.read_text(encoding="utf-8"))
        if "backend" not in actions:
            backend = "qibolab"
        else:
            backend = actions["backend"]
        for action in actions["actions"]:
            card = {
                "actions": [action],
                "targets": list(PLATFORM.qubits),
                "backend": backend,
            }
            if "platform" in actions:
                card["platform"] = actions["platform"]
            yield (card, runcard_name)
=======
    for runcard in [PATH_TO_RUNCARD_COUPLERS, PATH_TO_RUNCARD]:
        actions = yaml.safe_load(runcard.read_text(encoding="utf-8"))
        for action in actions["actions"]:
            card = {
                "platform": actions["platform"],
                "actions": [action],
                "targets": list(PLATFORM.qubits),
            }
            yield card
>>>>>>> 1119024f


def idfn(val):
    """Helper function to indentify the protocols when testing."""
<<<<<<< HEAD
    return val[1] + "-" + val[0]["actions"][0]["id"]


@pytest.mark.parametrize("update", ["--update", "--no-update"])
@pytest.mark.parametrize("runcard", generate_runcard_single_protocol(), ids=idfn)
def test_auto_command(runcard, update, tmp_path):
=======
    return f'{val["platform"]}_{val["actions"][0]["id"]}'


@pytest.mark.parametrize("backend", ["qibolab"])
@pytest.mark.parametrize("update", ["--update", "--no-update"])
@pytest.mark.parametrize("runcard", generate_runcard_single_protocol(), ids=idfn)
def test_auto_command(runcard, update, backend, tmp_path):
>>>>>>> 1119024f
    """Test auto command pipeline."""
    runcard = runcard[0]
    protocol = runcard["actions"][0]["id"]
    (tmp_path / SINGLE_ACTION_RUNCARD).write_text(yaml.safe_dump(runcard))
    runner = CliRunner()
    results = runner.invoke(
        command,
        [
            "auto",
            str(tmp_path / SINGLE_ACTION_RUNCARD),
            "-o",
            f"{str(tmp_path)}",
            "-f",
<<<<<<< HEAD
=======
            "--backend",
            backend,
>>>>>>> 1119024f
            update,
        ],
    )
    assert not results.exception
    assert results.exit_code == 0
    if update == "--update" and runcard["backend"] == "qibolab":
        assert (tmp_path / utils.UPDATED_PLATFORM).is_dir()
        assert (tmp_path / "data" / f"{protocol}_0" / PLATFORM_DIR).is_dir()


<<<<<<< HEAD
@pytest.mark.parametrize("runcard", generate_runcard_single_protocol(), ids=idfn)
def test_acquire_command(runcard, tmp_path):
=======
@pytest.mark.parametrize("backend", ["qibolab"])
@pytest.mark.parametrize("runcard", generate_runcard_single_protocol(), ids=idfn)
def test_acquire_command(runcard, backend, tmp_path):
>>>>>>> 1119024f
    """Test acquire command pipeline and report generated."""
    runcard = runcard[0]
    protocol = runcard["actions"][0]["id"]

    (tmp_path / SINGLE_ACTION_RUNCARD).write_text(yaml.safe_dump(runcard))
    runner = CliRunner()

    # test acquisition
    results = runner.invoke(
        command,
        [
            "acquire",
            str(tmp_path / SINGLE_ACTION_RUNCARD),
            "-o",
            f"{str(tmp_path)}",
            "-f",
<<<<<<< HEAD
=======
            "--backend",
            backend,
>>>>>>> 1119024f
        ],
    )
    assert not results.exception
    assert results.exit_code == 0
    assert (tmp_path / "data" / f"{protocol}_0").is_dir()

    # generate report from acquired data
    results_report = runner.invoke(command, ["report", str(tmp_path)])
    assert not results_report.exception
    assert results_report.exit_code == 0
    assert (tmp_path / "index.html").is_file()


@pytest.mark.parametrize("update", ["--update", "--no-update"])
@pytest.mark.parametrize("runcard", generate_runcard_single_protocol(), ids=idfn)
def test_fit_command(runcard, update, tmp_path):
    """Test fit builder and report generated."""

    runcard = runcard[0]
    protocol = runcard["actions"][0]["id"]

    (tmp_path / SINGLE_ACTION_RUNCARD).write_text(yaml.safe_dump(runcard))
    runner = CliRunner()

    # test acquisition
    results = runner.invoke(
        command,
        [
            "acquire",
            str(tmp_path / SINGLE_ACTION_RUNCARD),
            "-o",
            f"{str(tmp_path)}",
            "-f",
        ],
    )
    assert not results.exception
    assert results.exit_code == 0

    # perform fit
    results_fit = runner.invoke(command, ["fit", str(tmp_path), update])

    assert not results_fit.exception
    assert results_fit.exit_code == 0

    if update == "--update" and runcard["backend"] == "qibolab":
        assert (tmp_path / utils.UPDATED_PLATFORM).is_dir()
        assert (tmp_path / "data" / f"{protocol}_0" / PLATFORM_DIR).is_dir()

    # generate report with fit and plot
    results_plot = runner.invoke(command, ["report", str(tmp_path)])
    assert not results_plot.exception
    assert results_plot.exit_code == 0
    assert (tmp_path / "index.html").is_file()


def test_extract_rabi():
    assert extract_rabi(RabiAmplitudeData()) == (
        "amp",
        "Amplitude [dimensionless]",
        rabi_amplitude_function,
    )
    assert extract_rabi(RabiLengthData()) == (
        "length",
        "Time [ns]",
        rabi_length_function,
    )
    with pytest.raises(RuntimeError):
        extract_rabi(RabiAmplitudeEFData)


# TODO: compare report by calling qq report<|MERGE_RESOLUTION|>--- conflicted
+++ resolved
@@ -19,21 +19,13 @@
     rabi_length_function,
 )
 
-<<<<<<< HEAD
 PATH_TO_RUNCARD = pathlib.Path(__file__).parent / "runcards/"
-=======
-PATH_TO_RUNCARD = pathlib.Path(__file__).parent / "runcards/protocols.yml"
-PATH_TO_RUNCARD_COUPLERS = (
-    pathlib.Path(__file__).parent / "runcards/protocols_couplers.yml"
-)
->>>>>>> 1119024f
 PLATFORM = create_platform("dummy")
 SINGLE_ACTION_RUNCARD = "action.yml"
-RUNCARDS_NAMES = ["protocols.yml", "rb_noise_protocols.yml"]
+RUNCARDS_NAMES = ["protocols.yml", "rb_noise_protocols.yml", "protocols_couplers.yml"]
 
 
 def generate_runcard_single_protocol():
-<<<<<<< HEAD
     for runcard_name in RUNCARDS_NAMES:
         complete_path = PATH_TO_RUNCARD / runcard_name
         actions = yaml.safe_load(complete_path.read_text(encoding="utf-8"))
@@ -50,37 +42,16 @@
             if "platform" in actions:
                 card["platform"] = actions["platform"]
             yield (card, runcard_name)
-=======
-    for runcard in [PATH_TO_RUNCARD_COUPLERS, PATH_TO_RUNCARD]:
-        actions = yaml.safe_load(runcard.read_text(encoding="utf-8"))
-        for action in actions["actions"]:
-            card = {
-                "platform": actions["platform"],
-                "actions": [action],
-                "targets": list(PLATFORM.qubits),
-            }
-            yield card
->>>>>>> 1119024f
 
 
 def idfn(val):
     """Helper function to indentify the protocols when testing."""
-<<<<<<< HEAD
     return val[1] + "-" + val[0]["actions"][0]["id"]
 
 
 @pytest.mark.parametrize("update", ["--update", "--no-update"])
 @pytest.mark.parametrize("runcard", generate_runcard_single_protocol(), ids=idfn)
 def test_auto_command(runcard, update, tmp_path):
-=======
-    return f'{val["platform"]}_{val["actions"][0]["id"]}'
-
-
-@pytest.mark.parametrize("backend", ["qibolab"])
-@pytest.mark.parametrize("update", ["--update", "--no-update"])
-@pytest.mark.parametrize("runcard", generate_runcard_single_protocol(), ids=idfn)
-def test_auto_command(runcard, update, backend, tmp_path):
->>>>>>> 1119024f
     """Test auto command pipeline."""
     runcard = runcard[0]
     protocol = runcard["actions"][0]["id"]
@@ -94,11 +65,6 @@
             "-o",
             f"{str(tmp_path)}",
             "-f",
-<<<<<<< HEAD
-=======
-            "--backend",
-            backend,
->>>>>>> 1119024f
             update,
         ],
     )
@@ -109,14 +75,8 @@
         assert (tmp_path / "data" / f"{protocol}_0" / PLATFORM_DIR).is_dir()
 
 
-<<<<<<< HEAD
 @pytest.mark.parametrize("runcard", generate_runcard_single_protocol(), ids=idfn)
 def test_acquire_command(runcard, tmp_path):
-=======
-@pytest.mark.parametrize("backend", ["qibolab"])
-@pytest.mark.parametrize("runcard", generate_runcard_single_protocol(), ids=idfn)
-def test_acquire_command(runcard, backend, tmp_path):
->>>>>>> 1119024f
     """Test acquire command pipeline and report generated."""
     runcard = runcard[0]
     protocol = runcard["actions"][0]["id"]
@@ -133,11 +93,6 @@
             "-o",
             f"{str(tmp_path)}",
             "-f",
-<<<<<<< HEAD
-=======
-            "--backend",
-            backend,
->>>>>>> 1119024f
         ],
     )
     assert not results.exception

--- conflicted
+++ resolved
@@ -694,7 +694,6 @@
       dt: 0
       parking: True
 
-<<<<<<< HEAD
 
   - id: tune landscape
     priority: 0
@@ -709,20 +708,6 @@
       duration_step: 1
 
 
-  - id: standard rb inhomogeneous
-    operation: standard_rb
-    targets: [0, 1, 3]
-    parameters:
-      depths: [1, 3, 3, 5]
-      niter: 5
-      nshots: 50
-      uncertainties: std
-      n_bootstrap: 10
-      noise_model: PauliErrorOnX
-      noise_params: [0.01, 0.01, 0.01]
-
-=======
->>>>>>> ebd19c8c
   - id : resonator_frequency
     operation: resonator_frequency
     parameters:

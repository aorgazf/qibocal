platform: dummy

qubits: [0,1]

actions:

  - id: time of flight
    priority: 0
    operation: time_of_flight_readout
    parameters:
      nshots: 1024
      readout_amplitude: 0.5

  - id: resonator high power high amplitude
    priority: 0
    operation: resonator_spectroscopy
    parameters:
      freq_width: 10_000_000 # 20_000_000
      freq_step: 100_000 # 500_00
      amplitude: 0.4
      power_level: high
      nshots: 10


  - id: resonator high power low attenuation
    priority: 0
    operation: resonator_spectroscopy_attenuation
    parameters:
      freq_width: 10_000_000 # 20_000_000
      freq_step: 100_000 # 500_00
      attenuation: 15
      power_level: high
      nshots: 10


  - id: resonator low power high attenuation
    priority: 0
    operation: resonator_spectroscopy_attenuation
    parameters:
      freq_width: 10_000_000 # 20_000_000
      freq_step: 100_000 # 500_00
      attenuation: 60
      power_level: low
      nshots: 10


  - id: resonator punchout
    priority: 0
    operation: resonator_punchout
    parameters:
      freq_width: 10_000_000
      freq_step: 1_000_000
      amplitude: 0.04
      min_amp_factor: 0.005
      max_amp_factor: 0.3
      step_amp_factor: 0.005
      nshots: 100


  - id: resonator_punchout_attenuation
    priority: 0
    operation: resonator_punchout_attenuation
    parameters:
      freq_width: 10_000_000
      freq_step: 500_000
      min_att: 4
      max_att: 60
      step_att: 4
      nshots: 1000



  - id: resonator spectroscopy low power
    priority: 0
    operation: resonator_spectroscopy
    parameters:
      freq_width: 10_000_000
      freq_step: 50_000
      amplitude: 0.022
      power_level: low
      nshots: 10

  - id: coupler_resonator_spectroscopy
    priority: 0
    operation: coupler_resonator_spectroscopy
    qubits: [[1, 2]]
    parameters:
      bias_width: 1
      bias_step: 0.1
      freq_width: 10_000_000
      freq_step: 1_000_000
      measured_qubit: 1
      amplitude: .3
      nshots: 10
      relaxation_time: 3_000


  - id: qubit spectroscopy
    priority: 0
    operation: qubit_spectroscopy
    parameters:
      drive_amplitude: 0.001
      drive_duration: 1000
      freq_width: 2_000_000
      freq_step: 500_000
      nshots: 10

<<<<<<< HEAD
  - id: coupler qubit spectroscopy
    priority: 0
    operation: coupler_qubit_spectroscopy
    qubits: [[1, 2]]
    parameters:
      bias_width: 1
      bias_step: 0.1
      freq_width: 10_000_000
      freq_step: 1_000_000
      measured_qubit: 1
      amplitude: .1
      nshots: 10
      relaxation_time: 3_000
=======

  - id: qubit spectroscopy ef
    priority: 0
    operation: qubit_spectroscopy_ef
    #FIXME: add RX12 for qubit 4
    qubits: [0, 1, 2, 3]
    parameters:
      drive_amplitude: 0.001
      drive_duration: 1000
      freq_width: 2_000_000
      freq_step: 500_000
      nshots: 10

>>>>>>> a731ce01

  - id: resonator flux dependence
    priority: 0
    operation: resonator_flux
    parameters:
      freq_width: 10_000_000
      freq_step: 500_000
      bias_width: 0.8
      bias_step:  0.1
      nshots: 10


  - id: resonator flux crosstalk # using ``flux_qubits``
    priority: 0
    operation: resonator_crosstalk
    parameters:
      freq_width: 10_000_000
      freq_step: 500_000
      bias_width: 0.8
      bias_step:  0.1
      flux_qubits: [0, 1, 2, 3]
      nshots: 10
      relaxation_time: 100



  - id: qubit flux dependence #"01" transition
    priority: 0
    operation: qubit_flux
    parameters:
      freq_width: 150_000_000
      freq_step: 500_000
      bias_width: 0.2
      bias_step:  0.005
      drive_amplitude: 0.5
      nshots: 1024
      relaxation_time: 2000
      transition: "01"



  - id: qubit flux dependence 02
    priority: 0
    operation: qubit_flux
    parameters:
      freq_width: 150_000_000
      freq_step: 500_000
      bias_width: 0.2
      bias_step:  0.005
      drive_amplitude: 0.5
      nshots: 1024
      relaxation_time: 2000
      transition: "02"



  - id: qubit flux crosstalk # using ``flux_qubits``
    priority: 0
    operation: qubit_crosstalk
    parameters:
      freq_width: 150_000_000
      freq_step: 500_000
      bias_width: 0.2
      bias_step:  0.005
      drive_amplitude: 0.5
      flux_qubits: [1, 2]
      nshots: 1024
      relaxation_time: 2000



  - id: rabi
    priority: 0
    operation: rabi_amplitude
    parameters:
      min_amp_factor: 0.0
      max_amp_factor: 4.0
      step_amp_factor: 0.1
      pulse_length: 30
      nshots: 1024

  - id: rabi msr
    priority: 0
    operation: rabi_amplitude_msr
    parameters:
      min_amp_factor: 0.0
      max_amp_factor: 4.0
      step_amp_factor: 0.1
      pulse_length: 30
      nshots: 1024


  - id: rabi_ef
    priority: 0
    operation: rabi_amplitude_ef
    #FIXME: add RX12 for qubit 4
    qubits: [0, 1, 2, 3]
    parameters:
      min_amp_factor: 0.0
      max_amp_factor: 1.0
      step_amp_factor: 0.1
      pulse_length: 30
      nshots: 1024

  - id: rabi length
    priority: 0
    operation: rabi_length
    parameters:
      pulse_duration_start: 4
      pulse_duration_end: 84
      pulse_duration_step: 8
      pulse_amplitude: 0.5
      nshots: 1024

  - id: rabi length msr
    priority: 0
    operation: rabi_length_msr
    parameters:
      pulse_duration_start: 4
      pulse_duration_end: 84
      pulse_duration_step: 8
      pulse_amplitude: 0.5
      nshots: 1024

  - id: rabi length sequences
    priority: 0
    operation: rabi_length_sequences
    parameters:
      pulse_duration_start: 4
      pulse_duration_end: 84
      pulse_duration_step: 8
      pulse_amplitude: 0.5
      nshots: 1024

  - id: t1
    priority: 0
    operation: t1
    parameters:
      delay_before_readout_start: 0
      delay_before_readout_end: 20_000
      delay_before_readout_step: 2000
      nshots: 1024

  - id: t1_msr
    priority: 0
    operation: t1_msr
    parameters:
      delay_before_readout_start: 0
      delay_before_readout_end: 20_000
      delay_before_readout_step: 2000
      nshots: 1024

  - id: t1 sequences
    priority: 0
    operation: t1_sequences
    parameters:
      delay_before_readout_start: 0
      delay_before_readout_end: 20_000
      delay_before_readout_step: 2000
      nshots: 10

  - id: zeno
    priority: 00
    operation: zeno
    parameters:
      readouts: 10
      nshots: 10

  - id: zeno_msr
    priority: 00
    operation: zeno_msr
    parameters:
      readouts: 10
      nshots: 10

  - id: t2
    priority: 0
    operation: t2
    parameters:
      delay_between_pulses_start: 16
      delay_between_pulses_end: 20000
      delay_between_pulses_step: 100
      nshots: 10

  - id: t2_msr
    priority: 0
    operation: t2_msr
    parameters:
      delay_between_pulses_start: 16
      delay_between_pulses_end: 20000
      delay_between_pulses_step: 100
      nshots: 10

  - id: t2 sequences
    priority: 0
    operation: t2_sequences
    parameters:
      delay_between_pulses_start: 16
      delay_between_pulses_end: 20000
      delay_between_pulses_step: 100
      nshots: 10

  - id: ramsey_detuned
    priority: 0
    operation: ramsey
    parameters:
      delay_between_pulses_start: 0
      delay_between_pulses_end: 50
      delay_between_pulses_step: 1
      n_osc: 2
      nshots: 10

  - id: ramsey_msr
    priority: 0
    operation: ramsey_msr
    parameters:
      delay_between_pulses_start: 0
      delay_between_pulses_end: 50
      delay_between_pulses_step: 1
      n_osc: 2
      nshots: 10

  - id: ramsey_msr_detuned
    priority: 0
    operation: ramsey_msr
    parameters:
      delay_between_pulses_start: 0
      delay_between_pulses_end: 50
      delay_between_pulses_step: 1
      nshots: 10

  - id: ramsey detuned sequences
    priority: 0
    operation: ramsey_sequences
    parameters:
      delay_between_pulses_start: 0
      delay_between_pulses_end: 50
      delay_between_pulses_step: 1
      n_osc: 2
      nshots: 10

  - id: ramsey
    priority: 0
    operation: ramsey
    parameters:
      delay_between_pulses_start: 0
      delay_between_pulses_end: 20
      delay_between_pulses_step: 1
      n_osc: 0
      nshots: 1024

  - id: single shot classification
    priority: 0
    operation: single_shot_classification
    parameters:
      nshots: 10

  - id: single shot classification with classifiers
    priority: 0
    operation: single_shot_classification
    parameters:
      nshots: 10
      savedir: "cls_results"
      classifiers_list: ["qubit_fit","naive_bayes", "linear_svm"]

  - id: readout characterization
    priority: 0
    operation: readout_characterization
    parameters:
      nshots: 10

  - id: allXY
    priority: 0
    operation: allxy
    parameters:
      beta_param: null
      nshots: 10


  - id: allxy_drag_pulse_tuning
    priority: 0
    operation: allxy_drag_pulse_tuning
    parameters:
      beta_start: 0
      beta_end: 0.04
      beta_step: 0.01
      nshots: 10


  - id: drag_pulse_tuning
    priority: 0
    operation: drag_pulse_tuning
    parameters:
      beta_start: 0
      beta_end: 0.1
      beta_step: 0.01
      nshots: 10

  - id: spin_echo
    priority: 0
    operation: spin_echo
    parameters:
      delay_between_pulses_start: 0
      delay_between_pulses_end: 5
      delay_between_pulses_step: 1
      nshots: 10

  - id: spin_echo_msr
    priority: 0
    operation: spin_echo_msr
    parameters:
      delay_between_pulses_start: 0
      delay_between_pulses_end: 5
      delay_between_pulses_step: 1
      nshots: 10

  - id: flipping
    priority: 0
    operation: flipping
    parameters:
      nflips_max: 5
      nflips_step: 1
      nshots: 10

  - id: dispersive shift
    priority: 0
    operation: dispersive_shift
    parameters:
      freq_width: 10_000_000
      freq_step: 100_000
      nshots: 10

  - id: standard rb no error
    priority: 0
    operation: standard_rb
    parameters:
      depths:
        start: 1
        stop: 10
        step: 2
      niter: 2
      nshots: 50
      uncertainties: None
      n_bootstrap: 0

  - id: standard rb bootstrap
    priority: 0
    operation: standard_rb
    qubits: [1]
    parameters:
      depths: [1, 2, 3, 5]
      niter: 5
      nshots: 50
      n_bootstrap: 10
      noise_model: PauliErrorOnAll

  - id: chevron id
    priority: 0
    operation: chevron
    qubits: [[0, 2],[1,2],[3,2], [2,3]]
    parameters:
      amplitude_min: 0.1
      amplitude_max: 0.6
      amplitude_step: 0.01
      duration_min: 10
      duration_max: 50
      duration_step: 1
      nshots: 1000
      parking: True

  - id: tune landscape
    priority: 0
    operation: cz_virtualz
    qubits: [[0, 2],[1,2],[3,2]]
    parameters:
      theta_start: 0
      theta_end: 180
      theta_step: 10
      flux_pulse_amplitude: 0.5
      dt: 0
      parking: True

  - id: standard rb inhomogeneous
    priority: 0
    operation: standard_rb
    qubits: [0, 1, 3]
    parameters:
      depths: [1, 3, 3, 5]
      niter: 5
      nshots: 50
      uncertainties: std
      n_bootstrap: 10
      noise_model: PauliErrorOnX
      noise_params: [0.01, 0.01, 0.01]

  - id : resonator_frequency
    priority: 0
    operation: resonator_frequency
    parameters:
      freq_width: 200.e+6
      freq_step: 25.e+6
      nshots: 1000

  - id: fast reset
    priority: 0
    operation: fast_reset
    parameters:
      nshots: 1024

  - id: CHSH with pulses
    priority: 0
    operation: chsh_pulses
    qubits: [[0,2],[1,2],[2,3]]
    parameters:
      nshots: 1000
      ntheta: 10
      bell_states: [0,1,2,3]
      apply_error_mitigation: True

  - id: CHSH with natives
    priority: 0
    operation: chsh_circuits
    qubits: [[0,2],[1,2]]
    parameters:
      nshots: 1000
      ntheta: 10
      bell_states: [0,1,2,3]
      native: True
      apply_error_mitigation: True

  #FIXME: cannot add pair [0,3]
  - id: CHSH with circuits
    priority: 0
    operation: chsh_circuits
    qubits: [[0,2],[1,2]]
    parameters:
      nshots: 1000
      ntheta: 2
      bell_states: [0,1,2,3]
      native: False
      apply_error_mitigation: True

  - id: readout_mitigation_matrix pulses
    priority: 0
    operation: readout_mitigation_matrix
    qubits: [[0,1,2],[1,2]]
    parameters:
      nshots: 100
      pulses: True

  - id: readout_mitigation_matrix circuits
    priority: 0
    operation: readout_mitigation_matrix
    qubits: [[0,1,2],[1,2]]
    parameters:
      nshots: 100
      pulses: False

  - id: twpa frequency
    priority: 0
    operation: twpa_frequency
    parameters:
      nshots: 10
      frequency_width: 1_000_000
      frequency_step: 100_000

  - id: twpa power
    priority: 0
    operation: twpa_power
    parameters:
      nshots: 10
      power_width: 10
      power_step: 1

  - id: resoantor_amplitude
    priority: 0
    operation: resonator_amplitude
    parameters:
      amplitude_step: 0.1
      amplitude_stop: 0.5

  - id: qutrit
    priority: 0
    qubits: [0,1]
    operation: qutrit_classification
    parameters:
      nshots: 100
      classifiers_list: ["naive_bayes", "decision_tree"]<|MERGE_RESOLUTION|>--- conflicted
+++ resolved
@@ -105,7 +105,6 @@
       freq_step: 500_000
       nshots: 10
 
-<<<<<<< HEAD
   - id: coupler qubit spectroscopy
     priority: 0
     operation: coupler_qubit_spectroscopy
@@ -119,8 +118,8 @@
       amplitude: .1
       nshots: 10
       relaxation_time: 3_000
-=======
-
+
+      
   - id: qubit spectroscopy ef
     priority: 0
     operation: qubit_spectroscopy_ef
@@ -133,7 +132,6 @@
       freq_step: 500_000
       nshots: 10
 
->>>>>>> a731ce01
 
   - id: resonator flux dependence
     priority: 0

--- conflicted
+++ resolved
@@ -606,11 +606,7 @@
   - id: chevron id
     priority: 0
     operation: chevron
-<<<<<<< HEAD
-    targets: [[0, 2],[1,2],[3,2], [2,3]]
-=======
-    qubits: [[0, 2],[1,2]]
->>>>>>> ff4e2f53
+    targets: [[0, 2],[1,2]]
     parameters:
       amplitude_min: 0.1
       amplitude_max: 0.6

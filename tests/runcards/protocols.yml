platform: dummy

qubits: [0,1]

actions:

  - id: time of flight
    priority: 0
    operation: time_of_flight_readout
    parameters:
      nshots: 1024
      readout_amplitude: 0.5

  - id: resonator high power high amplitude
    priority: 0
    operation: resonator_spectroscopy
    parameters:
      freq_width: 10_000_000 # 20_000_000
      freq_step: 100_000 # 500_00
      amplitude: 0.4
      power_level: high
      nshots: 10


  - id: resonator high power low attenuation
    priority: 0
    operation: resonator_spectroscopy_attenuation
    parameters:
      freq_width: 10_000_000 # 20_000_000
      freq_step: 100_000 # 500_00
      attenuation: 15
      power_level: high
      nshots: 10


  - id: resonator low power high attenuation
    priority: 0
    operation: resonator_spectroscopy_attenuation
    parameters:
      freq_width: 10_000_000 # 20_000_000
      freq_step: 100_000 # 500_00
      attenuation: 60
      power_level: low
      nshots: 10


  - id: resonator punchout
    priority: 0
    operation: resonator_punchout
    parameters:
      freq_width: 10_000_000
      freq_step: 1_000_000
      amplitude: 0.04
      min_amp_factor: 0.005
      max_amp_factor: 0.3
      step_amp_factor: 0.005
      nshots: 100


  - id: resonator_punchout_attenuation
    priority: 0
    operation: resonator_punchout_attenuation
    parameters:
      freq_width: 10_000_000
      freq_step: 500_000
      min_att: 4
      max_att: 60
      step_att: 4
      nshots: 1000



  - id: resonator spectroscopy low power
    priority: 0
    operation: resonator_spectroscopy
    parameters:
      freq_width: 10_000_000
      freq_step: 50_000
      amplitude: 0.022
      power_level: low
      nshots: 10



  - id: qubit spectroscopy
    priority: 0
    operation: qubit_spectroscopy
    parameters:
      drive_amplitude: 0.001
      drive_duration: 1000
      freq_width: 2_000_000
      freq_step: 500_000
      nshots: 10



  - id: resonator flux dependence
    priority: 0
    operation: resonator_flux
    parameters:
      freq_width: 10_000_000
      freq_step: 500_000
      bias_width: 0.8
      bias_step:  0.1
      nshots: 10


  - id: resonator flux crosstalk # using ``flux_qubits``
    priority: 0
    operation: resonator_crosstalk
    parameters:
      freq_width: 10_000_000
      freq_step: 500_000
      bias_width: 0.8
      bias_step:  0.1
      flux_qubits: [0, 1, 2, 3]
      nshots: 10
      relaxation_time: 100



  - id: qubit flux dependence #"01" transition
    priority: 0
    operation: qubit_flux
    parameters:
      freq_width: 150_000_000
      freq_step: 500_000
      bias_width: 0.2
      bias_step:  0.005
      drive_amplitude: 0.5
      nshots: 1024
      relaxation_time: 2000
      transition: "01"



  - id: qubit flux dependence 02
    priority: 0
    operation: qubit_flux
    parameters:
      freq_width: 150_000_000
      freq_step: 500_000
      bias_width: 0.2
      bias_step:  0.005
      drive_amplitude: 0.5
      nshots: 1024
      relaxation_time: 2000
      transition: "02"



  - id: qubit flux crosstalk # using ``flux_qubits``
    priority: 0
    operation: qubit_crosstalk
    parameters:
      freq_width: 150_000_000
      freq_step: 500_000
      bias_width: 0.2
      bias_step:  0.005
      drive_amplitude: 0.5
      flux_qubits: [1, 2]
      nshots: 1024
      relaxation_time: 2000



  - id: rabi
    priority: 0
    operation: rabi_amplitude
    parameters:
      min_amp_factor: 0.0
      max_amp_factor: 4.0
      step_amp_factor: 0.1
      pulse_length: 30
      nshots: 1024


  - id: rabi length
    priority: 0
    operation: rabi_length
    parameters:
      pulse_duration_start: 4
      pulse_duration_end: 84
      pulse_duration_step: 8
      pulse_amplitude: 0.5
      nshots: 1024

  - id: rabi length sequences
    priority: 0
    operation: rabi_length_sequences
    parameters:
      pulse_duration_start: 4
      pulse_duration_end: 84
      pulse_duration_step: 8
      pulse_amplitude: 0.5
      nshots: 1024

  - id: t1
    priority: 0
    operation: t1
    parameters:
      delay_before_readout_start: 0
      delay_before_readout_end: 20_000
      delay_before_readout_step: 2000
      nshots: 1024

  - id: t1 sequences
    priority: 0
    operation: t1_sequences
    parameters:
      delay_before_readout_start: 0
      delay_before_readout_end: 20_000
      delay_before_readout_step: 2000
      nshots: 10

  - id: zeno
    priority: 00
    operation: zeno
    parameters:
<<<<<<< HEAD
      readouts: 10
=======
      readouts: 2
>>>>>>> ead5f5c7
      nshots: 10

  - id: t2
    priority: 0
    operation: t2
    parameters:
      delay_between_pulses_start: 16
      delay_between_pulses_end: 20000
      delay_between_pulses_step: 100
      nshots: 10

  - id: t2 sequences
    priority: 0
    operation: t2_sequences
    parameters:
      delay_between_pulses_start: 16
      delay_between_pulses_end: 20000
      delay_between_pulses_step: 100
      nshots: 10

  - id: ramsey_detuned
    priority: 0
    operation: ramsey
    parameters:
<<<<<<< HEAD
      delay_between_pulses_start: 0 # must be a multiple of 4 incl 0
      delay_between_pulses_end: 5
      delay_between_pulses_step: 1 # must be a multiple of 4
      n_osc: 5
=======
      delay_between_pulses_start: 0
      delay_between_pulses_end: 20
      delay_between_pulses_step: 1
      n_osc: 2
>>>>>>> ead5f5c7
      nshots: 10

  - id: ramsey detuned sequences
    priority: 0
    operation: ramsey_sequences
    parameters:
<<<<<<< HEAD
      delay_between_pulses_start: 0 # must be a multiple of 4 incl 0
      delay_between_pulses_end: 5
      delay_between_pulses_step: 1 # must be a multiple of 4
      n_osc: 5
=======
      delay_between_pulses_start: 0
      delay_between_pulses_end: 20
      delay_between_pulses_step: 1
      n_osc: 2
>>>>>>> ead5f5c7
      nshots: 10

  - id: ramsey
    priority: 0
    operation: ramsey
    parameters:
      delay_between_pulses_start: 0
      delay_between_pulses_end: 20
      delay_between_pulses_step: 1
      n_osc: 0
      nshots: 10
<<<<<<< HEAD

=======
>>>>>>> ead5f5c7


  - id: single shot classification
    priority: 0
    operation: single_shot_classification
    parameters:
      nshots: 10

  - id: single shot classification with classifiers
    priority: 0
    operation: single_shot_classification
    parameters:
      nshots: 10
      savedir: "cls_results"
      classifiers_list: ["qubit_fit","naive_bayes", "linear_svm"]

  - id: readout characterization
    priority: 0
    operation: readout_characterization
    parameters:
      nshots: 10

  - id: allXY
    priority: 0
    operation: allxy
    parameters:
      beta_param: null
      nshots: 10


  - id: allxy_drag_pulse_tuning
    priority: 0
    operation: allxy_drag_pulse_tuning
    parameters:
      beta_start: 0
      beta_end: 0.04
      beta_step: 0.01
      nshots: 10


  - id: drag_pulse_tuning
    priority: 0
    operation: drag_pulse_tuning
    parameters:
      beta_start: 0
      beta_end: 0.1
      beta_step: 0.01
      nshots: 10

  - id: spin_echo
    priority: 0
    operation: spin_echo
    parameters:
      delay_between_pulses_start: 0
      delay_between_pulses_end: 5
      delay_between_pulses_step: 1
      nshots: 10


  - id: flipping
    priority: 0
    operation: flipping
    parameters:
      nflips_max: 5
      nflips_step: 1
      nshots: 10

  - id: dispersive shift
    priority: 0
    operation: dispersive_shift
    parameters:
      freq_width: 10_000_000
      freq_step: 100_000
      nshots: 10

  - id: standard rb no error
    priority: 0
    operation: standard_rb
    parameters:
      depths:
        start: 1
        stop: 10
        step: 2
      niter: 2
      nshots: 50
      uncertainties: None
      n_bootstrap: 0

  - id: standard rb bootstrap
    priority: 0
    operation: standard_rb
    qubits: [1]
    parameters:
      depths: [1, 2, 3, 5]
      niter: 5
      nshots: 50
      n_bootstrap: 10
      noise_model: PauliErrorOnAll

  - id: chevron id
    priority: 0
    operation: chevron
    qubits: [[0, 1],[1,2],[0,3]]
    parameters:
      amplitude_min: 0.1
      amplitude_max: 0.6
      amplitude_step: 0.01
      duration_min: 10
      duration_max: 50
      duration_step: 1
      nshots: 1000
      parking: True

  - id: tune landscape
    priority: 0
    operation: cz_virtualz
    qubits: [[0, 1],[1,2],[0,3]]
    parameters:
      theta_start: 0
      theta_end: 180
      theta_step: 10
      dt: 0
      parking: True

  - id: standard rb inhomogeneous
    priority: 0
    operation: standard_rb
    qubits: [0, 1, 3]
    parameters:
      depths: [1, 3, 3, 5]
      niter: 5
      nshots: 50
      uncertainties: std
      n_bootstrap: 10
      noise_model: PauliErrorOnX
      noise_params: [0.01, 0.01, 0.01]

  - id : resonator_frequency
    priority: 0
    operation: resonator_frequency
    parameters:
      freq_width: 200.e+6
      freq_step: 25.e+6
      nshots: 1000

  - id: fast reset
    priority: 0
    operation: fast_reset
    parameters:
      nshots: 1024<|MERGE_RESOLUTION|>--- conflicted
+++ resolved
@@ -217,11 +217,7 @@
     priority: 00
     operation: zeno
     parameters:
-<<<<<<< HEAD
-      readouts: 10
-=======
       readouts: 2
->>>>>>> ead5f5c7
       nshots: 10
 
   - id: t2
@@ -246,34 +242,20 @@
     priority: 0
     operation: ramsey
     parameters:
-<<<<<<< HEAD
-      delay_between_pulses_start: 0 # must be a multiple of 4 incl 0
-      delay_between_pulses_end: 5
-      delay_between_pulses_step: 1 # must be a multiple of 4
-      n_osc: 5
-=======
       delay_between_pulses_start: 0
       delay_between_pulses_end: 20
       delay_between_pulses_step: 1
       n_osc: 2
->>>>>>> ead5f5c7
       nshots: 10
 
   - id: ramsey detuned sequences
     priority: 0
     operation: ramsey_sequences
     parameters:
-<<<<<<< HEAD
-      delay_between_pulses_start: 0 # must be a multiple of 4 incl 0
-      delay_between_pulses_end: 5
-      delay_between_pulses_step: 1 # must be a multiple of 4
-      n_osc: 5
-=======
       delay_between_pulses_start: 0
       delay_between_pulses_end: 20
       delay_between_pulses_step: 1
       n_osc: 2
->>>>>>> ead5f5c7
       nshots: 10
 
   - id: ramsey
@@ -285,10 +267,6 @@
       delay_between_pulses_step: 1
       n_osc: 0
       nshots: 10
-<<<<<<< HEAD
-
-=======
->>>>>>> ead5f5c7
 
 
   - id: single shot classification

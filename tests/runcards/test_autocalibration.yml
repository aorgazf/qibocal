platform: dummy

qubits: [0, 1, 2, 3, 4]

format: csv

actions:

  - id: resonator high power high amplitude
    priority: 0
    operation: resonator_spectroscopy
    next: resonator high power low attenuation
    parameters:
      freq_width: 10_000_000
      freq_step: 100_000
      amplitude: 0.9
      power_level: high
      nshots: 1024
      relaxation_time: 0

  - id: resonator high power low attenuation
    priority: 0
    operation: resonator_spectroscopy_attenuation
    next: resonator punchout
    parameters:
      freq_width: 10_000_000 # 20_000_000
      freq_step: 100_000 # 500_00
      attenuation: 15
      power_level: high
      nshots: 1024
      relaxation_time:


  - id: resonator punchout
    priority: 0
    operation: resonator_punchout
    next: resonator_punchout_attenuation
    parameters:
      freq_width: 10_000_000
      freq_step: 1_000_000
      min_amp_factor: 0.005
      max_amp_factor: 0.3
      step_amp_factor: 0.005
      nshots: 1024
      relaxation_time:

  - id: resonator_punchout_attenuation
    priority: 0
    operation: resonator_punchout_attenuation
    next: resonator spectroscopy low power
    parameters:
      freq_width: 10_000_000
      freq_step: 500_000
      min_att: 4
      max_att: 60
      step_att: 4
      nshots: 1024
      relaxation_time:

  - id: resonator spectroscopy low power
    priority: 0
    operation: resonator_spectroscopy
    next: resonator low power high attenuation
    parameters:
      freq_width: 10_000_000
      freq_step: 50_000
      amplitude: 0.022
      power_level: low
      nshots: 1024
      relaxation_time:

  - id: resonator low power high attenuation
    priority: 0
    operation: resonator_spectroscopy_attenuation
    next: resonator flux dependence
    parameters:
      freq_width: 10_000_000
      freq_step: 100_000
      attenuation: 50
      amplitude: 0.4
      power_level: low
      nshots: 1024
      relaxation_time: 0

  - id: resonator flux dependence
    priority: 0
    operation: resonator_flux
    next: qubit spectroscopy
    parameters:
      freq_width: 10_000_000
      freq_step: 500_000
      bias_width: 0.8
      bias_step:  0.1
      nshots: 1024
      relaxation_time:

  - id: qubit spectroscopy
    priority: 0
    operation: qubit_spectroscopy
    next: qubit flux dependence
    parameters:
      drive_amplitude: 0.001
      drive_duration: 1000
      freq_width: 2_000_000
      freq_step: 500_000
      nshots: 1024
      relaxation_time:

  - id: qubit flux dependence
    priority: 0
    operation: qubit_flux
    next: t1
    parameters:
      freq_width: 10_000_000
      freq_step: 1_000_000
      bias_width: 0.8 #0.1
      bias_step:  0.1 # 0.001
      drive_amplitude: 0.005
      nshots: 1024
      relaxation_time:

  - id: t1
    priority: 0
    operation: t1
    next: t2
    parameters:
      delay_before_readout_start: 0
      delay_before_readout_end: 20_000
      delay_before_readout_step: 2000
      nshots: 1024
      relaxation_time:


  - id: t2
    priority: 0
    operation: t2
    next: ramsey detuned
    parameters:
      delay_between_pulses_start: 16
      delay_between_pulses_end: 20000
      delay_between_pulses_step: 100
      nshots: 1024
      relaxation_time:

  - id: ramsey detuned
    priority: 0
    operation: ramsey
    next: single shot classification
    parameters:
      delay_between_pulses_start: 0 # must be a multiple of 4 incl 0
      delay_between_pulses_end: 5000
      delay_between_pulses_step: 500 # must be a multiple of 4
      n_osc: 10
      nshots: 1024
      relaxation_time:

  - id: single shot classification
    priority: 0
    next: allXY
    operation: single_shot_classification
    parameters:
      nshots: 5000
      relaxation_time:

  - id: allXY
    priority: 0
    operation: allxy
    next: allxy_drag_pulse_tuning
    parameters:
      beta_param: null
      nshots: 1024
      relaxation_time:

  - id: allxy_drag_pulse_tuning
    priority: 0
    operation: allxy_drag_pulse_tuning
    next: drag_pulse_tuning
    parameters:
      beta_start: 0
      beta_end: 0.02
      beta_step: 0.01
      nshots: 1024
      relaxation_time:

  - id: drag_pulse_tuning
    priority: 0
    operation: drag_pulse_tuning
    next: spin_echo
    parameters:
      beta_start: 0
      beta_end: 0.02
      beta_step: 0.01
      nshots: 1024
      relaxation_time:

  - id: spin_echo
    priority: 0
    operation: spin_echo
    next: flipping
    parameters:
      delay_between_pulses_start: 0
      delay_between_pulses_end: 20000
      delay_between_pulses_step: 2000
      nshots: 1024
      relaxation_time:

  - id: flipping
    priority: 0
    next: dispersive shift
    operation: flipping
    parameters:
      nflips_max: 5
      nflips_step: 1
      nshots: 1024
      relaxation_time:

  - id: dispersive shift
    priority: 0
    operation: dispersive_shift
    parameters:
      freq_width: 10_000_000
      freq_step: 100_000
<<<<<<< HEAD

  - id: Standard RB 1
    priority: 0
    operation: standard_rb
    parameters:
      nqubits: 2
      qubits: [1]
      depths: [1,3,5,10]
      niter: 2
      nshots: 128
      # noise_model: PauliErrorOnX

  - id: Standard RB 2
    priority: 0
    operation: standard_rb
    parameters:
      nqubits: 2
      qubits: [1]
      depths:
        start: 1
        stop: 10
        step: 2
      niter: 5
      nshots: 128
      noise_model: PauliErrorOnAll
=======
      nshots: 1024
      relaxation_time:
>>>>>>> 72066d79
<|MERGE_RESOLUTION|>--- conflicted
+++ resolved
@@ -220,7 +220,8 @@
     parameters:
       freq_width: 10_000_000
       freq_step: 100_000
-<<<<<<< HEAD
+      nshots: 1024
+      relaxation_time:
 
   - id: Standard RB 1
     priority: 0
@@ -245,8 +246,4 @@
         step: 2
       niter: 5
       nshots: 128
-      noise_model: PauliErrorOnAll
-=======
-      nshots: 1024
-      relaxation_time:
->>>>>>> 72066d79
+      noise_model: PauliErrorOnAll
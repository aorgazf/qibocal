--- conflicted
+++ resolved
@@ -18,11 +18,7 @@
 python = ">=3.9,<3.12"
 qibolab = { git = "https://github.com/qiboteam/qibolab.git", branch = "main" }
 qibo = "^0.1.9"
-<<<<<<< HEAD
-numpy = "^1.23.0"
-=======
 numpy = "^1.24.0"
->>>>>>> ec7e5cc3
 scipy = "^1.10.1"
 pandas = "^1.4.3"
 networkx = "^3.0"

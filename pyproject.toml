--- conflicted
+++ resolved
@@ -17,11 +17,7 @@
 
 [tool.poetry.dependencies]
 python = ">=3.9,<3.12"
-<<<<<<< HEAD
-qibolab = "^0.1.3"
-=======
 qibolab = "^0.1.4"
->>>>>>> 2e85e0a4
 qibo = "^0.2.1"
 numpy = "^1.24.0"
 scipy = "^1.10.1"

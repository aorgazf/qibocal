[tool.poetry]
name = "qcvv"
version = "0.0.0"
description = ""
authors = ["andrea-pasquale <andreapasquale97@gmail.com>"]
license = "Apache License 2.0"
readme = "README.md"
homepage = ""
repository = "https://github.com/qiboteam/qcvv/"
documentation = ""
keywords = []
classifiers=[
    "Programming Language :: Python :: 3",
    "Topic :: Scientific/Engineering :: Physics",
    ]

[tool.poetry.dependencies]
python = ">=3.7"
qibo = {git = "ssh://git@github.com/qiboteam/qibo.git", rev = "master"}
dash = "^2.6.0"

[tool.poetry.dev-dependencies]
black = "^22.6.0"
pylint = "2.12.2"
pre-commit = "^2.20.0"
pytest = "^7.1.2"
pytest-cov = "^3.0.0"

[build-system]
requires = ["poetry-core>=1.0.0"]
build-backend = "poetry.core.masonry.api"

[tool.poetry.scripts]
qq = "qcvv:command"
<<<<<<< HEAD
liveqq = "qcvv:live_plot"

[tool.poe.tasks]
test = "pytest tests"
lint = "pylint src/**/*.py -E"
lint-warnings = "pylint src/**/*.py --exit-zero"

[tool.pytest.ini_options]
addopts = [
    '--cov=qcvv',
    '--cov-report=xml'
]

[tool.pylint.master]
# extensions not to check
extension-pkg-whitelist = ["numpy"]
jobs = 1                                                          # has to be 1 as pylint is NOT threadsafe

[tool.pylint.messages_control]
disable = ["invalid-name", "fixme"]

[tool.pylint.reports]
# Available formats are:
# text, parseable, colorized, json and msvs (visual studio).
output-format = "colorized"

[tool.pylint.format]
# Maximum number of characters on a single line.
max-line-length = 100

[tool.pylint.design]
# Maximum number of arguments for function / method
max-args = 10
=======
qq-live = "qcvv:live_plot"
>>>>>>> fde0fc2f
<|MERGE_RESOLUTION|>--- conflicted
+++ resolved
@@ -32,8 +32,7 @@
 
 [tool.poetry.scripts]
 qq = "qcvv:command"
-<<<<<<< HEAD
-liveqq = "qcvv:live_plot"
+qq-live = "qcvv:live_plot"
 
 [tool.poe.tasks]
 test = "pytest tests"
@@ -65,7 +64,4 @@
 
 [tool.pylint.design]
 # Maximum number of arguments for function / method
-max-args = 10
-=======
-qq-live = "qcvv:live_plot"
->>>>>>> fde0fc2f
+max-args = 10
[tool.poetry]
name = "qibocal"
version = "0.0.3"
description = ""
authors = ["andrea-pasquale <andreapasquale97@gmail.com>"]
license = "Apache License 2.0"
readme = "README.md"
homepage = ""
repository = "https://github.com/qiboteam/qibocal/"
documentation = ""
keywords = []
classifiers = [
  "Programming Language :: Python :: 3",
  "Topic :: Scientific/Engineering :: Physics",
]

[tool.poetry.dependencies]
python = ">=3.9,<3.12"
<<<<<<< HEAD
qibolab = { git = "https://github.com/qiboteam/qibolab.git", branch = "main" }
qibo = "^0.1.9"
=======
qibolab = "^0.1.0"
qibo = "^0.2.0"
>>>>>>> 586964fc
numpy = "^1.24.0"
scipy = "^1.10.1"
pandas = "^1.4.3"
networkx = "^3.0"
pydantic = "^1.10.5"
click = "^8.1.3"
jinja2 = "^3.1.2"
plotly = "^5.15.0"
dash = "^2.6.0"
lmfit = "^1.0.3"
skops = "^0.6.0"
scikit-learn = "^1.2.1"
# Explicit dependency required to cope for dash: https://github.com/plotly/dash/issues/2557
setuptools = "^67.8.0"
# docs dependencies (for readthedocs, https://github.com/readthedocs/readthedocs.org/issues/4912#issuecomment-664002569)
Sphinx = { version = "^5.0.0", optional = true }
furo = { version = "^2023.3.27", optional = true }
sphinxcontrib-bibtex = { version = "^2.4.1", optional = true }
recommonmark = { version = "^0.7.1", optional = true }
sphinx_markdown_tables = { version = "^0.0.17", optional = true }
sphinx-copybutton = { version = "^0.5.1", optional = true }
keras-tuner = { version = "^1.3.0,<1.3.1", optional = true, markers = "sys_platform == 'linux' or sys_platform == 'darwin'" }
matplotlib = { version = "^3.7.0", optional = true }
seaborn = { version = "^0.12.2", optional = true }
pydot = { version = "^1.4.2", optional = true }
tensorflow = { version = "^2.12.0", optional = true, markers = "sys_platform == 'linux' or sys_platform == 'darwin'" }
# TODO: the marker is a temporary solution due to the lack of the tensorflow-io 0.32.0's wheels for Windows, this package is one of
# the tensorflow requirements
skl2onnx = { version = "^1.14.0", optional = true }
onnxruntime = { version = "^1.14.1", optional = true }
onnx = { version = "^1.13.1", optional = true }
pyyaml = "^6.0"
numba = "^0.57.1"


[tool.poetry.group.test]
optional = true

[tool.poetry.group.test.dependencies]
pylint = "^2.17"
pytest = "^7.1.2"
pytest-cov = "^3.0.0"
pytest-env = "^0.8.1"

[tool.poetry.group.docs]
optional = true

[tool.poetry.group.docs.dependencies]
Sphinx = "^5.0.0"
furo = "^2023.3.27"
sphinxcontrib-bibtex = "^2.4.1"
recommonmark = "^0.7.1"
sphinx_markdown_tables = "^0.0.17"
sphinx-copybutton = "^0.5.2"

[tool.poetry.group.dev]
optional = true

[tool.poetry.group.dev.dependencies]
pdbpp = "^0.10.3"
ipython = "^8.0"
devtools = "^0.10.0"

[tool.poetry.extras]

classify = [
  "tensorflow",
  "keras-tuner",
  "matplotlib",
  "seaborn",
  "skl2onnx",
  "onnxruntime",
  "onnx",
]
docs = [
  "sphinx",
  "furo",
  "sphinxcontrib-bibtex",
  "recommonmark",
  "sphinx_markdown_tables",
  "sphinx-copybutton",
]
viz = ["pydot"]

[build-system]
requires = ["poetry-core>=1.0.0"]
build-backend = "poetry.core.masonry.api"

[tool.poetry.scripts]
qq = "qibocal:command"
qq-upload = "qibocal:upload"

[tool.poe.tasks]
test = "pytest"
lint = "pylint src/**/*.py -E"
lint-warnings = "pylint src/**/*.py --exit-zero"
docs = "make -C doc html"
docs-clean = "make -C doc clean"
test-docs = "make -C doc doctest"

[tool.pytest.ini_options]
testpaths = ['tests/']
addopts = ['--cov=qibocal', '--cov-report=xml', '--cov-report=html']
env = ["D:NUMBA_DISABLE_JIT=1"]

[tool.pylint.master]
# extensions not to check
extension-pkg-whitelist = ["numpy"]
jobs = 1

[tool.pylint.messages_control]
disable = ["invalid-name", "fixme"]

[tool.pylint.reports]
# Available formats are:
# text, parseable, colorized, json and msvs (visual studio).
output-format = "colorized"

[tool.pylint.format]
# Maximum number of characters on a single line.
max-line-length = 100

[tool.pylint.design]
# Maximum number of arguments for function / method
max-args = 10<|MERGE_RESOLUTION|>--- conflicted
+++ resolved
@@ -16,13 +16,8 @@
 
 [tool.poetry.dependencies]
 python = ">=3.9,<3.12"
-<<<<<<< HEAD
-qibolab = { git = "https://github.com/qiboteam/qibolab.git", branch = "main" }
-qibo = "^0.1.9"
-=======
 qibolab = "^0.1.0"
 qibo = "^0.2.0"
->>>>>>> 586964fc
 numpy = "^1.24.0"
 scipy = "^1.10.1"
 pandas = "^1.4.3"

[tool.poetry]
name = "qibocal"
version = "0.0.3"
description = ""
authors = ["andrea-pasquale <andreapasquale97@gmail.com>"]
license = "Apache License 2.0"
readme = "README.md"
homepage = ""
repository = "https://github.com/qiboteam/qibocal/"
documentation = ""
keywords = []
classifiers = [
  "Programming Language :: Python :: 3",
  "Topic :: Scientific/Engineering :: Physics",
]

[tool.poetry.dependencies]
python = ">=3.9,<3.12"
qibolab = { git = "https://github.com/qiboteam/qibolab.git", branch = "main" }
qibo = "^0.1.9"
numpy = "^1.25.0"
scipy = "^1.10.1"
pandas = "^1.4.3"
<<<<<<< HEAD
networkx = "^3.0"
pydantic = "^1.10.5"
# The new version of pint (0.21) is incompatible with Pint-Pandas
pint = "^0.20.1"
Pint-Pandas = "^0.3"
click = "^8.1.3"
jinja2 = "^3.1.2"
plotly = "^5.15.0"
=======
>>>>>>> 1f6684e4
dash = "^2.6.0"
lmfit = "^1.0.3"
skops = "^0.6.0"
scikit-learn = "^1.2.1"
# Explicit dependency required to cope for dash: https://github.com/plotly/dash/issues/2557
setuptools = "^67.8.0"
# docs dependencies (for readthedocs, https://github.com/readthedocs/readthedocs.org/issues/4912#issuecomment-664002569)
Sphinx = { version = "^5.0.0", optional = true }
furo = { version = "^2023.3.27", optional = true }
sphinxcontrib-bibtex = { version = "^2.4.1", optional = true }
recommonmark = { version = "^0.7.1", optional = true }
sphinx_markdown_tables = { version = "^0.0.17", optional = true }
keras-tuner = { version = "^1.3.0,<1.3.1", optional = true, markers = "sys_platform == 'linux' or sys_platform == 'darwin'" }
matplotlib = { version = "^3.7.0", optional = true }
seaborn = { version = "^0.12.2", optional = true }
pydot = { version = "^1.4.2", optional = true }
tensorflow = { version = "^2.12.0", optional = true, markers = "sys_platform == 'linux' or sys_platform == 'darwin'" }
# TODO: the marker is a temporary solution due to the lack of the tensorflow-io 0.32.0's wheels for Windows, this package is one of
# the tensorflow requirements
skl2onnx = { version = "^1.14.0", optional = true }
onnxruntime = { version = "^1.14.1", optional = true }
onnx = { version = "^1.13.1", optional = true }


[tool.poetry.group.test]
optional = true

[tool.poetry.group.test.dependencies]
pylint = "^2.17"
pytest = "^7.1.2"
pytest-cov = "^3.0.0"

[tool.poetry.group.docs]
optional = true

[tool.poetry.group.docs.dependencies]
Sphinx = "^5.0.0"
furo = "^2023.3.27"
sphinxcontrib-bibtex = "^2.4.1"
recommonmark = "^0.7.1"
sphinx_markdown_tables = "^0.0.17"

[tool.poetry.group.dev]
optional = true

[tool.poetry.group.dev.dependencies]
pdbpp = "^0.10.3"
ipython = "^8.0"
devtools = "^0.10.0"

[tool.poetry.extras]

classify = [
  "tensorflow",
  "keras-tuner",
  "matplotlib",
  "seaborn",
  "skl2onnx",
  "onnxruntime",
  "onnx",
]
docs = [
  "sphinx",
  "furo",
  "sphinxcontrib-bibtex",
  "recommonmark",
  "sphinx_markdown_tables",
]
viz = ["pydot"]

[build-system]
requires = ["poetry-core>=1.0.0"]
build-backend = "poetry.core.masonry.api"

[tool.poetry.scripts]
qq = "qibocal:command"
qq-upload = "qibocal:upload"

[tool.poe.tasks]
test = "pytest"
lint = "pylint src/**/*.py -E"
lint-warnings = "pylint src/**/*.py --exit-zero"
docs = "make -C doc html"
docs-clean = "make -C doc clean"
test-docs = "make -C doc doctest"

[tool.pytest.ini_options]
testpaths = ['tests/']
addopts = ['--cov=qibocal', '--cov-report=xml', '--cov-report=html']

[tool.pylint.master]
# extensions not to check
extension-pkg-whitelist = ["numpy"]
jobs = 1

[tool.pylint.messages_control]
disable = ["invalid-name", "fixme"]

[tool.pylint.reports]
# Available formats are:
# text, parseable, colorized, json and msvs (visual studio).
output-format = "colorized"

[tool.pylint.format]
# Maximum number of characters on a single line.
max-line-length = 100

[tool.pylint.design]
# Maximum number of arguments for function / method
max-args = 10<|MERGE_RESOLUTION|>--- conflicted
+++ resolved
@@ -21,17 +21,11 @@
 numpy = "^1.25.0"
 scipy = "^1.10.1"
 pandas = "^1.4.3"
-<<<<<<< HEAD
 networkx = "^3.0"
 pydantic = "^1.10.5"
-# The new version of pint (0.21) is incompatible with Pint-Pandas
-pint = "^0.20.1"
-Pint-Pandas = "^0.3"
 click = "^8.1.3"
 jinja2 = "^3.1.2"
 plotly = "^5.15.0"
-=======
->>>>>>> 1f6684e4
 dash = "^2.6.0"
 lmfit = "^1.0.3"
 skops = "^0.6.0"

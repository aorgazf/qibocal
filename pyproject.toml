[tool.poetry]
name = "qibocal"
version = "0.0.2"
description = ""
authors = ["andrea-pasquale <andreapasquale97@gmail.com>"]
license = "Apache License 2.0"
readme = "README.md"
homepage = ""
repository = "https://github.com/qiboteam/qibocal/"
documentation = ""
keywords = []
classifiers = [
  "Programming Language :: Python :: 3",
  "Topic :: Scientific/Engineering :: Physics",
]

[tool.poetry.dependencies]
python = ">=3.8,<3.12"
qibolab = { git = "https://github.com/qiboteam/qibolab.git" }
qibo = "^0.1.9"
pandas = "^1.4.3"
Pint-Pandas = "^0.3"
dash = "^2.6.0"
lmfit = "^1.0.3"
# docs dependencies (for readthedocs, https://github.com/readthedocs/readthedocs.org/issues/4912#issuecomment-664002569)
Sphinx = { version = "^5.0.0", optional = true }
furo = { version = "^2023.3.27", optional = true }
sphinxcontrib-bibtex = { version = "^2.4.1", optional = true }
recommonmark = { version = "^0.7.1", optional = true }
sphinx_markdown_tables = { version = "^0.0.17", optional = true }
scikit-learn = { version = "^1.2.1", optional = true}
keras-tuner = { version = "^1.3.0,<1.3.1", optional = true, markers = "sys_platform == 'linux' or sys_platform == 'darwin'"}
matplotlib = { version = "^3.7.0", optional = true }
seaborn = { version = "^0.12.2", optional = true }
networkx = "^3.0"
pydantic = "^1.10.5"
pydot = { version = "^1.4.2", optional = true }
tensorflow = { version = "^2.12.0", optional = true, markers = "sys_platform == 'linux' or sys_platform == 'darwin'"}
# TODO: the marker is a temporary solution due to the lack of the tensorflow-io 0.32.0's wheels for Windows, this package is one of
# the tensorflow requirements
<<<<<<< HEAD
skl2onnx = { version = "^1.14.0", optional = true }
skops = { version = "^0.6.0", optional = true }
onnxruntime = { version = "^1.14.1", optional = true }
onnx = {version = "^1.13.1", optional = true }
pint = "^0.20.1" # The new version of pint (0.21) is incompatible with Pint-Pandas

=======
pint = "^0.20.1" # The new version of pint (0.21) is incompatible with Pint-Pandas
>>>>>>> 5424483f

[tool.poetry.group.test]
optional = true

[tool.poetry.group.test.dependencies]
pylint = "2.12.2"
pytest = "^7.1.2"
pytest-cov = "^3.0.0"

[tool.poetry.group.docs]
optional = true

[tool.poetry.group.docs.dependencies]
Sphinx = "^5.0.0"
furo = "^2023.3.27"
sphinxcontrib-bibtex = "^2.4.1"
recommonmark = "^0.7.1"
sphinx_markdown_tables = "^0.0.17"

[tool.poetry.group.dev]
optional = true

[tool.poetry.group.dev.dependencies]
pdbpp = "^0.10.3"
ipython = "^8.0"
devtools = "^0.10.0"

[tool.poetry.extras]

classify = ["scikit-learn", "tensorflow", "keras-tuner", "matplotlib", "seaborn", "skl2onnx", "skops", "onnxruntime", "onnx"]
docs = [
  "sphinx",
  "furo",
  "sphinxcontrib-bibtex",
  "recommonmark",
  "sphinx_markdown_tables",
]
viz = ["pydot"]

[build-system]
requires = ["poetry-core>=1.0.0"]
build-backend = "poetry.core.masonry.api"

[tool.poetry.scripts]
qq = "qibocal:command"
qq-live = "qibocal:live_plot"
qq-upload = "qibocal:upload"
qq-compare = "qibocal:compare"
qq-auto = "qibocal:autocalibration"

[tool.poe.tasks]
test = "pytest"
lint = "pylint src/**/*.py -E"
lint-warnings = "pylint src/**/*.py --exit-zero"
docs = "make -C doc html"
docs-clean = "make -C doc clean"
test-docs = "make -C doc doctest"

[tool.pytest.ini_options]
testpaths = ['tests/']
addopts = ['--cov=qibocal', '--cov-report=xml', '--cov-report=html']

[tool.pylint.master]
# extensions not to check
extension-pkg-whitelist = ["numpy"]
jobs = 1

[tool.pylint.messages_control]
disable = ["invalid-name", "fixme"]

[tool.pylint.reports]
# Available formats are:
# text, parseable, colorized, json and msvs (visual studio).
output-format = "colorized"

[tool.pylint.format]
# Maximum number of characters on a single line.
max-line-length = 100

[tool.pylint.design]
# Maximum number of arguments for function / method
max-args = 10<|MERGE_RESOLUTION|>--- conflicted
+++ resolved
@@ -38,16 +38,12 @@
 tensorflow = { version = "^2.12.0", optional = true, markers = "sys_platform == 'linux' or sys_platform == 'darwin'"}
 # TODO: the marker is a temporary solution due to the lack of the tensorflow-io 0.32.0's wheels for Windows, this package is one of
 # the tensorflow requirements
-<<<<<<< HEAD
 skl2onnx = { version = "^1.14.0", optional = true }
 skops = { version = "^0.6.0", optional = true }
 onnxruntime = { version = "^1.14.1", optional = true }
 onnx = {version = "^1.13.1", optional = true }
 pint = "^0.20.1" # The new version of pint (0.21) is incompatible with Pint-Pandas
 
-=======
-pint = "^0.20.1" # The new version of pint (0.21) is incompatible with Pint-Pandas
->>>>>>> 5424483f
 
 [tool.poetry.group.test]
 optional = true

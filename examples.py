--- conflicted
+++ resolved
@@ -300,11 +300,7 @@
     # Define the parameters.
     sequence_lengths = [1, 2, 5, 10]
     runs = 1
-<<<<<<< HEAD
     nshots= 10
-=======
-    nshots = None
->>>>>>> 245519b5
     qubits = [0]
     # Initiate the circuit generator.
     mygenerator = GeneratorOnequbitcliffords(qubits, invert=False)

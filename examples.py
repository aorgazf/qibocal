--- conflicted
+++ resolved
@@ -69,14 +69,9 @@
     )
     circuit41 = next(fourqubit_circuitgenerator(2))
     draw_string = circuit41.draw()
-<<<<<<< HEAD
-    compare_string = 'q0: ─────────\nq1: ─────────\nq2: ─U─U─U─M─\nq3: ─────────'
-    assert draw_string == compare_string
-=======
     compare_string = "q0: ─────────\nq1: ─────────\nq2: ─U─U─U─M─\nq3: ─────────"
     assert draw_string == compare_string
 
->>>>>>> 2afb1b38
 
 def test_experiments():
     """ """
